## Current

### Features

### Fixes

### Chore


## 2.0.3-beta

### Features
- [#2433](https://github.com/poanetwork/blockscout/pull/2433) - Add a functionality to try Eth RPC methods in the documentation
- [#2529](https://github.com/poanetwork/blockscout/pull/2529) - show both eth value and token transfers on transaction overview page
- [#2376](https://github.com/poanetwork/blockscout/pull/2376) - Split API and WebApp routes
- [#2477](https://github.com/poanetwork/blockscout/pull/2477) - aggregate token transfers on transaction page
- [#2458](https://github.com/poanetwork/blockscout/pull/2458) - Add LAST_BLOCK var to add ability indexing in the range of blocks
- [#2456](https://github.com/poanetwork/blockscout/pull/2456) - fetch pending transactions for geth
- [#2403](https://github.com/poanetwork/blockscout/pull/2403) - Return gasPrice field at the result of gettxinfo method

### Fixes
<<<<<<< HEAD
- [#2538](https://github.com/poanetwork/blockscout/pull/2538) - fetch the last not empty coin balance records
=======
- [#2562](https://github.com/poanetwork/blockscout/pull/2562) - Fix dark theme flickering
- [#2560](https://github.com/poanetwork/blockscout/pull/2560) - fix slash before not empty path in docs
- [#2559](https://github.com/poanetwork/blockscout/pull/2559) - fix rsk total supply for empty exchange rate
>>>>>>> 7a352da3
- [#2553](https://github.com/poanetwork/blockscout/pull/2553) - Dark theme import to the end of sass
- [#2550](https://github.com/poanetwork/blockscout/pull/2550) - correctly encode decimal values for frontend
- [#2549](https://github.com/poanetwork/blockscout/pull/2549) - Fix wrong colour of tooltip
- [#2548](https://github.com/poanetwork/blockscout/pull/2548) - CSS preload support in Firefox
- [#2547](https://github.com/poanetwork/blockscout/pull/2547) - do not show eth value if it's zero on the transaction overview page
- [#2543](https://github.com/poanetwork/blockscout/pull/2543) - do not hide search input during logs search
- [#2524](https://github.com/poanetwork/blockscout/pull/2524) - fix dark theme validator data styles
- [#2532](https://github.com/poanetwork/blockscout/pull/2532) - don't show empty token transfers on the transaction overview page
- [#2528](https://github.com/poanetwork/blockscout/pull/2528) - fix coin history chart data
- [#2520](https://github.com/poanetwork/blockscout/pull/2520) - Hide loading message when fetching is failed
- [#2523](https://github.com/poanetwork/blockscout/pull/2523) - Avoid importing internal_transactions of pending transactions
- [#2519](https://github.com/poanetwork/blockscout/pull/2519) - enable `First` page button in pagination
- [#2517](https://github.com/poanetwork/blockscout/pull/2517) - remove duplicate indexes
- [#2515](https://github.com/poanetwork/blockscout/pull/2515) - do not aggregate NFT token transfers
- [#2514](https://github.com/poanetwork/blockscout/pull/2514) - Isolating of staking dapp css && extracting of non-critical css
- [#2512](https://github.com/poanetwork/blockscout/pull/2512) - alert link fix
- [#2509](https://github.com/poanetwork/blockscout/pull/2509) - value-ticker gaps fix
- [#2508](https://github.com/poanetwork/blockscout/pull/2508) - logs view columns fix
- [#2506](https://github.com/poanetwork/blockscout/pull/2506) - fix two active tab in the top menu
- [#2503](https://github.com/poanetwork/blockscout/pull/2503) - Mitigate autocompletion library influence to page loading performance
- [#2502](https://github.com/poanetwork/blockscout/pull/2502) - increase reward task timeout
- [#2463](https://github.com/poanetwork/blockscout/pull/2463) - dark theme fixes
- [#2496](https://github.com/poanetwork/blockscout/pull/2496) - fix docker build
- [#2495](https://github.com/poanetwork/blockscout/pull/2495) - fix logs for indexed chain
- [#2459](https://github.com/poanetwork/blockscout/pull/2459) - fix top addresses query
- [#2425](https://github.com/poanetwork/blockscout/pull/2425) - Force to show address view for checksummed address even if it is not in DB
- [#2551](https://github.com/poanetwork/blockscout/pull/2551) - Correctly handle dynamically created Bootstrap tooltips

### Chore
- [#2554](https://github.com/poanetwork/blockscout/pull/2554) - remove extra slash for endpoint url in docs
- [#2552](https://github.com/poanetwork/blockscout/pull/2552) - remove brackets for token holders percentage
- [#2507](https://github.com/poanetwork/blockscout/pull/2507) - update minor version of ecto, ex_machina, phoenix_live_reload
- [#2516](https://github.com/poanetwork/blockscout/pull/2516) - update absinthe plug from fork
- [#2473](https://github.com/poanetwork/blockscout/pull/2473) - get rid of cldr warnings
- [#2402](https://github.com/poanetwork/blockscout/pull/2402) - bump otp version to 22.0
- [#2492](https://github.com/poanetwork/blockscout/pull/2492) - hide decoded row if event is not decoded
- [#2490](https://github.com/poanetwork/blockscout/pull/2490) - enable credo duplicated code check
- [#2432](https://github.com/poanetwork/blockscout/pull/2432) - bump credo version
- [#2457](https://github.com/poanetwork/blockscout/pull/2457) - update mix.lock
- [#2435](https://github.com/poanetwork/blockscout/pull/2435) - Replace deprecated extract-text-webpack-plugin with mini-css-extract-plugin
- [#2450](https://github.com/poanetwork/blockscout/pull/2450) - Fix clearance of logs and node_modules folders in clearing script
- [#2434](https://github.com/poanetwork/blockscout/pull/2434) - get rid of timex warnings
- [#2402](https://github.com/poanetwork/blockscout/pull/2402) - bump otp version to 22.0
- [#2373](https://github.com/poanetwork/blockscout/pull/2373) - Add script to validate internal_transactions constraint for large DBs


## 2.0.2-beta

### Features
- [#2412](https://github.com/poanetwork/blockscout/pull/2412) - dark theme
- [#2399](https://github.com/poanetwork/blockscout/pull/2399) - decode verified smart contract's logs
- [#2391](https://github.com/poanetwork/blockscout/pull/2391) - Controllers Improvements
- [#2379](https://github.com/poanetwork/blockscout/pull/2379) - Disable network selector when is empty
- [#2374](https://github.com/poanetwork/blockscout/pull/2374) - decode constructor arguments for verified smart contracts
- [#2366](https://github.com/poanetwork/blockscout/pull/2366) - paginate eth logs
- [#2360](https://github.com/poanetwork/blockscout/pull/2360) - add default evm version to smart contract verification
- [#2352](https://github.com/poanetwork/blockscout/pull/2352) - Fetch rewards in parallel with transactions
- [#2294](https://github.com/poanetwork/blockscout/pull/2294) - add healthy block period checking endpoint
- [#2324](https://github.com/poanetwork/blockscout/pull/2324) - set timeout for loading message on the main page

### Fixes
- [#2421](https://github.com/poanetwork/blockscout/pull/2421) - Fix hiding of loader for txs on the main page
- [#2420](https://github.com/poanetwork/blockscout/pull/2420) - fetch data from cache in healthy endpoint
- [#2416](https://github.com/poanetwork/blockscout/pull/2416) - Fix "page not found" handling in the router
- [#2413](https://github.com/poanetwork/blockscout/pull/2413) - remove outer tables for decoded data
- [#2410](https://github.com/poanetwork/blockscout/pull/2410) - preload smart contract for logs decoding
- [#2405](https://github.com/poanetwork/blockscout/pull/2405) - added templates for table loader and tile loader
- [#2398](https://github.com/poanetwork/blockscout/pull/2398) - show only one decoded candidate
- [#2389](https://github.com/poanetwork/blockscout/pull/2389) - Reduce Lodash lib size (86% of lib methods are not used)
- [#2388](https://github.com/poanetwork/blockscout/pull/2388) - add create2 support to geth's js tracer
- [#2387](https://github.com/poanetwork/blockscout/pull/2387) - fix not existing keys in transaction json rpc
- [#2378](https://github.com/poanetwork/blockscout/pull/2378) - Page performance: exclude moment.js localization files except EN, remove unused css
- [#2368](https://github.com/poanetwork/blockscout/pull/2368) - add two columns of smart contract info
- [#2375](https://github.com/poanetwork/blockscout/pull/2375) - Update created_contract_code_indexed_at on transaction import conflict
- [#2346](https://github.com/poanetwork/blockscout/pull/2346) - Avoid fetching internal transactions of blocks that still need refetching
- [#2350](https://github.com/poanetwork/blockscout/pull/2350) - fix invalid User agent headers
- [#2345](https://github.com/poanetwork/blockscout/pull/2345) - do not override existing market records
- [#2337](https://github.com/poanetwork/blockscout/pull/2337) - set url params for prod explicitly
- [#2341](https://github.com/poanetwork/blockscout/pull/2341) - fix transaction input json encoding
- [#2311](https://github.com/poanetwork/blockscout/pull/2311) - fix market history overriding with zeroes
- [#2310](https://github.com/poanetwork/blockscout/pull/2310) - parse url for api docs
- [#2299](https://github.com/poanetwork/blockscout/pull/2299) - fix interpolation in error message
- [#2303](https://github.com/poanetwork/blockscout/pull/2303) - fix transaction csv download link
- [#2304](https://github.com/poanetwork/blockscout/pull/2304) - footer grid fix for md resolution
- [#2291](https://github.com/poanetwork/blockscout/pull/2291) - dashboard fix for md resolution, transactions load fix, block info row fix, addresses page issue, check mark issue
- [#2326](https://github.com/poanetwork/blockscout/pull/2326) - fix nested constructor arguments

### Chore
- [#2422](https://github.com/poanetwork/blockscout/pull/2422) - check if address_id is binary in token_transfers_csv endpoint
- [#2418](https://github.com/poanetwork/blockscout/pull/2418) - Remove parentheses in market cap percentage
- [#2401](https://github.com/poanetwork/blockscout/pull/2401) - add ENV vars to manage updating period of average block time and market history cache
- [#2363](https://github.com/poanetwork/blockscout/pull/2363) - add parameters example for eth rpc
- [#2342](https://github.com/poanetwork/blockscout/pull/2342) - Upgrade Postgres image version in Docker setup
- [#2325](https://github.com/poanetwork/blockscout/pull/2325) - Reduce function input to address' hash only where possible
- [#2323](https://github.com/poanetwork/blockscout/pull/2323) - Group Explorer caches
- [#2305](https://github.com/poanetwork/blockscout/pull/2305) - Improve Address controllers
- [#2302](https://github.com/poanetwork/blockscout/pull/2302) - fix names for xDai source
- [#2289](https://github.com/poanetwork/blockscout/pull/2289) - Optional websockets for dev environment
- [#2307](https://github.com/poanetwork/blockscout/pull/2307) - add GoJoy to README
- [#2293](https://github.com/poanetwork/blockscout/pull/2293) - remove request idle timeout configuration
- [#2255](https://github.com/poanetwork/blockscout/pull/2255) - bump elixir version to 1.9.0


## 2.0.1-beta

### Features
- [#2283](https://github.com/poanetwork/blockscout/pull/2283) - Add transactions cache
- [#2182](https://github.com/poanetwork/blockscout/pull/2182) - add market history cache
- [#2109](https://github.com/poanetwork/blockscout/pull/2109) - use bigger updates instead of `Multi` transactions in BlocksTransactionsMismatch
- [#2075](https://github.com/poanetwork/blockscout/pull/2075) - add blocks cache
- [#2151](https://github.com/poanetwork/blockscout/pull/2151) - hide dropdown menu then other networks list is empty
- [#2191](https://github.com/poanetwork/blockscout/pull/2191) - allow to configure token metadata update interval
- [#2146](https://github.com/poanetwork/blockscout/pull/2146) - feat: add eth_getLogs rpc endpoint
- [#2216](https://github.com/poanetwork/blockscout/pull/2216) - Improve token's controllers by avoiding unnecessary preloads
- [#2235](https://github.com/poanetwork/blockscout/pull/2235) - save and show additional validation fields to smart contract
- [#2190](https://github.com/poanetwork/blockscout/pull/2190) - show all token transfers
- [#2193](https://github.com/poanetwork/blockscout/pull/2193) - feat: add BLOCKSCOUT_HOST, and use it in API docs
- [#2266](https://github.com/poanetwork/blockscout/pull/2266) - allow excluding uncles from average block time calculation

### Fixes
- [#2290](https://github.com/poanetwork/blockscout/pull/2290) - Add eth_get_balance.json to AddressView's render
- [#2286](https://github.com/poanetwork/blockscout/pull/2286) - banner stats issues on sm resolutions, transactions title issue
- [#2284](https://github.com/poanetwork/blockscout/pull/2284) - add 404 status for not existing pages
- [#2244](https://github.com/poanetwork/blockscout/pull/2244) - fix internal transactions failing to be indexed because of constraint
- [#2281](https://github.com/poanetwork/blockscout/pull/2281) - typo issues, dropdown issues
- [#2278](https://github.com/poanetwork/blockscout/pull/2278) - increase threshold for scientific notation
- [#2275](https://github.com/poanetwork/blockscout/pull/2275) - Description for networks selector
- [#2263](https://github.com/poanetwork/blockscout/pull/2263) - added an ability to close network selector on outside click
- [#2257](https://github.com/poanetwork/blockscout/pull/2257) - 'download csv' button added to different tabs
- [#2242](https://github.com/poanetwork/blockscout/pull/2242) - added styles for 'download csv' button
- [#2261](https://github.com/poanetwork/blockscout/pull/2261) - header logo aligned to the center properly
- [#2254](https://github.com/poanetwork/blockscout/pull/2254) - search length issue, tile link wrapping issue
- [#2238](https://github.com/poanetwork/blockscout/pull/2238) - header content alignment issue, hide navbar on outside click
- [#2229](https://github.com/poanetwork/blockscout/pull/2229) - gap issue between qr and copy button in token transfers, top cards width and height issue
- [#2201](https://github.com/poanetwork/blockscout/pull/2201) - footer columns fix
- [#2179](https://github.com/poanetwork/blockscout/pull/2179) - fix docker build error
- [#2165](https://github.com/poanetwork/blockscout/pull/2165) - sort blocks by timestamp when calculating average block time
- [#2175](https://github.com/poanetwork/blockscout/pull/2175) - fix coinmarketcap response errors
- [#2164](https://github.com/poanetwork/blockscout/pull/2164) - fix large numbers in balance view card
- [#2155](https://github.com/poanetwork/blockscout/pull/2155) - fix pending transaction query
- [#2183](https://github.com/poanetwork/blockscout/pull/2183) - tile content aligning for mobile resolution fix, dai logo fix
- [#2162](https://github.com/poanetwork/blockscout/pull/2162) - contract creation tile color changed
- [#2144](https://github.com/poanetwork/blockscout/pull/2144) - 'page not found' images path fixed for goerli
- [#2142](https://github.com/poanetwork/blockscout/pull/2142) - Removed posdao theme and logo, added 'page not found' image for goerli
- [#2138](https://github.com/poanetwork/blockscout/pull/2138) - badge colors issue, api titles issue
- [#2129](https://github.com/poanetwork/blockscout/pull/2129) - Fix for width of explorer elements
- [#2121](https://github.com/poanetwork/blockscout/pull/2121) - Binding of 404 page
- [#2120](https://github.com/poanetwork/blockscout/pull/2120) - footer links and socials focus color issue
- [#2113](https://github.com/poanetwork/blockscout/pull/2113) - renewed logos for rsk, dai, blockscout; themes color changes for lukso; error images for lukso
- [#2112](https://github.com/poanetwork/blockscout/pull/2112) - themes color improvements, dropdown color issue
- [#2110](https://github.com/poanetwork/blockscout/pull/2110) - themes colors issues, ui issues
- [#2103](https://github.com/poanetwork/blockscout/pull/2103) - ui issues for all themes
- [#2090](https://github.com/poanetwork/blockscout/pull/2090) - updated some ETC theme colors
- [#2096](https://github.com/poanetwork/blockscout/pull/2096) - RSK theme fixes
- [#2093](https://github.com/poanetwork/blockscout/pull/2093) - detect token transfer type for deprecated erc721 spec
- [#2111](https://github.com/poanetwork/blockscout/pull/2111) - improve address transaction controller
- [#2108](https://github.com/poanetwork/blockscout/pull/2108) - fix uncle fetching without full transactions
- [#2128](https://github.com/poanetwork/blockscout/pull/2128) - add new function clause for uncle errors
- [#2123](https://github.com/poanetwork/blockscout/pull/2123) - fix coins percentage view
- [#2119](https://github.com/poanetwork/blockscout/pull/2119) - fix map logging
- [#2130](https://github.com/poanetwork/blockscout/pull/2130) - fix navigation
- [#2148](https://github.com/poanetwork/blockscout/pull/2148) - filter pending logs
- [#2147](https://github.com/poanetwork/blockscout/pull/2147) - add rsk format of checksum
- [#2149](https://github.com/poanetwork/blockscout/pull/2149) - remove pending transaction count
- [#2177](https://github.com/poanetwork/blockscout/pull/2177) - remove duplicate entries from UncleBlock's Fetcher
- [#2169](https://github.com/poanetwork/blockscout/pull/2169) - add more validator reward types for xDai
- [#2173](https://github.com/poanetwork/blockscout/pull/2173) - handle correctly empty transactions
- [#2174](https://github.com/poanetwork/blockscout/pull/2174) - fix reward channel joining
- [#2186](https://github.com/poanetwork/blockscout/pull/2186) - fix net version test
- [#2196](https://github.com/poanetwork/blockscout/pull/2196) - Nethermind client fixes
- [#2237](https://github.com/poanetwork/blockscout/pull/2237) - fix rsk total_supply
- [#2198](https://github.com/poanetwork/blockscout/pull/2198) - reduce transaction status and error constraint
- [#2167](https://github.com/poanetwork/blockscout/pull/2167) - feat: document eth rpc api mimicking endpoints
- [#2225](https://github.com/poanetwork/blockscout/pull/2225) - fix metadata decoding in Solidity 0.5.9 smart contract verification
- [#2204](https://github.com/poanetwork/blockscout/pull/2204) - fix large contract verification
- [#2258](https://github.com/poanetwork/blockscout/pull/2258) - reduce BlocksTransactionsMismatch memory footprint
- [#2247](https://github.com/poanetwork/blockscout/pull/2247) - hide logs search if there are no logs
- [#2248](https://github.com/poanetwork/blockscout/pull/2248) - sort block after query execution for average block time
- [#2249](https://github.com/poanetwork/blockscout/pull/2249) - More transaction controllers improvements
- [#2267](https://github.com/poanetwork/blockscout/pull/2267) - Modify implementation of `where_transaction_has_multiple_internal_transactions`
- [#2270](https://github.com/poanetwork/blockscout/pull/2270) - Remove duplicate params in `Indexer.Fetcher.TokenBalance`
- [#2268](https://github.com/poanetwork/blockscout/pull/2268) - remove not existing assigns in html code
- [#2276](https://github.com/poanetwork/blockscout/pull/2276) - remove port in docs

### Chore
- [#2127](https://github.com/poanetwork/blockscout/pull/2127) - use previouse chromedriver version
- [#2118](https://github.com/poanetwork/blockscout/pull/2118) - show only the last decompiled contract
- [#2255](https://github.com/poanetwork/blockscout/pull/2255) - upgrade elixir version to 1.9.0
- [#2256](https://github.com/poanetwork/blockscout/pull/2256) - use the latest version of chromedriver


## 2.0.0-beta

### Features
- [#2044](https://github.com/poanetwork/blockscout/pull/2044) - New network selector.
- [#2091](https://github.com/poanetwork/blockscout/pull/2091) - Added "Question" modal.
- [#1963](https://github.com/poanetwork/blockscout/pull/1963), [#1959](https://github.com/poanetwork/blockscout/pull/1959), [#1948](https://github.com/poanetwork/blockscout/pull/1948), [#1936](https://github.com/poanetwork/blockscout/pull/1936), [#1925](https://github.com/poanetwork/blockscout/pull/1925), [#1922](https://github.com/poanetwork/blockscout/pull/1922), [#1903](https://github.com/poanetwork/blockscout/pull/1903), [#1874](https://github.com/poanetwork/blockscout/pull/1874), [#1895](https://github.com/poanetwork/blockscout/pull/1895), [#2031](https://github.com/poanetwork/blockscout/pull/2031), [#2073](https://github.com/poanetwork/blockscout/pull/2073), [#2074](https://github.com/poanetwork/blockscout/pull/2074),  - added new themes and logos for poa, eth, rinkeby, goerli, ropsten, kovan, sokol, xdai, etc, rsk and default theme
- [#1726](https://github.com/poanetwork/blockscout/pull/2071) - Updated styles for the new smart contract page.
- [#2081](https://github.com/poanetwork/blockscout/pull/2081) - Tooltip for 'more' button, explorers logos added
- [#2010](https://github.com/poanetwork/blockscout/pull/2010) - added "block not found" and "tx not found pages"
- [#1928](https://github.com/poanetwork/blockscout/pull/1928) - pagination styles were updated
- [#1940](https://github.com/poanetwork/blockscout/pull/1940) - qr modal button and background issue
- [#1907](https://github.com/poanetwork/blockscout/pull/1907) - dropdown color bug fix (lukso theme) and tooltip color bug fix
- [#1859](https://github.com/poanetwork/blockscout/pull/1859) - feat: show raw transaction traces
- [#1941](https://github.com/poanetwork/blockscout/pull/1941) - feat: add on demand fetching and stale attr to rpc
- [#1957](https://github.com/poanetwork/blockscout/pull/1957) - Calculate stakes ratio before insert pools
- [#1956](https://github.com/poanetwork/blockscout/pull/1956) - add logs tab to address
- [#1952](https://github.com/poanetwork/blockscout/pull/1952) - feat: exclude empty contracts by default
- [#1954](https://github.com/poanetwork/blockscout/pull/1954) - feat: use creation init on self destruct
- [#2036](https://github.com/poanetwork/blockscout/pull/2036) - New tables for staking pools and delegators
- [#1974](https://github.com/poanetwork/blockscout/pull/1974) - feat: previous page button logic
- [#1999](https://github.com/poanetwork/blockscout/pull/1999) - load data async on addresses page
- [#1807](https://github.com/poanetwork/blockscout/pull/1807) - New theming capabilites.
- [#2040](https://github.com/poanetwork/blockscout/pull/2040) - Verification links to other explorers for ETH
- [#2037](https://github.com/poanetwork/blockscout/pull/2037) - add address logs search functionality
- [#2012](https://github.com/poanetwork/blockscout/pull/2012) - make all pages pagination async
- [#2064](https://github.com/poanetwork/blockscout/pull/2064) - feat: add fields to tx apis, small cleanups
- [#2100](https://github.com/poanetwork/blockscout/pull/2100) - feat: eth_get_balance rpc endpoint

### Fixes
- [#2228](https://github.com/poanetwork/blockscout/pull/2228) - favorites duplication issues, active radio issue
- [#2207](https://github.com/poanetwork/blockscout/pull/2207) - new 'download csv' button design
- [#2206](https://github.com/poanetwork/blockscout/pull/2206) - added styles for 'Download All Transactions as CSV' button
- [#2099](https://github.com/poanetwork/blockscout/pull/2099) - logs search input width
- [#2098](https://github.com/poanetwork/blockscout/pull/2098) - nav dropdown issue, logo size issue
- [#2082](https://github.com/poanetwork/blockscout/pull/2082) - dropdown styles, tooltip gap fix, 404 page added
- [#2077](https://github.com/poanetwork/blockscout/pull/2077) - ui issues
- [#2072](https://github.com/poanetwork/blockscout/pull/2072) - Fixed checkmarks not showing correctly in tabs.
- [#2066](https://github.com/poanetwork/blockscout/pull/2066) - fixed length of logs search input
- [#2056](https://github.com/poanetwork/blockscout/pull/2056) - log search form styles added
- [#2043](https://github.com/poanetwork/blockscout/pull/2043) - Fixed modal dialog width for 'verify other explorers'
- [#2025](https://github.com/poanetwork/blockscout/pull/2025) - Added a new color to display transactions' errors.
- [#2033](https://github.com/poanetwork/blockscout/pull/2033) - Header nav. dropdown active element color issue
- [#2019](https://github.com/poanetwork/blockscout/pull/2019) - Fixed the missing tx hashes.
- [#2020](https://github.com/poanetwork/blockscout/pull/2020) - Fixed a bug triggered when a second click to a selected tab caused the other tabs to hide.
- [#1944](https://github.com/poanetwork/blockscout/pull/1944) - fixed styles for token's dropdown.
- [#1926](https://github.com/poanetwork/blockscout/pull/1926) - status label alignment
- [#1849](https://github.com/poanetwork/blockscout/pull/1849) - Improve chains menu
- [#1868](https://github.com/poanetwork/blockscout/pull/1868) - fix: logs list endpoint performance
- [#1822](https://github.com/poanetwork/blockscout/pull/1822) - Fix style breaks in decompiled contract code view
- [#1885](https://github.com/poanetwork/blockscout/pull/1885) - highlight reserved words in decompiled code
- [#1896](https://github.com/poanetwork/blockscout/pull/1896) - re-query tokens in top nav automplete
- [#1905](https://github.com/poanetwork/blockscout/pull/1905) - fix reorgs, uncles pagination
- [#1904](https://github.com/poanetwork/blockscout/pull/1904) - fix `BLOCK_COUNT_CACHE_TTL` env var type
- [#1915](https://github.com/poanetwork/blockscout/pull/1915) - fallback to 2 latest evm versions
- [#1937](https://github.com/poanetwork/blockscout/pull/1937) - Check the presence of overlap[i] object before retrieving properties from it
- [#1960](https://github.com/poanetwork/blockscout/pull/1960) - do not remove bold text in decompiled contacts
- [#1966](https://github.com/poanetwork/blockscout/pull/1966) - fix: add fields for contract filter performance
- [#2017](https://github.com/poanetwork/blockscout/pull/2017) - fix: fix to/from filters on tx list pages
- [#2008](https://github.com/poanetwork/blockscout/pull/2008) - add new function clause for xDai network beneficiaries
- [#2009](https://github.com/poanetwork/blockscout/pull/2009) - addresses page improvements
- [#2027](https://github.com/poanetwork/blockscout/pull/2027) - fix: `BlocksTransactionsMismatch` ignoring blocks without transactions
- [#2062](https://github.com/poanetwork/blockscout/pull/2062) - fix: uniq by hash, instead of transaction
- [#2052](https://github.com/poanetwork/blockscout/pull/2052) - allow bytes32 for name and symbol
- [#2047](https://github.com/poanetwork/blockscout/pull/2047) - fix: show creating internal transactions
- [#2014](https://github.com/poanetwork/blockscout/pull/2014) - fix: use better queries for listLogs endpoint
- [#2027](https://github.com/poanetwork/blockscout/pull/2027) - fix: `BlocksTransactionsMismatch` ignoring blocks without transactions
- [#2070](https://github.com/poanetwork/blockscout/pull/2070) - reduce `max_concurrency` of `BlocksTransactionsMismatch` fetcher
- [#2083](https://github.com/poanetwork/blockscout/pull/2083) - allow total_difficuly to be nil
- [#2086](https://github.com/poanetwork/blockscout/pull/2086) - fix geth's staticcall without output

### Chore

- [#1900](https://github.com/poanetwork/blockscout/pull/1900) - SUPPORTED_CHAINS ENV var
- [#1958](https://github.com/poanetwork/blockscout/pull/1958) - Default value for release link env var
- [#1964](https://github.com/poanetwork/blockscout/pull/1964) - ALLOWED_EVM_VERSIONS env var
- [#1975](https://github.com/poanetwork/blockscout/pull/1975) - add log index to transaction view
- [#1988](https://github.com/poanetwork/blockscout/pull/1988) - Fix wrong parity tasks names in Circle CI
- [#2000](https://github.com/poanetwork/blockscout/pull/2000) - docker/Makefile: always set a container name
- [#2018](https://github.com/poanetwork/blockscout/pull/2018) - Use PORT env variable in dev config
- [#2055](https://github.com/poanetwork/blockscout/pull/2055) - Increase timeout for geth indexers
- [#2069](https://github.com/poanetwork/blockscout/pull/2069) - Docsify integration: static docs page generation


## 1.3.15-beta

### Features

- [#1857](https://github.com/poanetwork/blockscout/pull/1857) - Re-implement Geth JS internal transaction tracer in Elixir
- [#1989](https://github.com/poanetwork/blockscout/pull/1989) - fix: consolidate address w/ balance one at a time
- [#2002](https://github.com/poanetwork/blockscout/pull/2002) - Get estimated count of blocks when cache is empty

### Fixes

- [#1869](https://github.com/poanetwork/blockscout/pull/1869) - Fix output and gas extraction in JS tracer for Geth
- [#1992](https://github.com/poanetwork/blockscout/pull/1992) - fix: support https for wobserver polling
- [#2027](https://github.com/poanetwork/blockscout/pull/2027) - fix: `BlocksTransactionsMismatch` ignoring blocks without transactions


## 1.3.14-beta

- [#1812](https://github.com/poanetwork/blockscout/pull/1812) - add pagination to addresses page
- [#1920](https://github.com/poanetwork/blockscout/pull/1920) - fix: remove source code fields from list endpoint
- [#1876](https://github.com/poanetwork/blockscout/pull/1876) - async calculate a count of blocks

### Fixes

- [#1917](https://github.com/poanetwork/blockscout/pull/1917) - Force block refetch if transaction is re-collated in a different block

### Chore

- [#1892](https://github.com/poanetwork/blockscout/pull/1892) - Remove temporary worker modules


## 1.3.13-beta

### Features

- [#1933](https://github.com/poanetwork/blockscout/pull/1933) - add eth_BlockNumber json rpc method

### Fixes

- [#1875](https://github.com/poanetwork/blockscout/pull/1875) - fix: resolve false positive constructor arguments
- [#1881](https://github.com/poanetwork/blockscout/pull/1881) - fix: store solc versions locally for performance
- [#1898](https://github.com/poanetwork/blockscout/pull/1898) - check if the constructor has arguments before verifying constructor arguments


## 1.3.12-beta

Reverting of synchronous block counter, implemented in #1848


## 1.3.11-beta

### Features

- [#1815](https://github.com/poanetwork/blockscout/pull/1815) - Be able to search without prefix "0x"
- [#1813](https://github.com/poanetwork/blockscout/pull/1813) - Add total blocks counter to the main page
- [#1806](https://github.com/poanetwork/blockscout/pull/1806) - Verify contracts with a post request
- [#1848](https://github.com/poanetwork/blockscout/pull/1848) - Add cache for block counter

### Fixes

- [#1829](https://github.com/poanetwork/blockscout/pull/1829) - Handle nil quantities in block decoding routine
- [#1830](https://github.com/poanetwork/blockscout/pull/1830) - Make block size field nullable
- [#1840](https://github.com/poanetwork/blockscout/pull/1840) - Handle case when total supply is nil
- [#1838](https://github.com/poanetwork/blockscout/pull/1838) - Block counter calculates only consensus blocks

### Chore

- [#1814](https://github.com/poanetwork/blockscout/pull/1814) - Clear build artefacts script
- [#1837](https://github.com/poanetwork/blockscout/pull/1837) - Add -f flag to clear_build.sh script delete static folder


## 1.3.10-beta

### Features

- [#1739](https://github.com/poanetwork/blockscout/pull/1739) - highlight decompiled source code
- [#1696](https://github.com/poanetwork/blockscout/pull/1696) - full-text search by tokens
- [#1742](https://github.com/poanetwork/blockscout/pull/1742) - Support RSK
- [#1777](https://github.com/poanetwork/blockscout/pull/1777) - show ERC-20 token transfer info on transaction page
- [#1770](https://github.com/poanetwork/blockscout/pull/1770) - set a websocket keepalive from config
- [#1789](https://github.com/poanetwork/blockscout/pull/1789) - add ERC-721 info to transaction overview page
- [#1801](https://github.com/poanetwork/blockscout/pull/1801) - Staking pools fetching

### Fixes

 - [#1724](https://github.com/poanetwork/blockscout/pull/1724) - Remove internal tx and token balance fetching from realtime fetcher
 - [#1727](https://github.com/poanetwork/blockscout/pull/1727) - add logs pagination in rpc api
 - [#1740](https://github.com/poanetwork/blockscout/pull/1740) - fix empty block time
 - [#1743](https://github.com/poanetwork/blockscout/pull/1743) - sort decompiled smart contracts in lexicographical order
 - [#1756](https://github.com/poanetwork/blockscout/pull/1756) - add today's token balance from the previous value
 - [#1769](https://github.com/poanetwork/blockscout/pull/1769) - add timestamp to block overview
 - [#1768](https://github.com/poanetwork/blockscout/pull/1768) - fix first block parameter
 - [#1778](https://github.com/poanetwork/blockscout/pull/1778) - Make websocket optional for realtime fetcher
 - [#1790](https://github.com/poanetwork/blockscout/pull/1790) - fix constructor arguments verification
 - [#1793](https://github.com/poanetwork/blockscout/pull/1793) - fix top nav autocomplete
 - [#1795](https://github.com/poanetwork/blockscout/pull/1795) - fix line numbers for decompiled contracts
 - [#1803](https://github.com/poanetwork/blockscout/pull/1803) - use coinmarketcap for total_supply by default
 - [#1802](https://github.com/poanetwork/blockscout/pull/1802) - make coinmarketcap's number of pages configurable
 - [#1799](https://github.com/poanetwork/blockscout/pull/1799) - Use eth_getUncleByBlockHashAndIndex for uncle block fetching
 - [#1531](https://github.com/poanetwork/blockscout/pull/1531) - docker: fix dockerFile for secp256k1 building
 - [#1835](https://github.com/poanetwork/blockscout/pull/1835) - fix: ignore `pong` messages without error

### Chore

 - [#1804](https://github.com/poanetwork/blockscout/pull/1804) - (Chore) Divide chains by Mainnet/Testnet in menu
 - [#1783](https://github.com/poanetwork/blockscout/pull/1783) - Update README with the chains that use Blockscout
 - [#1780](https://github.com/poanetwork/blockscout/pull/1780) - Update link to the Github repo in the footer
 - [#1757](https://github.com/poanetwork/blockscout/pull/1757) - Change twitter acc link to official Blockscout acc twitter
 - [#1749](https://github.com/poanetwork/blockscout/pull/1749) - Replace the link in the footer with the official POA announcements tg channel link
 - [#1718](https://github.com/poanetwork/blockscout/pull/1718) - Flatten indexer module hierarchy and supervisor tree
 - [#1753](https://github.com/poanetwork/blockscout/pull/1753) - Add a check mark to decompiled contract tab
 - [#1744](https://github.com/poanetwork/blockscout/pull/1744) - remove `0x0..0` from tests
 - [#1763](https://github.com/poanetwork/blockscout/pull/1763) - Describe indexer structure and list existing fetchers
 - [#1800](https://github.com/poanetwork/blockscout/pull/1800) - Disable lazy logging check in Credo


## 1.3.9-beta

### Features

 - [#1662](https://github.com/poanetwork/blockscout/pull/1662) - allow specifying number of optimization runs
 - [#1654](https://github.com/poanetwork/blockscout/pull/1654) - add decompiled code tab
 - [#1661](https://github.com/poanetwork/blockscout/pull/1661) - try to compile smart contract with the latest evm version
 - [#1665](https://github.com/poanetwork/blockscout/pull/1665) - Add contract verification RPC endpoint.
 - [#1706](https://github.com/poanetwork/blockscout/pull/1706) - allow setting update interval for addresses with b

### Fixes

 - [#1669](https://github.com/poanetwork/blockscout/pull/1669) - do not fail if multiple matching tokens are found
 - [#1691](https://github.com/poanetwork/blockscout/pull/1691) - decrease token metadata update interval
 - [#1688](https://github.com/poanetwork/blockscout/pull/1688) - do not fail if failure reason is atom
 - [#1692](https://github.com/poanetwork/blockscout/pull/1692) - exclude decompiled smart contract from encoding
 - [#1684](https://github.com/poanetwork/blockscout/pull/1684) - Discard child block with parent_hash not matching hash of imported block
 - [#1699](https://github.com/poanetwork/blockscout/pull/1699) - use seconds as transaction cache period measure
 - [#1697](https://github.com/poanetwork/blockscout/pull/1697) - fix failing in rpc if balance is empty
 - [#1711](https://github.com/poanetwork/blockscout/pull/1711) - rescue failing repo in block number cache update
 - [#1712](https://github.com/poanetwork/blockscout/pull/1712) - do not set contract code from transaction input
 - [#1714](https://github.com/poanetwork/blockscout/pull/1714) - fix average block time calculation

### Chore

 - [#1693](https://github.com/poanetwork/blockscout/pull/1693) - Add a checklist to the PR template


## 1.3.8-beta

### Features

 - [#1611](https://github.com/poanetwork/blockscout/pull/1611) - allow setting the first indexing block
 - [#1596](https://github.com/poanetwork/blockscout/pull/1596) - add endpoint to create decompiled contracts
 - [#1634](https://github.com/poanetwork/blockscout/pull/1634) - add transaction count cache

### Fixes

 - [#1630](https://github.com/poanetwork/blockscout/pull/1630) - (Fix) colour for release link in the footer
 - [#1621](https://github.com/poanetwork/blockscout/pull/1621) - Modify query to fetch failed contract creations
 - [#1614](https://github.com/poanetwork/blockscout/pull/1614) - Do not fetch burn address token balance
 - [#1639](https://github.com/poanetwork/blockscout/pull/1614) - Optimize token holder count updates when importing address current balances
 - [#1643](https://github.com/poanetwork/blockscout/pull/1643) - Set internal_transactions_indexed_at for empty blocks
 - [#1647](https://github.com/poanetwork/blockscout/pull/1647) - Fix typo in view
 - [#1650](https://github.com/poanetwork/blockscout/pull/1650) - Add petersburg evm version to smart contract verifier
 - [#1657](https://github.com/poanetwork/blockscout/pull/1657) - Force consensus loss for parent block if its hash mismatches parent_hash

### Chore


## 1.3.7-beta

### Features

### Fixes

 - [#1615](https://github.com/poanetwork/blockscout/pull/1615) - Add more logging to code fixer process
 - [#1613](https://github.com/poanetwork/blockscout/pull/1613) - Fix USD fee value
 - [#1577](https://github.com/poanetwork/blockscout/pull/1577) - Add process to fix contract with code
 - [#1583](https://github.com/poanetwork/blockscout/pull/1583) - Chunk JSON-RPC batches in case connection times out

### Chore

 - [#1610](https://github.com/poanetwork/blockscout/pull/1610) - Add PIRL to Readme


## 1.3.6-beta

### Features

 - [#1589](https://github.com/poanetwork/blockscout/pull/1589) - RPC endpoint to list addresses
 - [#1567](https://github.com/poanetwork/blockscout/pull/1567) - Allow setting different configuration just for realtime fetcher
 - [#1562](https://github.com/poanetwork/blockscout/pull/1562) - Add incoming transactions count to contract view
 - [#1608](https://github.com/poanetwork/blockscout/pull/1608) - Add listcontracts RPC Endpoint

### Fixes

 - [#1595](https://github.com/poanetwork/blockscout/pull/1595) - Reduce block_rewards in the catchup fetcher
 - [#1590](https://github.com/poanetwork/blockscout/pull/1590) - Added guard for fetching blocks with invalid number
 - [#1588](https://github.com/poanetwork/blockscout/pull/1588) - Fix usd value on address page
 - [#1586](https://github.com/poanetwork/blockscout/pull/1586) - Exact timestamp display
 - [#1581](https://github.com/poanetwork/blockscout/pull/1581) - Consider `creates` param when fetching transactions
 - [#1559](https://github.com/poanetwork/blockscout/pull/1559) - Change v column type for Transactions table

### Chore

 - [#1579](https://github.com/poanetwork/blockscout/pull/1579) - Add SpringChain to the list of Additional Chains Utilizing BlockScout
 - [#1578](https://github.com/poanetwork/blockscout/pull/1578) - Refine contributing procedure
 - [#1572](https://github.com/poanetwork/blockscout/pull/1572) - Add option to disable block rewards in indexer config


## 1.3.5-beta

### Features

 - [#1560](https://github.com/poanetwork/blockscout/pull/1560) - Allow executing smart contract functions in arbitrarily sized batches
 - [#1543](https://github.com/poanetwork/blockscout/pull/1543) - Use trace_replayBlockTransactions API for faster tracing
 - [#1558](https://github.com/poanetwork/blockscout/pull/1558) - Allow searching by token symbol
 - [#1551](https://github.com/poanetwork/blockscout/pull/1551) Exact date and time for Transaction details page
 - [#1547](https://github.com/poanetwork/blockscout/pull/1547) - Verify smart contracts with evm versions
 - [#1540](https://github.com/poanetwork/blockscout/pull/1540) - Fetch ERC721 token balances if sender is '0x0..0'
 - [#1539](https://github.com/poanetwork/blockscout/pull/1539) - Add the link to release in the footer
 - [#1519](https://github.com/poanetwork/blockscout/pull/1519) - Create contract methods
 - [#1496](https://github.com/poanetwork/blockscout/pull/1496) - Remove dropped/replaced transactions in pending transactions list
 - [#1492](https://github.com/poanetwork/blockscout/pull/1492) - Disable usd value for an empty exchange rate
 - [#1466](https://github.com/poanetwork/blockscout/pull/1466) - Decoding candidates for unverified contracts

### Fixes
 - [#1545](https://github.com/poanetwork/blockscout/pull/1545) - Fix scheduling of latest block polling in Realtime Fetcher
 - [#1554](https://github.com/poanetwork/blockscout/pull/1554) - Encode integer parameters when calling smart contract functions
 - [#1537](https://github.com/poanetwork/blockscout/pull/1537) - Fix test that depended on date
 - [#1534](https://github.com/poanetwork/blockscout/pull/1534) - Render a nicer error when creator cannot be determined
 - [#1527](https://github.com/poanetwork/blockscout/pull/1527) - Add index to value_fetched_at
 - [#1518](https://github.com/poanetwork/blockscout/pull/1518) - Select only distinct failed transactions
 - [#1516](https://github.com/poanetwork/blockscout/pull/1516) - Fix coin balance params reducer for pending transaction
 - [#1511](https://github.com/poanetwork/blockscout/pull/1511) - Set correct log level for production
 - [#1510](https://github.com/poanetwork/blockscout/pull/1510) - Fix test that fails every 1st day of the month
 - [#1509](https://github.com/poanetwork/blockscout/pull/1509) - Add index to blocks' consensus
 - [#1508](https://github.com/poanetwork/blockscout/pull/1508) - Remove duplicated indexes
 - [#1505](https://github.com/poanetwork/blockscout/pull/1505) - Use https instead of ssh for absinthe libs
 - [#1501](https://github.com/poanetwork/blockscout/pull/1501) - Constructor_arguments must be type `text`
 - [#1498](https://github.com/poanetwork/blockscout/pull/1498) - Add index for created_contract_address_hash in transactions
 - [#1493](https://github.com/poanetwork/blockscout/pull/1493) - Do not do work in process initialization
 - [#1487](https://github.com/poanetwork/blockscout/pull/1487) - Limit geth sync to 128 blocks
 - [#1484](https://github.com/poanetwork/blockscout/pull/1484) - Allow decoding input as utf-8
 - [#1479](https://github.com/poanetwork/blockscout/pull/1479) - Remove smoothing from coin balance chart

### Chore
 - [https://github.com/poanetwork/blockscout/pull/1532](https://github.com/poanetwork/blockscout/pull/1532) - Upgrade elixir to 1.8.1
 - [https://github.com/poanetwork/blockscout/pull/1553](https://github.com/poanetwork/blockscout/pull/1553) - Dockerfile: remove 1.7.1 version pin FROM bitwalker/alpine-elixir-phoenix
 - [https://github.com/poanetwork/blockscout/pull/1465](https://github.com/poanetwork/blockscout/pull/1465) - Resolve lodash security alert<|MERGE_RESOLUTION|>--- conflicted
+++ resolved
@@ -3,6 +3,7 @@
 ### Features
 
 ### Fixes
+- [#2538](https://github.com/poanetwork/blockscout/pull/2538) - fetch the last not empty coin balance records
 
 ### Chore
 
@@ -19,13 +20,9 @@
 - [#2403](https://github.com/poanetwork/blockscout/pull/2403) - Return gasPrice field at the result of gettxinfo method
 
 ### Fixes
-<<<<<<< HEAD
-- [#2538](https://github.com/poanetwork/blockscout/pull/2538) - fetch the last not empty coin balance records
-=======
 - [#2562](https://github.com/poanetwork/blockscout/pull/2562) - Fix dark theme flickering
 - [#2560](https://github.com/poanetwork/blockscout/pull/2560) - fix slash before not empty path in docs
 - [#2559](https://github.com/poanetwork/blockscout/pull/2559) - fix rsk total supply for empty exchange rate
->>>>>>> 7a352da3
 - [#2553](https://github.com/poanetwork/blockscout/pull/2553) - Dark theme import to the end of sass
 - [#2550](https://github.com/poanetwork/blockscout/pull/2550) - correctly encode decimal values for frontend
 - [#2549](https://github.com/poanetwork/blockscout/pull/2549) - Fix wrong colour of tooltip
