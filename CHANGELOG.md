## Current

### Features
<<<<<<< HEAD
- [#2433](https://github.com/poanetwork/blockscout/pull/2433) - Add a functionality to try Eth RPC methods in the documentation
=======

### Fixes
- [#2425](https://github.com/poanetwork/blockscout/pull/2425) - Force to show address view for checksummed address even if it is not in DB

### Chore
- [#2435](https://github.com/poanetwork/blockscout/pull/2435) - Replace deprecated extract-text-webpack-plugin with mini-css-extract-plugin
- [#2450](https://github.com/poanetwork/blockscout/pull/2450) - Fix clearance of logs and node_modules folders in clearing script
- [#2434](https://github.com/poanetwork/blockscout/pull/2434) - get rid of timex warnings

## 2.0.2-beta

### Features
>>>>>>> 4db6bea7
- [#2412](https://github.com/poanetwork/blockscout/pull/2412) - dark theme
- [#2399](https://github.com/poanetwork/blockscout/pull/2399) - decode verified smart contract's logs
- [#2391](https://github.com/poanetwork/blockscout/pull/2391) - Controllers Improvements
- [#2379](https://github.com/poanetwork/blockscout/pull/2379) - Disable network selector when is empty
- [#2374](https://github.com/poanetwork/blockscout/pull/2374) - decode constructor arguments for verified smart contracts
- [#2366](https://github.com/poanetwork/blockscout/pull/2366) - paginate eth logs
- [#2360](https://github.com/poanetwork/blockscout/pull/2360) - add default evm version to smart contract verification
- [#2352](https://github.com/poanetwork/blockscout/pull/2352) - Fetch rewards in parallel with transactions
- [#2294](https://github.com/poanetwork/blockscout/pull/2294) - add healthy block period checking endpoint
- [#2324](https://github.com/poanetwork/blockscout/pull/2324) - set timeout for loading message on the main page

### Fixes
- [#2421](https://github.com/poanetwork/blockscout/pull/2421) - Fix hiding of loader for txs on the main page
- [#2420](https://github.com/poanetwork/blockscout/pull/2420) - fetch data from cache in healthy endpoint
- [#2416](https://github.com/poanetwork/blockscout/pull/2416) - Fix "page not found" handling in the router
- [#2413](https://github.com/poanetwork/blockscout/pull/2413) - remove outer tables for decoded data
- [#2410](https://github.com/poanetwork/blockscout/pull/2410) - preload smart contract for logs decoding
- [#2405](https://github.com/poanetwork/blockscout/pull/2405) - added templates for table loader and tile loader
- [#2398](https://github.com/poanetwork/blockscout/pull/2398) - show only one decoded candidate
- [#2389](https://github.com/poanetwork/blockscout/pull/2389) - Reduce Lodash lib size (86% of lib methods are not used)
- [#2388](https://github.com/poanetwork/blockscout/pull/2388) - add create2 support to geth's js tracer
- [#2387](https://github.com/poanetwork/blockscout/pull/2387) - fix not existing keys in transaction json rpc
- [#2378](https://github.com/poanetwork/blockscout/pull/2378) - Page performance: exclude moment.js localization files except EN, remove unused css
- [#2368](https://github.com/poanetwork/blockscout/pull/2368) - add two columns of smart contract info
- [#2375](https://github.com/poanetwork/blockscout/pull/2375) - Update created_contract_code_indexed_at on transaction import conflict
- [#2346](https://github.com/poanetwork/blockscout/pull/2346) - Avoid fetching internal transactions of blocks that still need refetching
- [#2350](https://github.com/poanetwork/blockscout/pull/2350) - fix invalid User agent headers
- [#2345](https://github.com/poanetwork/blockscout/pull/2345) - do not override existing market records
- [#2337](https://github.com/poanetwork/blockscout/pull/2337) - set url params for prod explicitly
- [#2341](https://github.com/poanetwork/blockscout/pull/2341) - fix transaction input json encoding
- [#2311](https://github.com/poanetwork/blockscout/pull/2311) - fix market history overriding with zeroes
- [#2310](https://github.com/poanetwork/blockscout/pull/2310) - parse url for api docs
- [#2299](https://github.com/poanetwork/blockscout/pull/2299) - fix interpolation in error message
- [#2303](https://github.com/poanetwork/blockscout/pull/2303) - fix transaction csv download link
- [#2304](https://github.com/poanetwork/blockscout/pull/2304) - footer grid fix for md resolution
- [#2291](https://github.com/poanetwork/blockscout/pull/2291) - dashboard fix for md resolution, transactions load fix, block info row fix, addresses page issue, check mark issue
- [#2326](https://github.com/poanetwork/blockscout/pull/2326) - fix nested constructor arguments

### Chore
- [#2422](https://github.com/poanetwork/blockscout/pull/2422) - check if address_id is binary in token_transfers_csv endpoint
- [#2418](https://github.com/poanetwork/blockscout/pull/2418) - Remove parentheses in market cap percentage
- [#2401](https://github.com/poanetwork/blockscout/pull/2401) - add ENV vars to manage updating period of average block time and market history cache
- [#2363](https://github.com/poanetwork/blockscout/pull/2363) - add parameters example for eth rpc
- [#2342](https://github.com/poanetwork/blockscout/pull/2342) - Upgrade Postgres image version in Docker setup
- [#2325](https://github.com/poanetwork/blockscout/pull/2325) - Reduce function input to address' hash only where possible
- [#2323](https://github.com/poanetwork/blockscout/pull/2323) - Group Explorer caches
- [#2305](https://github.com/poanetwork/blockscout/pull/2305) - Improve Address controllers
- [#2302](https://github.com/poanetwork/blockscout/pull/2302) - fix names for xDai source
- [#2289](https://github.com/poanetwork/blockscout/pull/2289) - Optional websockets for dev environment
- [#2307](https://github.com/poanetwork/blockscout/pull/2307) - add GoJoy to README
- [#2293](https://github.com/poanetwork/blockscout/pull/2293) - remove request idle timeout configuration
- [#2255](https://github.com/poanetwork/blockscout/pull/2255) - bump elixir version to 1.9.0


## 2.0.1-beta

### Features
- [#2283](https://github.com/poanetwork/blockscout/pull/2283) - Add transactions cache
- [#2182](https://github.com/poanetwork/blockscout/pull/2182) - add market history cache
- [#2109](https://github.com/poanetwork/blockscout/pull/2109) - use bigger updates instead of `Multi` transactions in BlocksTransactionsMismatch
- [#2075](https://github.com/poanetwork/blockscout/pull/2075) - add blocks cache
- [#2151](https://github.com/poanetwork/blockscout/pull/2151) - hide dropdown menu then other networks list is empty
- [#2191](https://github.com/poanetwork/blockscout/pull/2191) - allow to configure token metadata update interval
- [#2146](https://github.com/poanetwork/blockscout/pull/2146) - feat: add eth_getLogs rpc endpoint
- [#2216](https://github.com/poanetwork/blockscout/pull/2216) - Improve token's controllers by avoiding unnecessary preloads
- [#2235](https://github.com/poanetwork/blockscout/pull/2235) - save and show additional validation fields to smart contract
- [#2190](https://github.com/poanetwork/blockscout/pull/2190) - show all token transfers
- [#2193](https://github.com/poanetwork/blockscout/pull/2193) - feat: add BLOCKSCOUT_HOST, and use it in API docs
- [#2266](https://github.com/poanetwork/blockscout/pull/2266) - allow excluding uncles from average block time calculation

### Fixes
- [#2290](https://github.com/poanetwork/blockscout/pull/2290) - Add eth_get_balance.json to AddressView's render
- [#2286](https://github.com/poanetwork/blockscout/pull/2286) - banner stats issues on sm resolutions, transactions title issue
- [#2284](https://github.com/poanetwork/blockscout/pull/2284) - add 404 status for not existing pages
- [#2244](https://github.com/poanetwork/blockscout/pull/2244) - fix internal transactions failing to be indexed because of constraint
- [#2281](https://github.com/poanetwork/blockscout/pull/2281) - typo issues, dropdown issues
- [#2278](https://github.com/poanetwork/blockscout/pull/2278) - increase threshold for scientific notation
- [#2275](https://github.com/poanetwork/blockscout/pull/2275) - Description for networks selector
- [#2263](https://github.com/poanetwork/blockscout/pull/2263) - added an ability to close network selector on outside click
- [#2257](https://github.com/poanetwork/blockscout/pull/2257) - 'download csv' button added to different tabs
- [#2242](https://github.com/poanetwork/blockscout/pull/2242) - added styles for 'download csv' button
- [#2261](https://github.com/poanetwork/blockscout/pull/2261) - header logo aligned to the center properly
- [#2254](https://github.com/poanetwork/blockscout/pull/2254) - search length issue, tile link wrapping issue
- [#2238](https://github.com/poanetwork/blockscout/pull/2238) - header content alignment issue, hide navbar on outside click
- [#2229](https://github.com/poanetwork/blockscout/pull/2229) - gap issue between qr and copy button in token transfers, top cards width and height issue
- [#2201](https://github.com/poanetwork/blockscout/pull/2201) - footer columns fix
- [#2179](https://github.com/poanetwork/blockscout/pull/2179) - fix docker build error
- [#2165](https://github.com/poanetwork/blockscout/pull/2165) - sort blocks by timestamp when calculating average block time
- [#2175](https://github.com/poanetwork/blockscout/pull/2175) - fix coinmarketcap response errors
- [#2164](https://github.com/poanetwork/blockscout/pull/2164) - fix large numbers in balance view card
- [#2155](https://github.com/poanetwork/blockscout/pull/2155) - fix pending transaction query
- [#2183](https://github.com/poanetwork/blockscout/pull/2183) - tile content aligning for mobile resolution fix, dai logo fix
- [#2162](https://github.com/poanetwork/blockscout/pull/2162) - contract creation tile color changed
- [#2144](https://github.com/poanetwork/blockscout/pull/2144) - 'page not found' images path fixed for goerli
- [#2142](https://github.com/poanetwork/blockscout/pull/2142) - Removed posdao theme and logo, added 'page not found' image for goerli
- [#2138](https://github.com/poanetwork/blockscout/pull/2138) - badge colors issue, api titles issue
- [#2129](https://github.com/poanetwork/blockscout/pull/2129) - Fix for width of explorer elements
- [#2121](https://github.com/poanetwork/blockscout/pull/2121) - Binding of 404 page
- [#2120](https://github.com/poanetwork/blockscout/pull/2120) - footer links and socials focus color issue
- [#2113](https://github.com/poanetwork/blockscout/pull/2113) - renewed logos for rsk, dai, blockscout; themes color changes for lukso; error images for lukso
- [#2112](https://github.com/poanetwork/blockscout/pull/2112) - themes color improvements, dropdown color issue
- [#2110](https://github.com/poanetwork/blockscout/pull/2110) - themes colors issues, ui issues
- [#2103](https://github.com/poanetwork/blockscout/pull/2103) - ui issues for all themes
- [#2090](https://github.com/poanetwork/blockscout/pull/2090) - updated some ETC theme colors
- [#2096](https://github.com/poanetwork/blockscout/pull/2096) - RSK theme fixes
- [#2093](https://github.com/poanetwork/blockscout/pull/2093) - detect token transfer type for deprecated erc721 spec
- [#2111](https://github.com/poanetwork/blockscout/pull/2111) - improve address transaction controller
- [#2108](https://github.com/poanetwork/blockscout/pull/2108) - fix uncle fetching without full transactions
- [#2128](https://github.com/poanetwork/blockscout/pull/2128) - add new function clause for uncle errors
- [#2123](https://github.com/poanetwork/blockscout/pull/2123) - fix coins percentage view
- [#2119](https://github.com/poanetwork/blockscout/pull/2119) - fix map logging
- [#2130](https://github.com/poanetwork/blockscout/pull/2130) - fix navigation
- [#2148](https://github.com/poanetwork/blockscout/pull/2148) - filter pending logs
- [#2147](https://github.com/poanetwork/blockscout/pull/2147) - add rsk format of checksum
- [#2149](https://github.com/poanetwork/blockscout/pull/2149) - remove pending transaction count
- [#2177](https://github.com/poanetwork/blockscout/pull/2177) - remove duplicate entries from UncleBlock's Fetcher
- [#2169](https://github.com/poanetwork/blockscout/pull/2169) - add more validator reward types for xDai
- [#2173](https://github.com/poanetwork/blockscout/pull/2173) - handle correctly empty transactions
- [#2174](https://github.com/poanetwork/blockscout/pull/2174) - fix reward channel joining
- [#2186](https://github.com/poanetwork/blockscout/pull/2186) - fix net version test
- [#2196](https://github.com/poanetwork/blockscout/pull/2196) - Nethermind client fixes
- [#2237](https://github.com/poanetwork/blockscout/pull/2237) - fix rsk total_supply
- [#2198](https://github.com/poanetwork/blockscout/pull/2198) - reduce transaction status and error constraint
- [#2167](https://github.com/poanetwork/blockscout/pull/2167) - feat: document eth rpc api mimicking endpoints
- [#2225](https://github.com/poanetwork/blockscout/pull/2225) - fix metadata decoding in Solidity 0.5.9 smart contract verification
- [#2204](https://github.com/poanetwork/blockscout/pull/2204) - fix large contract verification
- [#2258](https://github.com/poanetwork/blockscout/pull/2258) - reduce BlocksTransactionsMismatch memory footprint
- [#2247](https://github.com/poanetwork/blockscout/pull/2247) - hide logs search if there are no logs
- [#2248](https://github.com/poanetwork/blockscout/pull/2248) - sort block after query execution for average block time
- [#2249](https://github.com/poanetwork/blockscout/pull/2249) - More transaction controllers improvements
- [#2267](https://github.com/poanetwork/blockscout/pull/2267) - Modify implementation of `where_transaction_has_multiple_internal_transactions`
- [#2270](https://github.com/poanetwork/blockscout/pull/2270) - Remove duplicate params in `Indexer.Fetcher.TokenBalance`
- [#2268](https://github.com/poanetwork/blockscout/pull/2268) - remove not existing assigns in html code
- [#2276](https://github.com/poanetwork/blockscout/pull/2276) - remove port in docs

### Chore
- [#2127](https://github.com/poanetwork/blockscout/pull/2127) - use previouse chromedriver version
- [#2118](https://github.com/poanetwork/blockscout/pull/2118) - show only the last decompiled contract
- [#2255](https://github.com/poanetwork/blockscout/pull/2255) - upgrade elixir version to 1.9.0
- [#2256](https://github.com/poanetwork/blockscout/pull/2256) - use the latest version of chromedriver

## 2.0.0-beta

### Features
- [#2044](https://github.com/poanetwork/blockscout/pull/2044) - New network selector.
- [#2091](https://github.com/poanetwork/blockscout/pull/2091) - Added "Question" modal.
- [#1963](https://github.com/poanetwork/blockscout/pull/1963), [#1959](https://github.com/poanetwork/blockscout/pull/1959), [#1948](https://github.com/poanetwork/blockscout/pull/1948), [#1936](https://github.com/poanetwork/blockscout/pull/1936), [#1925](https://github.com/poanetwork/blockscout/pull/1925), [#1922](https://github.com/poanetwork/blockscout/pull/1922), [#1903](https://github.com/poanetwork/blockscout/pull/1903), [#1874](https://github.com/poanetwork/blockscout/pull/1874), [#1895](https://github.com/poanetwork/blockscout/pull/1895), [#2031](https://github.com/poanetwork/blockscout/pull/2031), [#2073](https://github.com/poanetwork/blockscout/pull/2073), [#2074](https://github.com/poanetwork/blockscout/pull/2074),  - added new themes and logos for poa, eth, rinkeby, goerli, ropsten, kovan, sokol, xdai, etc, rsk and default theme
- [#1726](https://github.com/poanetwork/blockscout/pull/2071) - Updated styles for the new smart contract page.
- [#2081](https://github.com/poanetwork/blockscout/pull/2081) - Tooltip for 'more' button, explorers logos added
- [#2010](https://github.com/poanetwork/blockscout/pull/2010) - added "block not found" and "tx not found pages"
- [#1928](https://github.com/poanetwork/blockscout/pull/1928) - pagination styles were updated
- [#1940](https://github.com/poanetwork/blockscout/pull/1940) - qr modal button and background issue
- [#1907](https://github.com/poanetwork/blockscout/pull/1907) - dropdown color bug fix (lukso theme) and tooltip color bug fix
- [#1859](https://github.com/poanetwork/blockscout/pull/1859) - feat: show raw transaction traces
- [#1941](https://github.com/poanetwork/blockscout/pull/1941) - feat: add on demand fetching and stale attr to rpc
- [#1957](https://github.com/poanetwork/blockscout/pull/1957) - Calculate stakes ratio before insert pools
- [#1956](https://github.com/poanetwork/blockscout/pull/1956) - add logs tab to address
- [#1952](https://github.com/poanetwork/blockscout/pull/1952) - feat: exclude empty contracts by default
- [#1954](https://github.com/poanetwork/blockscout/pull/1954) - feat: use creation init on self destruct
- [#2036](https://github.com/poanetwork/blockscout/pull/2036) - New tables for staking pools and delegators
- [#1974](https://github.com/poanetwork/blockscout/pull/1974) - feat: previous page button logic
- [#1999](https://github.com/poanetwork/blockscout/pull/1999) - load data async on addresses page
- [#1807](https://github.com/poanetwork/blockscout/pull/1807) - New theming capabilites.
- [#2040](https://github.com/poanetwork/blockscout/pull/2040) - Verification links to other explorers for ETH
- [#2037](https://github.com/poanetwork/blockscout/pull/2037) - add address logs search functionality
- [#2012](https://github.com/poanetwork/blockscout/pull/2012) - make all pages pagination async
- [#2064](https://github.com/poanetwork/blockscout/pull/2064) - feat: add fields to tx apis, small cleanups
- [#2100](https://github.com/poanetwork/blockscout/pull/2100) - feat: eth_get_balance rpc endpoint

### Fixes
- [#2228](https://github.com/poanetwork/blockscout/pull/2228) - favorites duplication issues, active radio issue
- [#2207](https://github.com/poanetwork/blockscout/pull/2207) - new 'download csv' button design
- [#2206](https://github.com/poanetwork/blockscout/pull/2206) - added styles for 'Download All Transactions as CSV' button
- [#2099](https://github.com/poanetwork/blockscout/pull/2099) - logs search input width
- [#2098](https://github.com/poanetwork/blockscout/pull/2098) - nav dropdown issue, logo size issue
- [#2082](https://github.com/poanetwork/blockscout/pull/2082) - dropdown styles, tooltip gap fix, 404 page added
- [#2077](https://github.com/poanetwork/blockscout/pull/2077) - ui issues
- [#2072](https://github.com/poanetwork/blockscout/pull/2072) - Fixed checkmarks not showing correctly in tabs.
- [#2066](https://github.com/poanetwork/blockscout/pull/2066) - fixed length of logs search input
- [#2056](https://github.com/poanetwork/blockscout/pull/2056) - log search form styles added
- [#2043](https://github.com/poanetwork/blockscout/pull/2043) - Fixed modal dialog width for 'verify other explorers'
- [#2025](https://github.com/poanetwork/blockscout/pull/2025) - Added a new color to display transactions' errors.
- [#2033](https://github.com/poanetwork/blockscout/pull/2033) - Header nav. dropdown active element color issue
- [#2019](https://github.com/poanetwork/blockscout/pull/2019) - Fixed the missing tx hashes.
- [#2020](https://github.com/poanetwork/blockscout/pull/2020) - Fixed a bug triggered when a second click to a selected tab caused the other tabs to hide.
- [#1944](https://github.com/poanetwork/blockscout/pull/1944) - fixed styles for token's dropdown.
- [#1926](https://github.com/poanetwork/blockscout/pull/1926) - status label alignment
- [#1849](https://github.com/poanetwork/blockscout/pull/1849) - Improve chains menu
- [#1868](https://github.com/poanetwork/blockscout/pull/1868) - fix: logs list endpoint performance
- [#1822](https://github.com/poanetwork/blockscout/pull/1822) - Fix style breaks in decompiled contract code view
- [#1885](https://github.com/poanetwork/blockscout/pull/1885) - highlight reserved words in decompiled code
- [#1896](https://github.com/poanetwork/blockscout/pull/1896) - re-query tokens in top nav automplete
- [#1905](https://github.com/poanetwork/blockscout/pull/1905) - fix reorgs, uncles pagination
- [#1904](https://github.com/poanetwork/blockscout/pull/1904) - fix `BLOCK_COUNT_CACHE_TTL` env var type
- [#1915](https://github.com/poanetwork/blockscout/pull/1915) - fallback to 2 latest evm versions
- [#1937](https://github.com/poanetwork/blockscout/pull/1937) - Check the presence of overlap[i] object before retrieving properties from it
- [#1960](https://github.com/poanetwork/blockscout/pull/1960) - do not remove bold text in decompiled contacts
- [#1966](https://github.com/poanetwork/blockscout/pull/1966) - fix: add fields for contract filter performance
- [#2017](https://github.com/poanetwork/blockscout/pull/2017) - fix: fix to/from filters on tx list pages
- [#2008](https://github.com/poanetwork/blockscout/pull/2008) - add new function clause for xDai network beneficiaries
- [#2009](https://github.com/poanetwork/blockscout/pull/2009) - addresses page improvements
- [#2027](https://github.com/poanetwork/blockscout/pull/2027) - fix: `BlocksTransactionsMismatch` ignoring blocks without transactions
- [#2062](https://github.com/poanetwork/blockscout/pull/2062) - fix: uniq by hash, instead of transaction
- [#2052](https://github.com/poanetwork/blockscout/pull/2052) - allow bytes32 for name and symbol
- [#2047](https://github.com/poanetwork/blockscout/pull/2047) - fix: show creating internal transactions
- [#2014](https://github.com/poanetwork/blockscout/pull/2014) - fix: use better queries for listLogs endpoint
- [#2027](https://github.com/poanetwork/blockscout/pull/2027) - fix: `BlocksTransactionsMismatch` ignoring blocks without transactions
- [#2070](https://github.com/poanetwork/blockscout/pull/2070) - reduce `max_concurrency` of `BlocksTransactionsMismatch` fetcher
- [#2083](https://github.com/poanetwork/blockscout/pull/2083) - allow total_difficuly to be nil
- [#2086](https://github.com/poanetwork/blockscout/pull/2086) - fix geth's staticcall without output

### Chore

- [#1900](https://github.com/poanetwork/blockscout/pull/1900) - SUPPORTED_CHAINS ENV var
- [#1958](https://github.com/poanetwork/blockscout/pull/1958) - Default value for release link env var
- [#1964](https://github.com/poanetwork/blockscout/pull/1964) - ALLOWED_EVM_VERSIONS env var
- [#1975](https://github.com/poanetwork/blockscout/pull/1975) - add log index to transaction view
- [#1988](https://github.com/poanetwork/blockscout/pull/1988) - Fix wrong parity tasks names in Circle CI
- [#2000](https://github.com/poanetwork/blockscout/pull/2000) - docker/Makefile: always set a container name
- [#2018](https://github.com/poanetwork/blockscout/pull/2018) - Use PORT env variable in dev config
- [#2055](https://github.com/poanetwork/blockscout/pull/2055) - Increase timeout for geth indexers
- [#2069](https://github.com/poanetwork/blockscout/pull/2069) - Docsify integration: static docs page generation

## 1.3.15-beta

### Features

- [#1857](https://github.com/poanetwork/blockscout/pull/1857) - Re-implement Geth JS internal transaction tracer in Elixir
- [#1989](https://github.com/poanetwork/blockscout/pull/1989) - fix: consolidate address w/ balance one at a time
- [#2002](https://github.com/poanetwork/blockscout/pull/2002) - Get estimated count of blocks when cache is empty

### Fixes

- [#1869](https://github.com/poanetwork/blockscout/pull/1869) - Fix output and gas extraction in JS tracer for Geth
- [#1992](https://github.com/poanetwork/blockscout/pull/1992) - fix: support https for wobserver polling
- [#2027](https://github.com/poanetwork/blockscout/pull/2027) - fix: `BlocksTransactionsMismatch` ignoring blocks without transactions


## 1.3.14-beta

- [#1812](https://github.com/poanetwork/blockscout/pull/1812) - add pagination to addresses page
- [#1920](https://github.com/poanetwork/blockscout/pull/1920) - fix: remove source code fields from list endpoint
- [#1876](https://github.com/poanetwork/blockscout/pull/1876) - async calculate a count of blocks

### Fixes

- [#1917](https://github.com/poanetwork/blockscout/pull/1917) - Force block refetch if transaction is re-collated in a different block

### Chore

- [#1892](https://github.com/poanetwork/blockscout/pull/1892) - Remove temporary worker modules

## 1.3.13-beta

### Features

- [#1933](https://github.com/poanetwork/blockscout/pull/1933) - add eth_BlockNumber json rpc method

### Fixes

- [#1875](https://github.com/poanetwork/blockscout/pull/1875) - fix: resolve false positive constructor arguments
- [#1881](https://github.com/poanetwork/blockscout/pull/1881) - fix: store solc versions locally for performance
- [#1898](https://github.com/poanetwork/blockscout/pull/1898) - check if the constructor has arguments before verifying constructor arguments

## 1.3.12-beta

Reverting of synchronous block counter, implemented in #1848

## 1.3.11-beta

### Features

- [#1815](https://github.com/poanetwork/blockscout/pull/1815) - Be able to search without prefix "0x"
- [#1813](https://github.com/poanetwork/blockscout/pull/1813) - Add total blocks counter to the main page
- [#1806](https://github.com/poanetwork/blockscout/pull/1806) - Verify contracts with a post request
- [#1848](https://github.com/poanetwork/blockscout/pull/1848) - Add cache for block counter

### Fixes

- [#1829](https://github.com/poanetwork/blockscout/pull/1829) - Handle nil quantities in block decoding routine
- [#1830](https://github.com/poanetwork/blockscout/pull/1830) - Make block size field nullable
- [#1840](https://github.com/poanetwork/blockscout/pull/1840) - Handle case when total supply is nil
- [#1838](https://github.com/poanetwork/blockscout/pull/1838) - Block counter calculates only consensus blocks

### Chore

- [#1814](https://github.com/poanetwork/blockscout/pull/1814) - Clear build artefacts script
- [#1837](https://github.com/poanetwork/blockscout/pull/1837) - Add -f flag to clear_build.sh script delete static folder

## 1.3.10-beta

### Features

- [#1739](https://github.com/poanetwork/blockscout/pull/1739) - highlight decompiled source code
- [#1696](https://github.com/poanetwork/blockscout/pull/1696) - full-text search by tokens
- [#1742](https://github.com/poanetwork/blockscout/pull/1742) - Support RSK
- [#1777](https://github.com/poanetwork/blockscout/pull/1777) - show ERC-20 token transfer info on transaction page
- [#1770](https://github.com/poanetwork/blockscout/pull/1770) - set a websocket keepalive from config
- [#1789](https://github.com/poanetwork/blockscout/pull/1789) - add ERC-721 info to transaction overview page
- [#1801](https://github.com/poanetwork/blockscout/pull/1801) - Staking pools fetching

### Fixes

 - [#1724](https://github.com/poanetwork/blockscout/pull/1724) - Remove internal tx and token balance fetching from realtime fetcher
 - [#1727](https://github.com/poanetwork/blockscout/pull/1727) - add logs pagination in rpc api
 - [#1740](https://github.com/poanetwork/blockscout/pull/1740) - fix empty block time
 - [#1743](https://github.com/poanetwork/blockscout/pull/1743) - sort decompiled smart contracts in lexicographical order
 - [#1756](https://github.com/poanetwork/blockscout/pull/1756) - add today's token balance from the previous value
 - [#1769](https://github.com/poanetwork/blockscout/pull/1769) - add timestamp to block overview
 - [#1768](https://github.com/poanetwork/blockscout/pull/1768) - fix first block parameter
 - [#1778](https://github.com/poanetwork/blockscout/pull/1778) - Make websocket optional for realtime fetcher
 - [#1790](https://github.com/poanetwork/blockscout/pull/1790) - fix constructor arguments verification
 - [#1793](https://github.com/poanetwork/blockscout/pull/1793) - fix top nav autocomplete
 - [#1795](https://github.com/poanetwork/blockscout/pull/1795) - fix line numbers for decompiled contracts
 - [#1803](https://github.com/poanetwork/blockscout/pull/1803) - use coinmarketcap for total_supply by default
 - [#1802](https://github.com/poanetwork/blockscout/pull/1802) - make coinmarketcap's number of pages configurable
 - [#1799](https://github.com/poanetwork/blockscout/pull/1799) - Use eth_getUncleByBlockHashAndIndex for uncle block fetching
 - [#1531](https://github.com/poanetwork/blockscout/pull/1531) - docker: fix dockerFile for secp256k1 building
 - [#1835](https://github.com/poanetwork/blockscout/pull/1835) - fix: ignore `pong` messages without error

### Chore

 - [#1804](https://github.com/poanetwork/blockscout/pull/1804) - (Chore) Divide chains by Mainnet/Testnet in menu
 - [#1783](https://github.com/poanetwork/blockscout/pull/1783) - Update README with the chains that use Blockscout
 - [#1780](https://github.com/poanetwork/blockscout/pull/1780) - Update link to the Github repo in the footer
 - [#1757](https://github.com/poanetwork/blockscout/pull/1757) - Change twitter acc link to official Blockscout acc twitter
 - [#1749](https://github.com/poanetwork/blockscout/pull/1749) - Replace the link in the footer with the official POA announcements tg channel link
 - [#1718](https://github.com/poanetwork/blockscout/pull/1718) - Flatten indexer module hierarchy and supervisor tree
 - [#1753](https://github.com/poanetwork/blockscout/pull/1753) - Add a check mark to decompiled contract tab
 - [#1744](https://github.com/poanetwork/blockscout/pull/1744) - remove `0x0..0` from tests
 - [#1763](https://github.com/poanetwork/blockscout/pull/1763) - Describe indexer structure and list existing fetchers
 - [#1800](https://github.com/poanetwork/blockscout/pull/1800) - Disable lazy logging check in Credo


## 1.3.9-beta

### Features

 - [#1662](https://github.com/poanetwork/blockscout/pull/1662) - allow specifying number of optimization runs
 - [#1654](https://github.com/poanetwork/blockscout/pull/1654) - add decompiled code tab
 - [#1661](https://github.com/poanetwork/blockscout/pull/1661) - try to compile smart contract with the latest evm version
 - [#1665](https://github.com/poanetwork/blockscout/pull/1665) - Add contract verification RPC endpoint.
 - [#1706](https://github.com/poanetwork/blockscout/pull/1706) - allow setting update interval for addresses with b

### Fixes

 - [#1669](https://github.com/poanetwork/blockscout/pull/1669) - do not fail if multiple matching tokens are found
 - [#1691](https://github.com/poanetwork/blockscout/pull/1691) - decrease token metadata update interval
 - [#1688](https://github.com/poanetwork/blockscout/pull/1688) - do not fail if failure reason is atom
 - [#1692](https://github.com/poanetwork/blockscout/pull/1692) - exclude decompiled smart contract from encoding
 - [#1684](https://github.com/poanetwork/blockscout/pull/1684) - Discard child block with parent_hash not matching hash of imported block
 - [#1699](https://github.com/poanetwork/blockscout/pull/1699) - use seconds as transaction cache period measure
 - [#1697](https://github.com/poanetwork/blockscout/pull/1697) - fix failing in rpc if balance is empty
 - [#1711](https://github.com/poanetwork/blockscout/pull/1711) - rescue failing repo in block number cache update
 - [#1712](https://github.com/poanetwork/blockscout/pull/1712) - do not set contract code from transaction input
 - [#1714](https://github.com/poanetwork/blockscout/pull/1714) - fix average block time calculation

### Chore

 - [#1693](https://github.com/poanetwork/blockscout/pull/1693) - Add a checklist to the PR template


## 1.3.8-beta

### Features

 - [#1611](https://github.com/poanetwork/blockscout/pull/1611) - allow setting the first indexing block
 - [#1596](https://github.com/poanetwork/blockscout/pull/1596) - add endpoint to create decompiled contracts
 - [#1634](https://github.com/poanetwork/blockscout/pull/1634) - add transaction count cache

### Fixes

 - [#1630](https://github.com/poanetwork/blockscout/pull/1630) - (Fix) colour for release link in the footer
 - [#1621](https://github.com/poanetwork/blockscout/pull/1621) - Modify query to fetch failed contract creations
 - [#1614](https://github.com/poanetwork/blockscout/pull/1614) - Do not fetch burn address token balance
 - [#1639](https://github.com/poanetwork/blockscout/pull/1614) - Optimize token holder count updates when importing address current balances
 - [#1643](https://github.com/poanetwork/blockscout/pull/1643) - Set internal_transactions_indexed_at for empty blocks
 - [#1647](https://github.com/poanetwork/blockscout/pull/1647) - Fix typo in view
 - [#1650](https://github.com/poanetwork/blockscout/pull/1650) - Add petersburg evm version to smart contract verifier
 - [#1657](https://github.com/poanetwork/blockscout/pull/1657) - Force consensus loss for parent block if its hash mismatches parent_hash

### Chore


## 1.3.7-beta

### Features

### Fixes

 - [#1615](https://github.com/poanetwork/blockscout/pull/1615) - Add more logging to code fixer process
 - [#1613](https://github.com/poanetwork/blockscout/pull/1613) - Fix USD fee value
 - [#1577](https://github.com/poanetwork/blockscout/pull/1577) - Add process to fix contract with code
 - [#1583](https://github.com/poanetwork/blockscout/pull/1583) - Chunk JSON-RPC batches in case connection times out

### Chore

 - [#1610](https://github.com/poanetwork/blockscout/pull/1610) - Add PIRL to Readme

## 1.3.6-beta

### Features

 - [#1589](https://github.com/poanetwork/blockscout/pull/1589) - RPC endpoint to list addresses
 - [#1567](https://github.com/poanetwork/blockscout/pull/1567) - Allow setting different configuration just for realtime fetcher
 - [#1562](https://github.com/poanetwork/blockscout/pull/1562) - Add incoming transactions count to contract view
 - [#1608](https://github.com/poanetwork/blockscout/pull/1608) - Add listcontracts RPC Endpoint

### Fixes

 - [#1595](https://github.com/poanetwork/blockscout/pull/1595) - Reduce block_rewards in the catchup fetcher
 - [#1590](https://github.com/poanetwork/blockscout/pull/1590) - Added guard for fetching blocks with invalid number
 - [#1588](https://github.com/poanetwork/blockscout/pull/1588) - Fix usd value on address page
 - [#1586](https://github.com/poanetwork/blockscout/pull/1586) - Exact timestamp display
 - [#1581](https://github.com/poanetwork/blockscout/pull/1581) - Consider `creates` param when fetching transactions
 - [#1559](https://github.com/poanetwork/blockscout/pull/1559) - Change v column type for Transactions table

### Chore

 - [#1579](https://github.com/poanetwork/blockscout/pull/1579) - Add SpringChain to the list of Additional Chains Utilizing BlockScout
 - [#1578](https://github.com/poanetwork/blockscout/pull/1578) - Refine contributing procedure
 - [#1572](https://github.com/poanetwork/blockscout/pull/1572) - Add option to disable block rewards in indexer config


## 1.3.5-beta

### Features

 - [#1560](https://github.com/poanetwork/blockscout/pull/1560) - Allow executing smart contract functions in arbitrarily sized batches
 - [#1543](https://github.com/poanetwork/blockscout/pull/1543) - Use trace_replayBlockTransactions API for faster tracing
 - [#1558](https://github.com/poanetwork/blockscout/pull/1558) - Allow searching by token symbol
 - [#1551](https://github.com/poanetwork/blockscout/pull/1551) Exact date and time for Transaction details page
 - [#1547](https://github.com/poanetwork/blockscout/pull/1547) - Verify smart contracts with evm versions
 - [#1540](https://github.com/poanetwork/blockscout/pull/1540) - Fetch ERC721 token balances if sender is '0x0..0'
 - [#1539](https://github.com/poanetwork/blockscout/pull/1539) - Add the link to release in the footer
 - [#1519](https://github.com/poanetwork/blockscout/pull/1519) - Create contract methods
 - [#1496](https://github.com/poanetwork/blockscout/pull/1496) - Remove dropped/replaced transactions in pending transactions list
 - [#1492](https://github.com/poanetwork/blockscout/pull/1492) - Disable usd value for an empty exchange rate
 - [#1466](https://github.com/poanetwork/blockscout/pull/1466) - Decoding candidates for unverified contracts

### Fixes
 - [#1545](https://github.com/poanetwork/blockscout/pull/1545) - Fix scheduling of latest block polling in Realtime Fetcher
 - [#1554](https://github.com/poanetwork/blockscout/pull/1554) - Encode integer parameters when calling smart contract functions
 - [#1537](https://github.com/poanetwork/blockscout/pull/1537) - Fix test that depended on date
 - [#1534](https://github.com/poanetwork/blockscout/pull/1534) - Render a nicer error when creator cannot be determined
 - [#1527](https://github.com/poanetwork/blockscout/pull/1527) - Add index to value_fetched_at
 - [#1518](https://github.com/poanetwork/blockscout/pull/1518) - Select only distinct failed transactions
 - [#1516](https://github.com/poanetwork/blockscout/pull/1516) - Fix coin balance params reducer for pending transaction
 - [#1511](https://github.com/poanetwork/blockscout/pull/1511) - Set correct log level for production
 - [#1510](https://github.com/poanetwork/blockscout/pull/1510) - Fix test that fails every 1st day of the month
 - [#1509](https://github.com/poanetwork/blockscout/pull/1509) - Add index to blocks' consensus
 - [#1508](https://github.com/poanetwork/blockscout/pull/1508) - Remove duplicated indexes
 - [#1505](https://github.com/poanetwork/blockscout/pull/1505) - Use https instead of ssh for absinthe libs
 - [#1501](https://github.com/poanetwork/blockscout/pull/1501) - Constructor_arguments must be type `text`
 - [#1498](https://github.com/poanetwork/blockscout/pull/1498) - Add index for created_contract_address_hash in transactions
 - [#1493](https://github.com/poanetwork/blockscout/pull/1493) - Do not do work in process initialization
 - [#1487](https://github.com/poanetwork/blockscout/pull/1487) - Limit geth sync to 128 blocks
 - [#1484](https://github.com/poanetwork/blockscout/pull/1484) - Allow decoding input as utf-8
 - [#1479](https://github.com/poanetwork/blockscout/pull/1479) - Remove smoothing from coin balance chart

### Chore
 - [https://github.com/poanetwork/blockscout/pull/1532](https://github.com/poanetwork/blockscout/pull/1532) - Upgrade elixir to 1.8.1
 - [https://github.com/poanetwork/blockscout/pull/1553](https://github.com/poanetwork/blockscout/pull/1553) - Dockerfile: remove 1.7.1 version pin FROM bitwalker/alpine-elixir-phoenix
 - [https://github.com/poanetwork/blockscout/pull/1465](https://github.com/poanetwork/blockscout/pull/1465) - Resolve lodash security alert<|MERGE_RESOLUTION|>--- conflicted
+++ resolved
@@ -1,9 +1,7 @@
 ## Current
 
 ### Features
-<<<<<<< HEAD
 - [#2433](https://github.com/poanetwork/blockscout/pull/2433) - Add a functionality to try Eth RPC methods in the documentation
-=======
 
 ### Fixes
 - [#2425](https://github.com/poanetwork/blockscout/pull/2425) - Force to show address view for checksummed address even if it is not in DB
@@ -16,7 +14,6 @@
 ## 2.0.2-beta
 
 ### Features
->>>>>>> 4db6bea7
 - [#2412](https://github.com/poanetwork/blockscout/pull/2412) - dark theme
 - [#2399](https://github.com/poanetwork/blockscout/pull/2399) - decode verified smart contract's logs
 - [#2391](https://github.com/poanetwork/blockscout/pull/2391) - Controllers Improvements
