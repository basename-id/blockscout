## Current

### Features
- [#5268](https://github.com/blockscout/blockscout/pull/5268) - Contract names display improvement

### Fixes
- [#5285](https://github.com/blockscout/blockscout/pull/5285) - Fix verified smart-contract bytecode twins feature
- [#5269](https://github.com/blockscout/blockscout/pull/5269) - Address Page: Fix implementation address align
- [#5264](https://github.com/blockscout/blockscout/pull/5264) - Fix bug with 500 response on `partial` sourcify status
- [#5263](https://github.com/blockscout/blockscout/pull/5263) - Fix bug with name absence for contract
- [#5259](https://github.com/blockscout/blockscout/pull/5259) - Fix `coin-balances/by-day` bug
- [#5239](https://github.com/blockscout/blockscout/pull/5239) - Add accounting for block rewards in `getblockreward` api method

### Chore
<<<<<<< HEAD
=======
- [#5286](https://github.com/blockscout/blockscout/pull/5286) - Change namespace for one of the SmartContractViewTest test
>>>>>>> 5fd7bc76
- [#5260](https://github.com/blockscout/blockscout/pull/5260) - Makefile release task to prerelease and release task


## 4.1.2-beta

### Features
- [#5232](https://github.com/blockscout/blockscout/pull/5232) - Contract Read Page: Add functions overloading support
- [#5220](https://github.com/blockscout/blockscout/pull/5220) - Add info about proxy contracts to api methods response
- [#5200](https://github.com/blockscout/blockscout/pull/5200) - Docker-compose configuration
- [#5102](https://github.com/blockscout/blockscout/pull/5102) - Add new pagination to `address/transactions` page
- [#5105](https://github.com/blockscout/blockscout/pull/5105) - Redesign token page
- [#5016](https://github.com/blockscout/blockscout/pull/5016) - Add view for internal transactions error
- [#4690](https://github.com/blockscout/blockscout/pull/4690) - Improve pagination: introduce pagination with random access to pages; Integrate it to the Transactions List page

### Fixes
- [#5248](https://github.com/blockscout/blockscout/pull/5248) - Speedup query for getting verified smart-contract bytecode twin
- [#5241](https://github.com/blockscout/blockscout/pull/5241) - Fix DB hostname Regex pattern
- [#5239](https://github.com/blockscout/blockscout/pull/5239) - Add accounting for block rewards in `getblockreward` api method
- [#5216](https://github.com/blockscout/blockscout/pull/5216) - Add token-transfers-toggle.js to the `block_transaction/index.html.eex`
- [#5212](https://github.com/blockscout/blockscout/pull/5212) - Fix `gas_used` value bug
- [#5197](https://github.com/blockscout/blockscout/pull/5197) - Fix contract functions outputs
- [#5196](https://github.com/blockscout/blockscout/pull/5196) - Various Docker setup fixes
- [#5192](https://github.com/blockscout/blockscout/pull/5192) - Fix DATABASE_URL config parser
- [#5191](https://github.com/blockscout/blockscout/pull/5191) - Add empty view for new addresses
- [#5184](https://github.com/blockscout/blockscout/pull/5184) - eth_call method: remove from param from the request, if it is null
- [#5172](https://github.com/blockscout/blockscout/pull/5172), [#5182](https://github.com/blockscout/blockscout/pull/5182) - Reduced the size of js bundles
- [#5169](https://github.com/blockscout/blockscout/pull/5169) - Fix several UI bugs; Add tooltip to the prev/next block buttons
- [#5166](https://github.com/blockscout/blockscout/pull/5166), [#5198](https://github.com/blockscout/blockscout/pull/5198) - Fix contracts verification bugs
- [#5160](https://github.com/blockscout/blockscout/pull/5160) - Fix blocks validated hint
- [#5155](https://github.com/blockscout/blockscout/pull/5155) - Fix get_implementation_abi_from_proxy/2 implementation
- [#5154](https://github.com/blockscout/blockscout/pull/5154) - Fix token counters bug
- [#5136](https://github.com/blockscout/blockscout/pull/5136) - Improve contract verification
- [#4862](https://github.com/blockscout/blockscout/pull/4862) - Fix internal transactions pagination

### Chore
- [#5230](https://github.com/blockscout/blockscout/pull/5230) - Contract verification forms refactoring
- [#5227](https://github.com/blockscout/blockscout/pull/5227) - Major update of css-loader npm package
- [#5226](https://github.com/blockscout/blockscout/pull/5226) - Update mini-css-extract-plugin, css-minimizer-webpack-plugin packages
- [#5224](https://github.com/blockscout/blockscout/pull/5224) - Webpack config refactoring
- [#5223](https://github.com/blockscout/blockscout/pull/5223) - Migrate fontawesome 5 -> 6
- [#5202](https://github.com/blockscout/blockscout/pull/5202), [#5229](https://github.com/blockscout/blockscout/pull/5229) - Docker setup Makefile release/publish tasks
- [#5195](https://github.com/blockscout/blockscout/pull/5195) - Add Berlin, London to the list of default EVM versions
- [#5190](https://github.com/blockscout/blockscout/pull/5190) - Set 8545 as default port everywhere except Ganache JSON RPC variant
- [#5189](https://github.com/blockscout/blockscout/pull/5189) - ENV var to manage pending transactions fetcher switching off
- [#5171](https://github.com/blockscout/blockscout/pull/5171) - Replace lodash NPM package with tiny lodash modules
- [#5170](https://github.com/blockscout/blockscout/pull/5170) - Token price row name fix
- [#5153](https://github.com/blockscout/blockscout/pull/5153) - Discord link instead of Gitter
- [#5152](https://github.com/blockscout/blockscout/pull/5152) - Create backfiller paths for sources of contracts verified through Sourcify
- [#5142](https://github.com/blockscout/blockscout/pull/5142) - Updated some outdated npm packages
- [#5140](https://github.com/blockscout/blockscout/pull/5140) - Babel minor and core-js major updates
- [#5139](https://github.com/blockscout/blockscout/pull/5139) - Eslint major update
- [#5138](https://github.com/blockscout/blockscout/pull/5138) - Webpack minor update
- [#5119](https://github.com/blockscout/blockscout/pull/5119) - Inventory controller refactoring
- [#5118](https://github.com/blockscout/blockscout/pull/5118) - Fix top navigation template


## 4.1.1-beta

### Features
- [#5090](https://github.com/blockscout/blockscout/pull/5090) - Allotted rate limit by IP
- [#5080](https://github.com/blockscout/blockscout/pull/5080) - Allotted rate limit by a global API key

### Fixes
- [#5085](https://github.com/blockscout/blockscout/pull/5085) - Fix wallet style
- [#5088](https://github.com/blockscout/blockscout/pull/5088) - Store address transactions/token transfers in the DB
- [#5071](https://github.com/blockscout/blockscout/pull/5071) - Fix write page contract tuple input
- [#5066](https://github.com/blockscout/blockscout/pull/5066) - Fix read contract page bug
- [#5034](https://github.com/blockscout/blockscout/pull/5034) - Fix broken functions input at transaction page
- [#5025](https://github.com/blockscout/blockscout/pull/5025) - Add standard input JSON files validation
- [#5051](https://github.com/blockscout/blockscout/pull/5051) - Fix 500 response when ABI method was parsed as nil

### Chore
- [#5092](https://github.com/blockscout/blockscout/pull/5092) - Resolve vulnerable follow-redirects npm dep in ./apps/explorer
- [#5091](https://github.com/blockscout/blockscout/pull/5091) - Refactor search page template
- [#5081](https://github.com/blockscout/blockscout/pull/5081) - Add internal transactions fetcher disabled? config parameter
- [#5063](https://github.com/blockscout/blockscout/pull/5063) - Resolve moderate NPM vulnerabilities with npm audit tool
- [#5053](https://github.com/blockscout/blockscout/pull/5053) - Update ex_keccak lib


## 4.1.0-beta

### Features
- [#5030](https://github.com/blockscout/blockscout/pull/5030) - API rate limiting
- [#4924](https://github.com/blockscout/blockscout/pull/4924) - Add daily bytecode verifcation to prevent metamorphic contracts vulnerablity
- [#4908](https://github.com/blockscout/blockscout/pull/4908) - Add verification via standard JSON input
- [#5004](https://github.com/blockscout/blockscout/pull/5004) - Add ability to set up a separate DB endpoint for the API endpoints
- [#4924](https://github.com/blockscout/blockscout/pull/4924) - Add daily bytecode verifcation to prevent metamorphic contracts vulnerablity
- [#4908](https://github.com/blockscout/blockscout/pull/4908) - Add verification via standard JSON input
- [#4989](https://github.com/blockscout/blockscout/pull/4989), [#4991](https://github.com/blockscout/blockscout/pull/4991) - Bridged tokens list API endpoint
- [#4908](https://github.com/blockscout/blockscout/pull/4908) - Add verification via standard JSON input
- [#4931](https://github.com/blockscout/blockscout/pull/4931) - Web3 modal with Wallet Connect for Write contract page and Staking Dapp
- [#4690](https://github.com/blockscout/blockscout/pull/4690) - Improve pagination: introduce pagination with random access to pages; Integrate it to the Transactions List page

### Fixes
- [#5045](https://github.com/blockscout/blockscout/pull/5045) - Contracts interaction improvements
- [#5032](https://github.com/blockscout/blockscout/pull/5032) - Fix token transfer csv export 
- [#5020](https://github.com/blockscout/blockscout/pull/5020) - Token instance image display imrovement
- [#5019](https://github.com/blockscout/blockscout/pull/5019) - Fix fetch_last_token_balance function termination
- [#5011](https://github.com/blockscout/blockscout/pull/5011) - Fix `0x0` implementation address
- [#5008](https://github.com/blockscout/blockscout/pull/5008) - Extend decimals cap in format_according_to_decimals up to 24
- [#5005](https://github.com/blockscout/blockscout/pull/5005) - Fix falsy appearance `Connection Lost` warning on reload/switch page
- [#5003](https://github.com/blockscout/blockscout/pull/5003) - API router refactoring
- [#4992](https://github.com/blockscout/blockscout/pull/4992) - Fix `type` field in transactions after enabling 1559
- [#4979](https://github.com/blockscout/blockscout/pull/4979), [#4993](https://github.com/blockscout/blockscout/pull/4993) - Store total gas_used in addresses table
- [#4977](https://github.com/blockscout/blockscout/pull/4977) - Export token transfers on address: include transfers on contract itself
- [#4976](https://github.com/blockscout/blockscout/pull/4976) - Handle :econnrefused in pending transactions fetcher
- [#4965](https://github.com/blockscout/blockscout/pull/4965) - Fix search field appearance on medium size screens
- [#4945](https://github.com/blockscout/blockscout/pull/4945) - Fix `Verify & Publish` button link
- [#4938](https://github.com/blockscout/blockscout/pull/4938) - Fix displaying of nested arrays for contracts read
- [#4888](https://github.com/blockscout/blockscout/pull/4888) - Fix fetch_top_tokens method: add nulls last for token holders desc order
- [#4867](https://github.com/blockscout/blockscout/pull/4867) - Fix bug in quering contracts method and improve contracts interactions
- [#4862](https://github.com/blockscout/blockscout/pull/4862) - Fix internal transactions pagination
- [#4784](https://github.com/blockscout/blockscout/pull/4784) - Fix logs query

### Chore
- [#5047](https://github.com/blockscout/blockscout/pull/5047) - At contract write use wei precision
- [#5023](https://github.com/blockscout/blockscout/pull/5023) - Capability to leave an empty logo
- [#5018](https://github.com/blockscout/blockscout/pull/5018) - Resolve npm vulnerabilities via npm audix fix
- [#5014](https://github.com/blockscout/blockscout/pull/5014) - Separate FIRST_BLOCK and TRACE_FIRST_BLOCK option for blocks import and tracing methods
- [#4998](https://github.com/blockscout/blockscout/pull/4998) - API endpoints logger
- [#4983](https://github.com/blockscout/blockscout/pull/4983), [#5038](https://github.com/blockscout/blockscout/pull/5038) - Fix contract verification tests
- [#4861](https://github.com/blockscout/blockscout/pull/4861) - Add separate column for token icons


## 4.0.0-beta

### Features
- [#4807](https://github.com/blockscout/blockscout/pull/4807) - Added support for BeaconProxy pattern
- [#4777](https://github.com/blockscout/blockscout/pull/4777), [#4791](https://github.com/blockscout/blockscout/pull/4791), [#4799](https://github.com/blockscout/blockscout/pull/4799), [#4847](https://github.com/blockscout/blockscout/pull/4847) - Added decoding revert reason
- [#4776](https://github.com/blockscout/blockscout/pull/4776) - Added view for unsuccessfully fetched values from read functions
- [#4761](https://github.com/blockscout/blockscout/pull/4761) - ERC-1155 support
- [#4739](https://github.com/blockscout/blockscout/pull/4739) - Improve logs and inputs decoding
- [#4747](https://github.com/blockscout/blockscout/pull/4747) - Advanced CSV export
- [#4745](https://github.com/blockscout/blockscout/pull/4745) - Vyper contracts verification
- [#4699](https://github.com/blockscout/blockscout/pull/4699), [#4793](https://github.com/blockscout/blockscout/pull/4793), [#4820](https://github.com/blockscout/blockscout/pull/4820), [#4827](https://github.com/blockscout/blockscout/pull/4827) - Address page facelifting
- [#4667](https://github.com/blockscout/blockscout/pull/4667) - Transaction Page: Add expand/collapse button for long contract method data
- [#4641](https://github.com/blockscout/blockscout/pull/4641), [#4733](https://github.com/blockscout/blockscout/pull/4733) - Improve Read Contract page logic
- [#4660](https://github.com/blockscout/blockscout/pull/4660) - Save Sourcify path instead of filename
- [#4656](https://github.com/blockscout/blockscout/pull/4656) - Open in Tenderly button
- [#4655](https://github.com/blockscout/blockscout/pull/4655), [#4676](https://github.com/blockscout/blockscout/pull/4676) - EIP-3091 support
- [#4621](https://github.com/blockscout/blockscout/pull/4621) - Add beacon contract address slot for proxy
- [#4625](https://github.com/blockscout/blockscout/pull/4625) - Contract address page: Add implementation link to the overview of proxy contracts
- [#4624](https://github.com/blockscout/blockscout/pull/4624) - Support HTML tags in alert message
- [#4608](https://github.com/blockscout/blockscout/pull/4608), [#4622](https://github.com/blockscout/blockscout/pull/4622) - Block Details page: Improved style of transactions button
- [#4596](https://github.com/blockscout/blockscout/pull/4596), [#4681](https://github.com/blockscout/blockscout/pull/4681), [#4693](https://github.com/blockscout/blockscout/pull/4693) - Display token icon for bridged with Mainnet tokens or identicons for other tokens
- [#4520](https://github.com/blockscout/blockscout/pull/4520) - Add support for EIP-1559
- [#4593](https://github.com/blockscout/blockscout/pull/4593) - Add status in `Position` pane for txs have no block
- [#4579](https://github.com/blockscout/blockscout/pull/4579) - Write contract page: Resize inputs; Improve multiplier selector

### Fixes
- [#4867](https://github.com/blockscout/blockscout/pull/4867) - Fix bug in quering contracts method and improve contracts interactions
- [#4857](https://github.com/blockscout/blockscout/pull/4857) - Fix `tx/raw-trace` Internal Server Error
- [#4854](https://github.com/blockscout/blockscout/pull/4854) - Fix infinite gas usage count loading
- [#4853](https://github.com/blockscout/blockscout/pull/4853) - Allow custom optimizations runs for contract verifications via API
- [#4840](https://github.com/blockscout/blockscout/pull/4840) - Replace Enum.dedup with Enum.uniq where actually uniq items are expected
- [#4835](https://github.com/blockscout/blockscout/pull/4835) - Fix view for broken token icons
- [#4830](https://github.com/blockscout/blockscout/pull/4830) - Speed up txs per day chart data collection
- [#4818](https://github.com/blockscout/blockscout/pull/4818) - Fix for extract_omni_bridged_token_metadata_wrapper method
- [#4812](https://github.com/blockscout/blockscout/pull/4812), [#4815](https://github.com/blockscout/blockscout/pull/4815) - Check if exists custom_cap property of extended token object before access it
- [#4810](https://github.com/blockscout/blockscout/pull/4810) - Show `nil` block.size as `N/A bytes`
- [#4806](https://github.com/blockscout/blockscout/pull/4806) - Get token type for token balance update if it is empty
- [#4802](https://github.com/blockscout/blockscout/pull/4802) - Fix floating tooltip on the main page
- [#4801](https://github.com/blockscout/blockscout/pull/4801) - Added clauses and tests for get_total_staked_and_ordered/1
- [#4798](https://github.com/blockscout/blockscout/pull/4798) - Token instance View contract icon Safari fix
- [#4796](https://github.com/blockscout/blockscout/pull/4796) - Fix nil.timestamp issue
- [#4783](https://github.com/blockscout/blockscout/pull/4783) - Resolves request timeout for getting transactions on Emission funds contract address page
- [#4764](https://github.com/blockscout/blockscout/pull/4764) - Add cleaning of substrings of `require` messages from parsed constructor arguments
- [#4778](https://github.com/blockscout/blockscout/pull/4778) - Migrate :optimization_runs field type: `int4 -> int8` in `smart_contracts` table
- [#4768](https://github.com/blockscout/blockscout/pull/4768) - Block Details page: handle zero division
- [#4751](https://github.com/blockscout/blockscout/pull/4751) - Change text and link for `trade STAKE` button
- [#4746](https://github.com/blockscout/blockscout/pull/4746) - Fix comparison of decimal value
- [#4711](https://github.com/blockscout/blockscout/pull/4711) - Add trimming to the contract functions inputs
- [#4729](https://github.com/blockscout/blockscout/pull/4729) - Fix bugs with fees in cases of txs with `gas price = 0`
- [#4725](https://github.com/blockscout/blockscout/pull/4725) - Fix hardcoded coin name on transaction's and block's page
- [#4724](https://github.com/blockscout/blockscout/pull/4724), [#4842](https://github.com/blockscout/blockscout/pull/4841) - Sanitizer of "empty" blocks
- [#4717](https://github.com/blockscout/blockscout/pull/4717) - Contract verification fix: check only success creation tx
- [#4713](https://github.com/blockscout/blockscout/pull/4713) - Search input field: sanitize input
- [#4712](https://github.com/blockscout/blockscout/pull/4712) - Migrate :nonce field type: `int4 -> int8` in `addresses` and `transactions` tables
- [#4703](https://github.com/blockscout/blockscout/pull/4703) - Block Details page: Fix pagination on the Transactions tab
- [#4686](https://github.com/blockscout/blockscout/pull/4686) - Block page: check gas limit value before division
- [#4678](https://github.com/blockscout/blockscout/pull/4678) - Internal transactions indexer: fix issue of some pending transactions never become confirmed
- [#4668](https://github.com/blockscout/blockscout/pull/4668) - Fix css for dark theme
- [#4654](https://github.com/blockscout/blockscout/pull/4654) - AddressView: Change `@burn_address` to string `0x0000000000000000000000000000000000000000`
- [#4626](https://github.com/blockscout/blockscout/pull/4626) - Refine view of popup for reverted tx
- [#4640](https://github.com/blockscout/blockscout/pull/4640) - Token page: fixes in mobile view
- [#4612](https://github.com/blockscout/blockscout/pull/4612) - Hide error selector in the contract's functions list
- [#4615](https://github.com/blockscout/blockscout/pull/4615) - Fix broken style for `View more transfers` button
- [#4592](https://github.com/blockscout/blockscout/pull/4592) - Add `type` field for `receive` and `fallback` entities of a Smart Contract
- [#4601](https://github.com/blockscout/blockscout/pull/4601) - Fix endless Fetching tokens... message on empty addresses
- [#4591](https://github.com/blockscout/blockscout/pull/4591) - Add step and min value for txValue input field
- [#4589](https://github.com/blockscout/blockscout/pull/4589) - Fix solid outputs on contract read page
- [#4586](https://github.com/blockscout/blockscout/pull/4586) - Fix floating tooltips on the token transfer family blocks
- [#4587](https://github.com/blockscout/blockscout/pull/4587) - Enable navbar menu on Search results page
- [#4582](https://github.com/blockscout/blockscout/pull/4582) - Fix NaN input on write contract page

### Chore
- [#4876](https://github.com/blockscout/blockscout/pull/4876) - Add missing columns updates when INSERT ... ON CONFLICT DO UPDATE ... happens
- [#4872](https://github.com/blockscout/blockscout/pull/4872) - Set explicit ascending order by hash in acquire transactions query of internal transactions import
- [#4871](https://github.com/blockscout/blockscout/pull/4871) - Remove cumulative gas used update duplicate
- [#4860](https://github.com/blockscout/blockscout/pull/4860) - Node 16 support
- [#4828](https://github.com/blockscout/blockscout/pull/4828) - Logging for txs/day chart
- [#4823](https://github.com/blockscout/blockscout/pull/4823) - Various error handlers with unresponsive JSON RPC endpoint
- [#4821](https://github.com/blockscout/blockscout/pull/4821) - Block Details page: Remove crossing at the Burnt Fee line
- [#4819](https://github.com/blockscout/blockscout/pull/4819) - Add config for GasUsage Cache
- [#4781](https://github.com/blockscout/blockscout/pull/4781) - PGAnalyze index suggestions
- [#4735](https://github.com/blockscout/blockscout/pull/4735) - Code clean up: Remove clauses for outdated ganache bugs
- [#4726](https://github.com/blockscout/blockscout/pull/4726) - Update chart.js
- [#4707](https://github.com/blockscout/blockscout/pull/4707) - Top navigation: Move Accounts tab to Tokens
- [#4704](https://github.com/blockscout/blockscout/pull/4704) - Update to Erlang/OTP 24
- [#4682](https://github.com/blockscout/blockscout/pull/4682) - Update all possible outdated mix dependencies
- [#4663](https://github.com/blockscout/blockscout/pull/4663) - Migrate to Elixir 1.12.x
- [#4661](https://github.com/blockscout/blockscout/pull/4661) - Update NPM packages to resolve vulnerabilities
- [#4649](https://github.com/blockscout/blockscout/pull/4649) - 1559 Transaction Page: Convert Burnt Fee to ether and add price in USD
- [#4646](https://github.com/blockscout/blockscout/pull/4646) - Transaction page: Rename burned to burnt
- [#4611](https://github.com/blockscout/blockscout/pull/4611) - Ability to hide miner in block views


## 3.7.3-beta

### Features
- [#4569](https://github.com/blockscout/blockscout/pull/4569) - Smart-Contract: remove comment with the submission date
- [#4568](https://github.com/blockscout/blockscout/pull/4568) - TX page: Token transfer and minting section improvements
- [#4540](https://github.com/blockscout/blockscout/pull/4540) - Allign copy buttons for `Block Details` and `Transaction Details` pages
- [#4528](https://github.com/blockscout/blockscout/pull/4528) - Block Details page: rework view
- [#4531](https://github.com/blockscout/blockscout/pull/4531) - Add Arbitrum support
- [#4524](https://github.com/blockscout/blockscout/pull/4524) - Add index position of transaction in the block
- [#4489](https://github.com/blockscout/blockscout/pull/4489) - Search results page
- [#4475](https://github.com/blockscout/blockscout/pull/4475) - Tx page facelifting
- [#4452](https://github.com/blockscout/blockscout/pull/4452) - Add names for smart-conrtact's function response

### Fixes
- [#4553](https://github.com/blockscout/blockscout/pull/4553) - Indexer performance update: skip genesis block in requesting of trace_block API endpoint
- [#4544](https://github.com/blockscout/blockscout/pull/4544) - Indexer performance update: Add skip_metadata flag for token if indexer failed to get any of [name, symbol, decimals, totalSupply]
- [#4542](https://github.com/blockscout/blockscout/pull/4542) - Indexer performance update: Deduplicate tokens in the indexer token transfers transformer
- [#4535](https://github.com/blockscout/blockscout/pull/4535) - Indexer performance update:: Eliminate multiple updates of the same token while parsing mint/burn token transfers batch
- [#4527](https://github.com/blockscout/blockscout/pull/4527) - Indexer performance update: refactor coin balance daily fetcher
- [#4525](https://github.com/blockscout/blockscout/pull/4525) - Uncataloged token transfers query performance improvement
- [#4513](https://github.com/blockscout/blockscout/pull/4513) - Fix installation with custom default path: add NETWORK_PATH variable to the current_path
- [#4500](https://github.com/blockscout/blockscout/pull/4500) - `/tokens/{addressHash}/instance/{id}/token-transfers`: fix incorrect next page url
- [#4493](https://github.com/blockscout/blockscout/pull/4493) - Contract's code page: handle null contracts_creation_transaction
- [#4488](https://github.com/blockscout/blockscout/pull/4488) - Tx page: handle empty to_address
- [#4483](https://github.com/blockscout/blockscout/pull/4483) - Fix copy-paste typo in `token_transfers_counter.ex`
- [#4473](https://github.com/blockscout/blockscout/pull/4473), [#4481](https://github.com/blockscout/blockscout/pull/4481) - Search autocomplete: fix for address/block/tx hash
- [#4472](https://github.com/blockscout/blockscout/pull/4472) - Search autocomplete: fix Cannot read property toLowerCase of undefined 
- [#4456](https://github.com/blockscout/blockscout/pull/4456) - URL encoding for NFT media files URLs
- [#4453](https://github.com/blockscout/blockscout/pull/4453) - Unescape characters for string output type in the contract response
- [#4401](https://github.com/blockscout/blockscout/pull/4401) - Fix displaying of token holders with the same amount

### Chore
- [#4550](https://github.com/blockscout/blockscout/pull/4550) - Update con_cache package to 1.0
- [#4523](https://github.com/blockscout/blockscout/pull/4523) - Change order of transations in block's view
- [#4521](https://github.com/blockscout/blockscout/pull/4521) - Rewrite transaction page tooltips
- [#4516](https://github.com/blockscout/blockscout/pull/4516) - Add DB migrations step into Docker start script
- [#4497](https://github.com/blockscout/blockscout/pull/4497) - Handle error in fetch_validators_list method
- [#4444](https://github.com/blockscout/blockscout/pull/4444) - Main page performance cumulative update
- [#4439](https://github.com/blockscout/blockscout/pull/4439), - [#4465](https://github.com/blockscout/blockscout/pull/4465) - Fix revert response in contract's output


## 3.7.2-beta

### Features
- [#4424](https://github.com/blockscout/blockscout/pull/4424) - Display search results categories
- [#4423](https://github.com/blockscout/blockscout/pull/4423) - Add creation time of contract in the results of the search
- [#4391](https://github.com/blockscout/blockscout/pull/4391) - Add batched transactions on the `address/{addressHash}/transactions` page
- [#4353](https://github.com/blockscout/blockscout/pull/4353) - Added live-reload on the token holders page

### Fixes
- [#4437](https://github.com/blockscout/blockscout/pull/4437) - Fix `PendingTransactionsSanitizer` for non-consensus blocks
- [#4430](https://github.com/blockscout/blockscout/pull/4430) - Fix current token balance on-demand fetcher
- [#4429](https://github.com/blockscout/blockscout/pull/4429), [#4431](https://github.com/blockscout/blockscout/pull/4431) - Fix 500 response on `/tokens/{addressHash}/token-holders?type=JSON` when total supply is zero
- [#4419](https://github.com/blockscout/blockscout/pull/4419) - Order contracts in the search by inserted_at in descending order
- [#4418](https://github.com/blockscout/blockscout/pull/4418) - Fix empty search results for the full-word search criteria
- [#4406](https://github.com/blockscout/blockscout/pull/4406) - Fix internal server error on the validator's txs page
- [#4360](https://github.com/blockscout/blockscout/pull/4360) - Fix false-pending transactions in reorg blocks
- [#4388](https://github.com/blockscout/blockscout/pull/4388) - Fix internal server error on contract page for insctances without sourcify envs
- [#4385](https://github.com/blockscout/blockscout/pull/4385) - Fix html template for transaction's input; Add copy text for tuples

### Chore
- [#4400](https://github.com/blockscout/blockscout/pull/4400) - Add "Token ID" label onto `tokens/.../instance/.../token-transfers` page
- [#4398](https://github.com/blockscout/blockscout/pull/4398) - Speed up the transactions loading on the front-end
- [#4384](https://github.com/blockscout/blockscout/pull/4384) - Fix Elixir version in `.tool-versions`
- [#4382](https://github.com/blockscout/blockscout/pull/4382) - Replace awesomplete with autocomplete.js
- [#4371](https://github.com/blockscout/blockscout/pull/4371) - Place search outside of burger in mobile view
- [#4355](https://github.com/blockscout/blockscout/pull/4355) - Do not redirect to 404 page with empty string in the search field


## 3.7.1-beta

### Features
- [#4331](https://github.com/blockscout/blockscout/pull/4331) - Added support for partially verified contracts via [Sourcify](https://sourcify.dev)
- [#4323](https://github.com/blockscout/blockscout/pull/4323) - Renamed Contract Byte Code, add Contract Creation Code on contract's page
- [#4312](https://github.com/blockscout/blockscout/pull/4312) - Display pending transactions on address page
- [#4299](https://github.com/blockscout/blockscout/pull/4299) - Added [Sourcify](https://sourcify.dev) verification API endpoint
- [#4267](https://github.com/blockscout/blockscout/pull/4267) - Extend verification through [Sourcify](https://sourcify.dev) smart-contract verification: fetch smart contract metadata from Sourcify repo if it has been already verified there
- [#4241](https://github.com/blockscout/blockscout/pull/4241) - Reload transactions on the main page without reloading of the whole page
- [#4218](https://github.com/blockscout/blockscout/pull/4218) - Hide long arrays in smart-contracts 
- [#4205](https://github.com/blockscout/blockscout/pull/4205) - Total transactions fees per day API endpoint
- [#4158](https://github.com/blockscout/blockscout/pull/4158) - Calculate total fee per day
- [#4067](https://github.com/blockscout/blockscout/pull/4067) - Display LP tokens USD value and custom metadata in tokens dropdown at address page

### Fixes
- [#4351](https://github.com/blockscout/blockscout/pull/4351) - Support effectiveGasPrice property in tx receipt (Geth specific)
- [#4346](https://github.com/blockscout/blockscout/pull/4346) - Fix internal server error on raw-trace transaction page
- [#4345](https://github.com/blockscout/blockscout/pull/4345) - Fix bug on validator's address transactions page(Support effectiveGasPrice property in receipt (geth specific))
- [#4342](https://github.com/blockscout/blockscout/pull/4342) - Remove dropped/replaced txs from address transactions page
- [#4320](https://github.com/blockscout/blockscout/pull/4320) - Fix absence of imported smart-contracts' source code in `getsourcecode` API method 
- [#4274](https://github.com/blockscout/blockscout/pull/4302) - Fix search token-autocomplete
- [#4316](https://github.com/blockscout/blockscout/pull/4316) - Fix `/decompiled-contracts` bug
- [#4310](https://github.com/blockscout/blockscout/pull/4310) - Fix logo URL redirection, set font-family defaults for chart.js
- [#4308](https://github.com/blockscout/blockscout/pull/4308) - Fix internal server error on contract verification options page
- [#4307](https://github.com/blockscout/blockscout/pull/4307) - Fix for composing IPFS URLs for NFTs images
- [#4306](https://github.com/blockscout/blockscout/pull/4306) - Check token instance images MIME types
- [#4295](https://github.com/blockscout/blockscout/pull/4295) - Mobile view fix: transaction tile tx hash overflow
- [#4294](https://github.com/blockscout/blockscout/pull/4294) - User wont be able to open verification pages for verified smart-contract
- [#4240](https://github.com/blockscout/blockscout/pull/4240) - `[]` is accepted in write contract page
- [#4236](https://github.com/blockscout/blockscout/pull/4236), [#4242](https://github.com/blockscout/blockscout/pull/4242) - Fix typo, constructor instead of contructor
- [#4167](https://github.com/blockscout/blockscout/pull/4167) - Deduplicate block numbers in acquire_blocks function
- [#4149](https://github.com/blockscout/blockscout/pull/4149) - Exclude smart_contract_additional_sources from JSON encoding in address schema
- [#4137](https://github.com/blockscout/blockscout/pull/4137) - Get token balance query improvement
- [#4129](https://github.com/blockscout/blockscout/pull/4129) - Speedup procedure of finding missing block numbers for catchup fetcher
- [#4038](https://github.com/blockscout/blockscout/pull/4038) - Add clause for abi_decode_address_output/1 when is_nil(address)
- [#3989](https://github.com/blockscout/blockscout/pull/3989), [4061](https://github.com/blockscout/blockscout/pull/4061) - Fixed bug that sometimes lead to incorrect ordering of token transfers
- [#3946](https://github.com/blockscout/blockscout/pull/3946) - Get NFT metadata from URIs with status_code 301
- [#3888](https://github.com/blockscout/blockscout/pull/3888) - EIP-1967 contract proxy pattern detection fix

### Chore
- [#4315](https://github.com/blockscout/blockscout/pull/4315) - Replace node_modules/ with ~ in app.scss
- [#4314](https://github.com/blockscout/blockscout/pull/4314) - Set infinite timeout for fetch_min_missing_block_cache method DB query
- [#4300](https://github.com/blockscout/blockscout/pull/4300) - Remove clear_build.sh script
- [#4268](https://github.com/blockscout/blockscout/pull/4268) - Migration to Chart.js 3.0
- [#4253](https://github.com/blockscout/blockscout/pull/4253) - Elixir 1.11.4, npm audit fix
- [#4231](https://github.com/blockscout/blockscout/pull/4231) - Transactions stats: get min/max blocks in one query
- [#4157](https://github.com/blockscout/blockscout/pull/4157) - Fix internal docs generation
- [#4127](https://github.com/blockscout/blockscout/pull/4127) - Update ex_keccak package
- [#4063](https://github.com/blockscout/blockscout/pull/4063) - Do not display 4bytes signature in the tx tile for contract creation
- [#3934](https://github.com/blockscout/blockscout/pull/3934) - Update nimble_csv package
- [#3902](https://github.com/blockscout/blockscout/pull/3902) - Increase number of left symbols in short address view
- [#3894](https://github.com/blockscout/blockscout/pull/3894) - Refactoring: replace inline style display: none with d-none class
- [#3893](https://github.com/blockscout/blockscout/pull/3893) - Add left/right paddings in tx tile
- [#3870](https://github.com/blockscout/blockscout/pull/3870) - Manage token balance on-demand fetcher threshold via env var


## 3.7.0-beta

### Features
- [#3858](https://github.com/blockscout/blockscout/pull/3858) - Integration with Sourcify
- [#3834](https://github.com/blockscout/blockscout/pull/3834) - Method name in tx tile
- [#3792](https://github.com/blockscout/blockscout/pull/3792) - Cancel pending transaction
- [#3786](https://github.com/blockscout/blockscout/pull/3786) - Read contract: enable methods with StateMutability: pure
- [#3758](https://github.com/blockscout/blockscout/pull/3758) - Add pool metadata display/change to Staking DApp
- [#3757](https://github.com/blockscout/blockscout/pull/3757) - tx page facelifting
- [#3750](https://github.com/blockscout/blockscout/pull/3750) - getblocknobytime block module API endpoint

### Fixes
- [#3835](https://github.com/blockscout/blockscout/pull/3835) - Fix getTokenHolders API endpoint pagination
- [#3787](https://github.com/blockscout/blockscout/pull/3787) - Improve tokens list elements display
- [#3785](https://github.com/blockscout/blockscout/pull/3785) - Fix for write contract functionality: false and 0 boolean inputs are parsed as true
- [#3783](https://github.com/blockscout/blockscout/pull/3783) - Fix number of block confirmations
- [#3773](https://github.com/blockscout/blockscout/pull/3773) - Inventory pagination query performance improvement
- [#3767](https://github.com/blockscout/blockscout/pull/3767) - Decoded contract method input tuple reader fix
- [#3748](https://github.com/blockscout/blockscout/pull/3748) - Skip null topics in eth_getLogs API endpoint

### Chore
- [#3831](https://github.com/blockscout/blockscout/pull/3831) - Process type field in eth_getTransactionReceipt response
- [#3802](https://github.com/blockscout/blockscout/pull/3802) - Extend Become a Candidate popup in Staking DApp
- [#3801](https://github.com/blockscout/blockscout/pull/3801) - Poison package update
- [#3799](https://github.com/blockscout/blockscout/pull/3799) - Update credo, dialyxir mix packages
- [#3789](https://github.com/blockscout/blockscout/pull/3789) - Update repo organization
- [#3788](https://github.com/blockscout/blockscout/pull/3788) - Update fontawesome NPM package


## 3.6.0-beta

### Features
- [#3743](https://github.com/blockscout/blockscout/pull/3743) - Minimal proxy pattern support (EIP-1167)
- [#3722](https://github.com/blockscout/blockscout/pull/3722) - Allow double quotes for (u)int arrays inputs during contract interaction
- [#3694](https://github.com/blockscout/blockscout/pull/3694) - LP tokens total liquidity
- [#3676](https://github.com/blockscout/blockscout/pull/3676) - Bridged tokens TLV in USD
- [#3674](https://github.com/blockscout/blockscout/pull/3674) - Display Sushiswap pools data
- [#3637](https://github.com/blockscout/blockscout/pull/3637) - getsourcecode API endpoint: show data for unverified contract from verified contract with the same bytecode
- [#3631](https://github.com/blockscout/blockscout/pull/3631) - Tokens search
- [#3631](https://github.com/blockscout/blockscout/pull/3631) - BSC OMNI bridge support
- [#3603](https://github.com/blockscout/blockscout/pull/3603) - Display method output parameter name at contract read page
- [#3597](https://github.com/blockscout/blockscout/pull/3597) - Show APY for delegators in Staking DApp
- [#3584](https://github.com/blockscout/blockscout/pull/3584) - Token holders API endpoint
- [#3564](https://github.com/blockscout/blockscout/pull/3564) - Staking welcome message

### Fixes
- [#3742](https://github.com/blockscout/blockscout/pull/3742) - Fix Sushiswap LP tokens custom metadata fetcher: bytes(n) symbol and name support
- [#3741](https://github.com/blockscout/blockscout/pull/3741) - Contract reader fix when there are multiple input params including an array type
- [#3735](https://github.com/blockscout/blockscout/pull/3735) - Token balance on demand fetcher memory leak fix
- [#3732](https://github.com/blockscout/blockscout/pull/3732) - POSDAO: fix snapshotting and remove temporary code
- [#3731](https://github.com/blockscout/blockscout/pull/3731) - Handle bad gateway at pending transactions fetcher
- [#3730](https://github.com/blockscout/blockscout/pull/3730) - Set default period for average block time counter refresh interval
- [#3729](https://github.com/blockscout/blockscout/pull/3729) - Token on-demand balance fetcher: handle nil balance
- [#3728](https://github.com/blockscout/blockscout/pull/3728) - Coinprice api endpoint: handle nil rates
- [#3723](https://github.com/blockscout/blockscout/pull/3723) - Fix losing digits at value conversion back from WEI
- [#3715](https://github.com/blockscout/blockscout/pull/3715) - Pending transactions sanitizer process
- [#3710](https://github.com/blockscout/blockscout/pull/3710) - Missing @destination in bridged-tokens template
- [#3707](https://github.com/blockscout/blockscout/pull/3707) - Fetch bridged token price by address of foreign token, not by symbol
- [#3686](https://github.com/blockscout/blockscout/pull/3686) - BSC bridged tokens detection fix
- [#3683](https://github.com/blockscout/blockscout/pull/3683) - Token instance image IPFS link display fix
- [#3655](https://github.com/blockscout/blockscout/pull/3655) - Handle absence of readAll function in some old/legacy browsers
- [#3634](https://github.com/blockscout/blockscout/pull/3634) - Fix transaction decoding view: support tuple types
- [#3623](https://github.com/blockscout/blockscout/pull/3623) - Ignore unrecognized messages in bridge counter processes
- [#3622](https://github.com/blockscout/blockscout/pull/3622) - Contract reader: fix int type output Ignore unrecognized messages in bridge counter processes
- [#3621](https://github.com/blockscout/blockscout/pull/3621) - Contract reader: :binary input/output fix
- [#3620](https://github.com/blockscout/blockscout/pull/3620) - Ignore unfamiliar messages by Explorer.Staking.ContractState module
- [#3611](https://github.com/blockscout/blockscout/pull/3611) - Fix logo size
- [#3600](https://github.com/blockscout/blockscout/pull/3600) - Prevent update validator metadata with empty name from contract
- [#3592](https://github.com/blockscout/blockscout/pull/3592), [#3601](https://github.com/blockscout/blockscout/pull/3601), [#3607](https://github.com/blockscout/blockscout/pull/3607) - Contract interaction: fix nested tuples in the output view, add formatting
- [#3583](https://github.com/blockscout/blockscout/pull/3583) - Reduce RPC requests and DB changes by Staking DApp
- [#3577](https://github.com/blockscout/blockscout/pull/3577) - Eliminate GraphiQL page XSS attack

### Chore
- [#3745](https://github.com/blockscout/blockscout/pull/3745) - Refactor and optimize Staking DApp
- [#3744](https://github.com/blockscout/blockscout/pull/3744) - Update Mix packages: timex, hackney, tzdata certifi
- [#3736](https://github.com/blockscout/blockscout/pull/3736), [#3739](https://github.com/blockscout/blockscout/pull/3739) - Contract writer: Fix sending a transaction with tuple input type
- [#3719](https://github.com/blockscout/blockscout/pull/3719) - Rename ethprice API endpoint
- [#3717](https://github.com/blockscout/blockscout/pull/3717) - Update alpine-elixir-phoenix 1.11.3
- [#3714](https://github.com/blockscout/blockscout/pull/3714) - Application announcements management: whole explorer, staking dapp
- [#3712](https://github.com/blockscout/blockscout/pull/3712) - POSDAO refactoring: use pool ID instead of staking address
- [#3709](https://github.com/blockscout/blockscout/pull/3709) - Fix 413 Request Entity Too Large returned from single request batch
- [#3708](https://github.com/blockscout/blockscout/pull/3708) - NPM 6 -> 7
- [#3701](https://github.com/blockscout/blockscout/pull/3701) - Increase LP tokens calc process re-check interval
- [#3700](https://github.com/blockscout/blockscout/pull/3700) - Update tool versions
- [#3697](https://github.com/blockscout/blockscout/pull/3697) - Update hackney dependency
- [#3696](https://github.com/blockscout/blockscout/pull/3696) - Table loader fix
- [#3688](https://github.com/blockscout/blockscout/pull/3688) - Reorganize staking buttons
- [#3687](https://github.com/blockscout/blockscout/pull/3687) - Miscellaneous minor fixes
- [#3667](https://github.com/blockscout/blockscout/pull/3667) - Store bridged token price in the DB
- [#3662](https://github.com/blockscout/blockscout/pull/3662) - Order bridged tokens in descending order by tokens holder for Omni bridge cap calculation
- [#3659](https://github.com/blockscout/blockscout/pull/3659) - Staking Dapp new buttons: swap, bridge
- [#3645](https://github.com/blockscout/blockscout/pull/3645) - Change Twitter handle
- [#3644](https://github.com/blockscout/blockscout/pull/3644) - Correct exchange rate for SURF.finance token
- [#3618](https://github.com/blockscout/blockscout/pull/3618) - Contracts verification up to 10 libraries
- [#3616](https://github.com/blockscout/blockscout/pull/3616) - POSDAO refactoring: use zero address instead of staker address for certain cases
- [#3612](https://github.com/blockscout/blockscout/pull/3612) - POSDAO refactoring: use 'getDelegatorPools' getter instead of 'getStakerPools' in Staking DApp
- [#3585](https://github.com/blockscout/blockscout/pull/3585) - Add autoswitching from eth_subscribe to eth_blockNumber in Staking DApp
- [#3574](https://github.com/blockscout/blockscout/pull/3574) - Correct UNI token price
- [#3569](https://github.com/blockscout/blockscout/pull/3569) - Allow re-define cache period vars at runtime
- [#3567](https://github.com/blockscout/blockscout/pull/3567) - Force to show filter at the page where filtered items list is empty
- [#3565](https://github.com/blockscout/blockscout/pull/3565) - Staking dapp: unhealthy state alert message


## 3.5.1-beta

### Features
- [#3558](https://github.com/blockscout/blockscout/pull/3558) - Focus to search field with a forward slash key
- [#3541](https://github.com/blockscout/blockscout/pull/3541) - Staking dapp stats: total number of delegators, total staked amount 
- [#3540](https://github.com/blockscout/blockscout/pull/3540) - Apply DarkForest custom theme to NFT instances

### Fixes
- [#3551](https://github.com/blockscout/blockscout/pull/3551) - Fix contract's method's output of tuple type

### Chore
- [#3557](https://github.com/blockscout/blockscout/pull/3557) - Single Staking menu
- [#3540](https://github.com/blockscout/blockscout/pull/3540), [#3545](https://github.com/blockscout/blockscout/pull/3545) - Support different versions of DarkForest (0.4 - 0.5)


## 3.5.0-beta

### Features
- [#3536](https://github.com/blockscout/blockscout/pull/3536) - Revert reason in the result of contract's method call
- [#3532](https://github.com/blockscout/blockscout/pull/3532) - Contract interaction: an easy setting of precision for integer input
- [#3531](https://github.com/blockscout/blockscout/pull/3531) - Allow double quotes in input data of contract methods
- [#3515](https://github.com/blockscout/blockscout/pull/3515) - CRC total balance
- [#3513](https://github.com/blockscout/blockscout/pull/3513) - Allow square brackets for an array input data in contracts interaction
- [#3480](https://github.com/blockscout/blockscout/pull/3480) - Add support of Autonity client
- [#3470](https://github.com/blockscout/blockscout/pull/3470) - Display sum of tokens' USD value at tokens holder's address page
- [#3462](https://github.com/blockscout/blockscout/pull/3462) - Display price for bridged tokens

### Fixes
- [#3535](https://github.com/blockscout/blockscout/pull/3535) - Improve speed of tokens dropdown loading at owner address page
- [#3530](https://github.com/blockscout/blockscout/pull/3530) - Allow trailing/leading whitespaces for inputs for contract read methods
- [#3526](https://github.com/blockscout/blockscout/pull/3526) - Order staking pools
- [#3525](https://github.com/blockscout/blockscout/pull/3525), [#3533](https://github.com/blockscout/blockscout/pull/3533) - Address token balance on demand fetcher
- [#3514](https://github.com/blockscout/blockscout/pull/3514) - Read contract: fix internal server error
- [#3513](https://github.com/blockscout/blockscout/pull/3513) - Fix input data processing for method call (array type of data)
- [#3509](https://github.com/blockscout/blockscout/pull/3509) - Fix QR code tooltip appearance in mobile view
- [#3507](https://github.com/blockscout/blockscout/pull/3507), [#3510](https://github.com/blockscout/blockscout/pull/3510) - Fix left margin of balance card in mobile view
- [#3506](https://github.com/blockscout/blockscout/pull/3506) - Fix token transfer's tile styles: prevent overlapping of long names
- [#3505](https://github.com/blockscout/blockscout/pull/3505) - Fix Staking DApp first loading
- [#3433](https://github.com/blockscout/blockscout/pull/3433) - Token balances and rewards tables deadlocks elimination
- [#3494](https://github.com/blockscout/blockscout/pull/3494), [#3497](https://github.com/blockscout/blockscout/pull/3497), [#3504](https://github.com/blockscout/blockscout/pull/3504), [#3517](https://github.com/blockscout/blockscout/pull/3517) - Contracts interaction: fix method call with array[] inputs
- [#3494](https://github.com/blockscout/blockscout/pull/3494), [#3495](https://github.com/blockscout/blockscout/pull/3495) - Contracts interaction: fix tuple output display
- [#3479](https://github.com/blockscout/blockscout/pull/3479) - Fix working with big numbers in Staking DApp
- [#3477](https://github.com/blockscout/blockscout/pull/3477) - Contracts interaction: fix broken call of GnosisProxy contract methods with parameters
- [#3477](https://github.com/blockscout/blockscout/pull/3477) - Contracts interaction: fix broken call of fallback function
- [#3476](https://github.com/blockscout/blockscout/pull/3476) - Fix contract verification of precompiled contracts
- [#3467](https://github.com/blockscout/blockscout/pull/3467) - Fix Firefox styles
- [#3464](https://github.com/blockscout/blockscout/pull/3464) - Fix display of token transfers list at token page (fix unique identifier of a tile)

- [#3457](https://github.com/blockscout/blockscout/pull/3457) - Fix endless block invalidation issue
- [#3457](https://github.com/blockscout/blockscout/pull/3457) - Fix doubled total transferred/minted/burnt tokens on transaction's page if block has reorg
- [#3457](https://github.com/blockscout/blockscout/pull/3457) - Fix doubled token transfer on block's page if block has reorg

### Chore
- [#3500](https://github.com/blockscout/blockscout/pull/3500) - Update solc version in explorer folder
- [#3498](https://github.com/blockscout/blockscout/pull/3498) - Make Staking DApp work with transferAndCall function
- [#3496](https://github.com/blockscout/blockscout/pull/3496) - Rollback websocket_client module to 1.3.0
- [#3489](https://github.com/blockscout/blockscout/pull/3489) - Migrate to Webpack@5
- [#3487](https://github.com/blockscout/blockscout/pull/3487) - Docker setup update to be compatible with Erlang OTP 23
- [#3484](https://github.com/blockscout/blockscout/pull/3484) - Elixir upgrade to 11.2
- [#3483](https://github.com/blockscout/blockscout/pull/3483) - Update outdated dependencies
- [#3483](https://github.com/blockscout/blockscout/pull/3483) - Migrate to Erlang/OTP 23
- [#3468](https://github.com/blockscout/blockscout/pull/3468) - Do not check supported networks on application loading page
- [#3467](https://github.com/blockscout/blockscout/pull/3467) - NodeJS engine upgrade up to 14
- [#3460](https://github.com/blockscout/blockscout/pull/3460) - Update Staking DApp scripts due to MetaMask breaking changes


## 3.4.0-beta

### Features
- [#3442](https://github.com/blockscout/blockscout/pull/3442) - Constructor arguments autodetection in API verify endpoint
- [#3435](https://github.com/blockscout/blockscout/pull/3435) - Token transfers counter cache
- [#3420](https://github.com/blockscout/blockscout/pull/3420) - Enable read/write proxy tabs for Gnosis safe proxy contract
- [#3411](https://github.com/blockscout/blockscout/pull/3411) - Circles UBI theme
- [#3406](https://github.com/blockscout/blockscout/pull/3406), [#3409](https://github.com/blockscout/blockscout/pull/3409) - Adding mp4 files support for NFTs
- [#3398](https://github.com/blockscout/blockscout/pull/3398) - Collect and display gas usage per day at the main page
- [#3385](https://github.com/blockscout/blockscout/pull/3385), [#3397](https://github.com/blockscout/blockscout/pull/3397) - Total gas usage at the main page
- [#3384](https://github.com/blockscout/blockscout/pull/3384), [#3386](https://github.com/blockscout/blockscout/pull/3386) - Address total gas usage
- [#3377](https://github.com/blockscout/blockscout/pull/3377) - Add links to contract libraries
- [#2292](https://github.com/blockscout/blockscout/pull/2292), [#3356](https://github.com/blockscout/blockscout/pull/3356), [#3359](https://github.com/blockscout/blockscout/pull/3359), [#3360](https://github.com/blockscout/blockscout/pull/3360), [#3365](https://github.com/blockscout/blockscout/pull/3365) - Add Web UI for POSDAO Staking DApp
- [#3354](https://github.com/blockscout/blockscout/pull/3354) - Tx hash in EOA coin balance history
- [#3333](https://github.com/blockscout/blockscout/pull/3333), [#3337](https://github.com/blockscout/blockscout/pull/3337), [#3393](https://github.com/blockscout/blockscout/pull/3393) - Dark forest contract custom theme
- [#3330](https://github.com/blockscout/blockscout/pull/3330) - Caching of address transactions counter, remove query 10_000 rows limit

### Fixes
- [#3449](https://github.com/blockscout/blockscout/pull/3449) - Correct avg time calculation
- [#3443](https://github.com/blockscout/blockscout/pull/3443) - Improve blocks handling in Staking DApp
- [#3440](https://github.com/blockscout/blockscout/pull/3440) - Rewrite missing blocks range query
- [#3439](https://github.com/blockscout/blockscout/pull/3439) - Dark mode color fixes (search, charts)
- [#3437](https://github.com/blockscout/blockscout/pull/3437) - Fix Postgres Docker container
- [#3428](https://github.com/blockscout/blockscout/pull/3428) - Fix address tokens search
- [#3424](https://github.com/blockscout/blockscout/pull/3424) - Fix display of long NFT IDs
- [#3422](https://github.com/blockscout/blockscout/pull/3422) - Fix contract reader: tuple type
- [#3408](https://github.com/blockscout/blockscout/pull/3408) - Fix (total) difficulty display
- [#3401](https://github.com/blockscout/blockscout/pull/3401), [#3432](https://github.com/blockscout/blockscout/pull/3432) - Fix procedure of marking internal transactions as failed
- [#3400](https://github.com/blockscout/blockscout/pull/3400) - Add :last_block_number realtime chain event
- [#3399](https://github.com/blockscout/blockscout/pull/3399) - Fix Token transfers CSV export
- [#3396](https://github.com/blockscout/blockscout/pull/3396) - Handle exchange rates request throttled
- [#3382](https://github.com/blockscout/blockscout/pull/3382) - Check ets table exists for known tokens
- [#3376](https://github.com/blockscout/blockscout/pull/3376) - Fix contract nested inputs
- [#3375](https://github.com/blockscout/blockscout/pull/3375) - Prevent terminating of tokens/contracts process
- [#3374](https://github.com/blockscout/blockscout/pull/3374) - Fix find block timestamp query
- [#3373](https://github.com/blockscout/blockscout/pull/3373) - Fix horizontal scroll in Tokens table
- [#3370](https://github.com/blockscout/blockscout/pull/3370) - Improve contracts verification: refine constructor arguments extractor
- [#3368](https://github.com/blockscout/blockscout/pull/3368) - Fix Verify contract loading button width
- [#3357](https://github.com/blockscout/blockscout/pull/3357) - Fix token transfer realtime fetcher
- [#3353](https://github.com/blockscout/blockscout/pull/3353) - Fix xDai buttons hover color
- [#3352](https://github.com/blockscout/blockscout/pull/3352) - Fix dark body background
- [#3350](https://github.com/blockscout/blockscout/pull/3350) - Fix tokens list pagination
- [#3347](https://github.com/blockscout/blockscout/pull/3347) - Contract interaction: fix encoding of bytes output
- [#3346](https://github.com/blockscout/blockscout/pull/3346), [#3351](https://github.com/blockscout/blockscout/pull/3351) - Fix inventory tab pagination
- [#3344](https://github.com/blockscout/blockscout/pull/3344) - Fix logs search on address page
- [#3342](https://github.com/blockscout/blockscout/pull/3342) - Fix mobile styles for contract code tab
- [#3341](https://github.com/blockscout/blockscout/pull/3341) - Change Solc binary downloader path to official primary supported path
- [#3339](https://github.com/blockscout/blockscout/pull/3339) - Repair websocket subscription
- [#3329](https://github.com/blockscout/blockscout/pull/3329) - Fix pagination for bridged tokens list page
- [#3335](https://github.com/blockscout/blockscout/pull/3335) - MarketCap calculation: check that ETS tables exist before inserting new data or lookup from the table

### Chore
- [#5240](https://github.com/blockscout/blockscout/pull/5240) - Managing invalidation of address coin balance cache
- [#3450](https://github.com/blockscout/blockscout/pull/3450) - Replace window.web3 with window.ethereum
- [#3446](https://github.com/blockscout/blockscout/pull/3446), [#3448](https://github.com/blockscout/blockscout/pull/3448) - Set infinity timeout and increase cache invalidation period for counters
- [#3431](https://github.com/blockscout/blockscout/pull/3431) - Standardize token name definition, if name is empty
- [#3421](https://github.com/blockscout/blockscout/pull/3421) - Functions to enable GnosisSafe app link
- [#3414](https://github.com/blockscout/blockscout/pull/3414) - Manage lis of other explorers in the footer via env var
- [#3407](https://github.com/blockscout/blockscout/pull/3407) - Add EthereumJSONRPC.HTTP.HTTPoison.json_rpc function clause when URL is null
- [#3405](https://github.com/blockscout/blockscout/pull/3405) - N/A instead of 0 for market cap if it is not fetched
- [#3404](https://github.com/blockscout/blockscout/pull/3404) - DISABLE_KNOWN_TOKENS env var
- [#3403](https://github.com/blockscout/blockscout/pull/3403) - Refactor Coingecko interaction
- [#3394](https://github.com/blockscout/blockscout/pull/3394) - Actualize docker vars list
- [#3372](https://github.com/blockscout/blockscout/pull/3372), [#3380](https://github.com/blockscout/blockscout/pull/3380) - Improve all lists header container
- [#3371](https://github.com/blockscout/blockscout/pull/3371) - Eliminate dark background except Dark forest theme
- [#3366](https://github.com/blockscout/blockscout/pull/3366) - Stabilize tests execution in Github Actions CI
- [#3343](https://github.com/blockscout/blockscout/pull/3343) - Make (Bridged) Tokens' list page's header more compact


## 3.3.3-beta

### Features
- [#3320](https://github.com/blockscout/blockscout/pull/3320) - Bridged tokens from AMB extensions support
- [#3311](https://github.com/blockscout/blockscout/pull/3311) - List of addresses with restricted access option
- [#3293](https://github.com/blockscout/blockscout/pull/3293) - Composite market cap for xDai: TokenBridge + OmniBridge
- [#3282](https://github.com/blockscout/blockscout/pull/3282), [#3318](https://github.com/blockscout/blockscout/pull/3318) - Import bridged tokens custom metadata
- [#3281](https://github.com/blockscout/blockscout/pull/3281) - Write contract: display currently connected address
- [#3279](https://github.com/blockscout/blockscout/pull/3279) - NFT instance: link to the app
- [#3278](https://github.com/blockscout/blockscout/pull/3278) - Support of fetching of NFT metadata from IPFS
- [#3273](https://github.com/blockscout/blockscout/pull/3273) - Update token metadata at burn/mint events
- [#3268](https://github.com/blockscout/blockscout/pull/3268) - Token total supply on-demand fetcher
- [#3261](https://github.com/blockscout/blockscout/pull/3261) - Bridged tokens table

### Fixes
- [#3323](https://github.com/blockscout/blockscout/pull/3323) - Fix logs list API endpoint response
- [#3319](https://github.com/blockscout/blockscout/pull/3319) - Eliminate horizontal scroll
- [#3314](https://github.com/blockscout/blockscout/pull/3314) - Handle nil values from response of CoinGecko price API
- [#3313](https://github.com/blockscout/blockscout/pull/3313) - Fix xDai styles: invisible tokens on address
- [#3312](https://github.com/blockscout/blockscout/pull/3312) - Replace symbol for some tokens to be able to find price in CoinGecko for OmniBridge balance
- [#3307](https://github.com/blockscout/blockscout/pull/3307) - Replace "latest" compiler version with the actual one
- [#3303](https://github.com/blockscout/blockscout/pull/3303) - Address contract twins feature performance
- [#3295](https://github.com/blockscout/blockscout/pull/3295) - Token instance: check if external_url is not null before trimming
- [#3291](https://github.com/blockscout/blockscout/pull/3291) - Support unlimited number of external rewards in block
- [#3290](https://github.com/blockscout/blockscout/pull/3290) - Eliminate protocol Jason.Encoder not implemented for... error
- [#3284](https://github.com/blockscout/blockscout/pull/3284) - Fix fetch_coin_balance query: coin balance delta
- [#3276](https://github.com/blockscout/blockscout/pull/3276) - Bridged tokens status/metadata fetcher refactoring
- [#3264](https://github.com/blockscout/blockscout/pull/3264) - Fix encoding of address output if function input exists
- [#3259](https://github.com/blockscout/blockscout/pull/3259), [#3269](https://github.com/blockscout/blockscout/pull/3269) - Contract interaction: array input type parsing fix
- [#3257](https://github.com/blockscout/blockscout/pull/3257) - Contracts read/write: method_id instead function_name as a key
- [#3256](https://github.com/blockscout/blockscout/pull/3256) - Fix for invisible validator address at block page and wrong alert text color at xDai

### Chore
- [#3327](https://github.com/blockscout/blockscout/pull/3327) - Handle various indexer fetchers errors in setup with non-archive node
- [#3325](https://github.com/blockscout/blockscout/pull/3325) - Dark theme improvements
- [#3316](https://github.com/blockscout/blockscout/pull/3316), [#3317](https://github.com/blockscout/blockscout/pull/3317) - xDai smile logo
- [#3315](https://github.com/blockscout/blockscout/pull/3315) - Environment variable to disable Bridge market cap updater
- [#3308](https://github.com/blockscout/blockscout/pull/3308) - Fixate latest stable release of Elixir, Node, Postgres
- [#3297](https://github.com/blockscout/blockscout/pull/3297) - Actualize names of default chains
- [#3285](https://github.com/blockscout/blockscout/pull/3285) - Switch to RPC endpoint polling if ETHEREUM_JSONRPC_WS_URL is an empty string
- [#3274](https://github.com/blockscout/blockscout/pull/3274) - Replace underscore with hyphen in routes
- [#3260](https://github.com/blockscout/blockscout/pull/3260) - Update NPM dependencies to fix known vulnerabilities
- [#3258](https://github.com/blockscout/blockscout/pull/3258) - Token transfer: check that block exists before retrieving timestamp


## 3.3.2-beta

### Features
- [#3252](https://github.com/blockscout/blockscout/pull/3252) - Gas price at the main page
- [#3239](https://github.com/blockscout/blockscout/pull/3239) - Hide address page tabs if no items
- [#3236](https://github.com/blockscout/blockscout/pull/3236) - Easy verification of contracts which has verified twins (the same bytecode)
- [#3227](https://github.com/blockscout/blockscout/pull/3227) - Distinguishing of bridged tokens
- [#3224](https://github.com/blockscout/blockscout/pull/3224) - Top tokens page

### Fixes
- [#3249](https://github.com/blockscout/blockscout/pull/3249) - Fix incorrect ABI decoding of address in tuple output
- [#3237](https://github.com/blockscout/blockscout/pull/3237) - Refine contract method signature detection for read/write feature
- [#3235](https://github.com/blockscout/blockscout/pull/3235) - Fix coin supply api edpoint
- [#3233](https://github.com/blockscout/blockscout/pull/3233) - Fix for the contract verifiaction for solc 0.5 family with experimental features enabled
- [#3231](https://github.com/blockscout/blockscout/pull/3231) - Improve search: unlimited number of searching results
- [#3231](https://github.com/blockscout/blockscout/pull/3231) - Improve search: allow search with space
- [#3231](https://github.com/blockscout/blockscout/pull/3231) - Improve search: order by token holders in descending order and token/contract name is ascending order
- [#3226](https://github.com/blockscout/blockscout/pull/3226) - Fix notifier query for live update of token transfers
- [#3220](https://github.com/blockscout/blockscout/pull/3220) - Allow interaction with navbar menu at block-not-found page

### Chore
- [#3326](https://github.com/blockscout/blockscout/pull/3326) - Chart smooth lines
- [#3250](https://github.com/blockscout/blockscout/pull/3250) - Eliminate occurrences of obsolete env variable ETHEREUM_JSONRPC_JSON_RPC_TRANSPORT
- [#3240](https://github.com/blockscout/blockscout/pull/3240), [#3251](https://github.com/blockscout/blockscout/pull/3251) - various CSS imroving
- [f3a720](https://github.com/blockscout/blockscout/commit/2dd909c10a79b0bf4b7541a486be114152f3a720) - Make wobserver optional


## 3.3.1-beta

### Features
- [#3216](https://github.com/blockscout/blockscout/pull/3216) - Display new token transfers at token page and address page without refreshing the page
- [#3199](https://github.com/blockscout/blockscout/pull/3199) - Show compilation error at contract verification
- [#3193](https://github.com/blockscout/blockscout/pull/3193) - Raw trace copy button
- [#3184](https://github.com/blockscout/blockscout/pull/3184) - Apps navbar menu item
- [#3145](https://github.com/blockscout/blockscout/pull/3145) - Pending txs per address API endpoint

### Fixes
- [#3219](https://github.com/blockscout/blockscout/pull/3219) - Fix revert reason message detection
- [#3215](https://github.com/blockscout/blockscout/pull/3215) - Coveralls in CI through Github Actions
- [#3214](https://github.com/blockscout/blockscout/pull/3214) - Fix current token balances fetcher
- [#3143](https://github.com/blockscout/blockscout/pull/3143) - Fix "Connection lost..." error at address page
- [#3209](https://github.com/blockscout/blockscout/pull/3209) - GraphQL: fix internal server error at request of internal transactions at address
- [#3207](https://github.com/blockscout/blockscout/pull/3207) - Fix read contract bytes array type output
- [#3203](https://github.com/blockscout/blockscout/pull/3203) - Improve "get mined blocks" query performance
- [#3202](https://github.com/blockscout/blockscout/pull/3202) - Fix contracts verification with experimental features enabled
- [#3201](https://github.com/blockscout/blockscout/pull/3201) - Connect to Metamask button
- [#3192](https://github.com/blockscout/blockscout/pull/3192) - Dropdown menu doesn't open at "not found" page
- [#3190](https://github.com/blockscout/blockscout/pull/3190) - Contract log/method decoded view improvements: eliminate horizontal scroll, remove excess borders, whitespaces
- [#3185](https://github.com/blockscout/blockscout/pull/3185) - Transaction page: decoding logs from nested contracts calls
- [#3182](https://github.com/blockscout/blockscout/pull/3182) - Besu: support revertReason key in eth_getTransactionReceipt endpoint
- [#3178](https://github.com/blockscout/blockscout/pull/3178) - Fix permanent fetching tokens...  when read/write proxy tab is active
- [#3178](https://github.com/blockscout/blockscout/pull/3178) - Fix unavailable navbar menu when read/write proxy tab is active

### Chore
- [#3212](https://github.com/blockscout/blockscout/pull/3212) - GitHub actions CI config
- [#3210](https://github.com/blockscout/blockscout/pull/3210) - Update Phoenix up to 1.4.17
- [#3206](https://github.com/blockscout/blockscout/pull/3206) - Update Elixir version: 1.10.2 -> 1.10.3
- [#3204](https://github.com/blockscout/blockscout/pull/3204) - GraphQL Absinthe related packages update up to stable versions
- [#3180](https://github.com/blockscout/blockscout/pull/3180) - Return correct status in verify API endpoint if contract verified
- [#3180](https://github.com/blockscout/blockscout/pull/3180) - Remove Kovan from the list of default chains


## 3.3.0-beta

### Features
- [#3174](https://github.com/blockscout/blockscout/pull/3174) - EIP-1967 support: transparent proxy pattern
- [#3173](https://github.com/blockscout/blockscout/pull/3173) - Display implementation address at read/write proxy tabs
- [#3171](https://github.com/blockscout/blockscout/pull/3171) - Import accounts/contracts/balances from Geth genesis.json
- [#3161](https://github.com/blockscout/blockscout/pull/3161) - Write proxy contracts feature
- [#3160](https://github.com/blockscout/blockscout/pull/3160) - Write contracts feature
- [#3157](https://github.com/blockscout/blockscout/pull/3157) - Read methods of implementation on proxy contract

### Fixes
- [#3168](https://github.com/blockscout/blockscout/pull/3168) - Eliminate internal server error at /accounts page with token-bridge type of supply and inexistent bridge contracts
- [#3169](https://github.com/blockscout/blockscout/pull/3169) - Fix for verification of contracts defined in genesis block

### Chore


## 3.2.0-beta

### Features
- [#3154](https://github.com/blockscout/blockscout/pull/3154) - Support of Hyperledger Besu client
- [#3153](https://github.com/blockscout/blockscout/pull/3153) - Proxy contracts: logs decoding using implementation ABI
- [#3153](https://github.com/blockscout/blockscout/pull/3153) - Proxy contracts: methods decoding using implementation ABI
- [#3149](https://github.com/blockscout/blockscout/pull/3149) - Display and store revert reason of tx on demand at transaction details page and at gettxinfo API endpoint.

### Fixes

### Chore
- [#3152](https://github.com/blockscout/blockscout/pull/3152) - Fix contract compilation tests for old versions of compiler


## 3.1.3-beta

### Features
- [#3125](https://github.com/blockscout/blockscout/pull/3125)  - Availability to configure a number of days to consider at coin balance history chart via environment variable

### Fixes
- [#3146](https://github.com/blockscout/blockscout/pull/3146) - Fix coin balance history page: order of items, fix if no balance changes
- [#3142](https://github.com/blockscout/blockscout/pull/3142) - Speed-up last coin balance timestamp query (coin balance history page performance improvement)
- [#3140](https://github.com/blockscout/blockscout/pull/3140) - Fix performance of the balance changing history list loading
- [#3133](https://github.com/blockscout/blockscout/pull/3133) - Take into account FIRST_BLOCK in trace_ReplayBlockTransactions requests
- [#3132](https://github.com/blockscout/blockscout/pull/3132) - Fix performance of coin supply API endpoints
- [#3130](https://github.com/blockscout/blockscout/pull/3130) - Take into account FIRST_BLOCK for block rewards fetching
- [#3128](https://github.com/blockscout/blockscout/pull/3128) - Token instance metadata retriever refinement: add processing of token metadata if only image URL is passed to token URI
- [#3126](https://github.com/blockscout/blockscout/pull/3126) - Fetch balance only for blocks which are greater or equal block with FIRST_BLOCK number
- [#3125](https://github.com/blockscout/blockscout/pull/3125) - Fix performance of coin balance history chart
- [#3122](https://github.com/blockscout/blockscout/pull/3122) - Exclude balance percentage calculation for burn address on accounts page
- [#3121](https://github.com/blockscout/blockscout/pull/3121) - Geth: handle response from eth_getblockbyhash JSON RPC method without totalDifficulty (uncle blocks)
- [#3119](https://github.com/blockscout/blockscout/pull/3119), [#3120](https://github.com/blockscout/blockscout/pull/3120) - Fix performance of Inventory tab loading for ERC-721 tokens
- [#3114](https://github.com/blockscout/blockscout/pull/3114) - Fix performance of "Blocks validated" page
- [#3112](https://github.com/blockscout/blockscout/pull/3112) - Fix verification of contracts, compiled with nightly builds of solc compiler
- [#3112](https://github.com/blockscout/blockscout/pull/3112) - Check compiler version at contract verification
- [#3106](https://github.com/blockscout/blockscout/pull/3106) - Fix verification of contracts with `immutable` declaration
- [#3106](https://github.com/blockscout/blockscout/pull/3106), [#3115](https://github.com/blockscout/blockscout/pull/3115) - Fix verification of contracts, created from factory (from internal transaction)

### Chore
- [#3137](https://github.com/blockscout/blockscout/pull/3137) - RSK Papyrus Release v2.0.1 hardfork: cumulativeDifficulty
- [#3134](https://github.com/blockscout/blockscout/pull/3134) - Get last value of fetched coinsupply API endpoint from DB if cache is empty
- [#3124](https://github.com/blockscout/blockscout/pull/3124) - Display upper border for tx speed if the value cannot be calculated


## 3.1.2-beta

### Features
- [#3089](https://github.com/blockscout/blockscout/pull/3089) - CoinGecko API coin id environment variable
- [#3069](https://github.com/blockscout/blockscout/pull/3069) - Make a link to address page on decoded constructor argument of address type
- [#3067](https://github.com/blockscout/blockscout/pull/3067) - Show proper title of the tile or container for token burnings/mintings instead of "Token Transfer"
- [#3066](https://github.com/blockscout/blockscout/pull/3066) - ERC-721 token instance page: link to token added
- [#3065](https://github.com/blockscout/blockscout/pull/3065) - Transactions history chart

### Fixes
- [#3097](https://github.com/blockscout/blockscout/pull/3097) - Fix contract reader decoding
- [#3095](https://github.com/blockscout/blockscout/pull/3095) - Fix constructor arguments decoding
- [#3092](https://github.com/blockscout/blockscout/pull/3092) - Contract verification: constructor arguments search search refinement
- [#3077](https://github.com/blockscout/blockscout/pull/3077) - Finally speedup pending tx list
- [#3076](https://github.com/blockscout/blockscout/pull/3076) - Speedup tx list query on address page: check if an address has a reward, check if this is actual payout key of the validator - beneficiary, return only mined txs in tx list query
- [#3071](https://github.com/blockscout/blockscout/pull/3071) - Speedup list of token transfers per token query
- [#3070](https://github.com/blockscout/blockscout/pull/3070) - Index creation to blazingly speedup token holders query
- [#3064](https://github.com/blockscout/blockscout/pull/3064) - Automatically define Block reward contract address in TokenBridge supply module
- [#3061](https://github.com/blockscout/blockscout/pull/3061) - Fix verification of contracts with error messages in require in parent contract
- [#2756](https://github.com/blockscout/blockscout/pull/2756) - Improve subquery joins

### Chore
- [#3100](https://github.com/blockscout/blockscout/pull/3100) - Update npm packages
- [#3099](https://github.com/blockscout/blockscout/pull/3099) - Remove pending txs cache
- [#3093](https://github.com/blockscout/blockscout/pull/3093) - Extend list of env vars for Docker setup
- [#3084](https://github.com/blockscout/blockscout/pull/3084) - Bump Elixir version 1.10.2
- [#3079](https://github.com/blockscout/blockscout/pull/3079) - Extend optionality of websockets to Geth


## 3.1.1-beta

### Features
- [#3058](https://github.com/blockscout/blockscout/pull/3058) - Searching by verified contract name

### Fixes
- [#3053](https://github.com/blockscout/blockscout/pull/3053) - Fix ABI decoding in contracts methods, logs (migrate to ex_abi 0.3.0)
- [#3044](https://github.com/blockscout/blockscout/pull/3044) - Prevent division by zero on /accounts page
- [#3043](https://github.com/blockscout/blockscout/pull/3043) - Extract host name for split couple of indexer and web app
- [#3042](https://github.com/blockscout/blockscout/pull/3042) - Speedup pending txs list query
- [#2944](https://github.com/blockscout/blockscout/pull/2944), [#3046](https://github.com/blockscout/blockscout/pull/3046) - Split js logic into multiple files


## 3.1.0-beta

### Features
- [#3013](https://github.com/blockscout/blockscout/pull/3013), [#3026](https://github.com/blockscout/blockscout/pull/3026), [#3031](https://github.com/blockscout/blockscout/pull/3031) - Raw trace of transaction on-demand
- [#3000](https://github.com/blockscout/blockscout/pull/3000) - Get rid of storing of first trace for all types of transactions for Parity variant
- [#2875](https://github.com/blockscout/blockscout/pull/2875) - Save contract code from Parity genesis file
- [#2834](https://github.com/blockscout/blockscout/pull/2834), [#3009](https://github.com/blockscout/blockscout/pull/3009), [#3014](https://github.com/blockscout/blockscout/pull/3014), [#3033](https://github.com/blockscout/blockscout/pull/3033) - always redirect to checksummed hash

### Fixes
- [#3037](https://github.com/blockscout/blockscout/pull/3037) - Make buttons color at verification page consistent
- [#3034](https://github.com/blockscout/blockscout/pull/3034) - Support stateMutability=view to define reading functions in smart-contracts
- [#3029](https://github.com/blockscout/blockscout/pull/3029) - Fix transactions and blocks appearance on the main page
- [#3028](https://github.com/blockscout/blockscout/pull/3028) - Decrease polling period value for realtime fetcher
- [#3027](https://github.com/blockscout/blockscout/pull/3027) - Rescue for SUPPORTED_CHAINS env var parsing
- [#3025](https://github.com/blockscout/blockscout/pull/3025) - Fix splitting of indexer/web components setup
- [#3024](https://github.com/blockscout/blockscout/pull/3024) - Fix pool size default value in config
- [#3021](https://github.com/blockscout/blockscout/pull/3021), [#3022](https://github.com/blockscout/blockscout/pull/3022) - Refine dev/test config
- [#3016](https://github.com/blockscout/blockscout/pull/3016), [#3017](https://github.com/blockscout/blockscout/pull/3017) - Fix token instance QR code data
- [#3012](https://github.com/blockscout/blockscout/pull/3012) - Speedup token transfers list query
- [#3011](https://github.com/blockscout/blockscout/pull/3011) - Revert realtime fetcher small skips feature
- [#3007](https://github.com/blockscout/blockscout/pull/3007) - Fix copy UTF8 tx input action
- [#2996](https://github.com/blockscout/blockscout/pull/2996) - Fix awesomplete lib loading in Firefox
- [#2993](https://github.com/blockscout/blockscout/pull/2993) - Fix path definition for contract verification endpoint
- [#2990](https://github.com/blockscout/blockscout/pull/2990) - Fix import of Parity spec file
- [#2989](https://github.com/blockscout/blockscout/pull/2989) - Introduce API_PATH env var
- [#2988](https://github.com/blockscout/blockscout/pull/2988) - Fix web manifest accessibility
- [#2967](https://github.com/blockscout/blockscout/pull/2967) - Fix styles loading for firefox
- [#2950](https://github.com/blockscout/blockscout/pull/2950) - Add `creationMethod` to `EthereumJSONRPC.Parity.Trace.Action.entry_to_elixir`
- [#2897](https://github.com/blockscout/blockscout/pull/2897) - remove duplicate indexes
- [#2883](https://github.com/blockscout/blockscout/pull/2883) - Fix long contracts names

### Chore
- [#3032](https://github.com/blockscout/blockscout/pull/3032) - Remove indexing status alert for Ganache variant
- [#3030](https://github.com/blockscout/blockscout/pull/3030) - Remove default websockets URL from config
- [#2995](https://github.com/blockscout/blockscout/pull/2995) - Support API_PATH env var in Docker file


## 3.0.0-beta

### Features
- [#2835](https://github.com/blockscout/blockscout/pull/2835), [#2871](https://github.com/blockscout/blockscout/pull/2871), [#2872](https://github.com/blockscout/blockscout/pull/2872), [#2886](https://github.com/blockscout/blockscout/pull/2886), [#2925](https://github.com/blockscout/blockscout/pull/2925), [#2936](https://github.com/blockscout/blockscout/pull/2936), [#2949](https://github.com/blockscout/blockscout/pull/2949), [#2940](https://github.com/blockscout/blockscout/pull/2940), [#2958](https://github.com/blockscout/blockscout/pull/2958) - Add "block_hash" to logs, token_transfers and internal transactions and "pending blocks operations" approach
- [#2975](https://github.com/blockscout/blockscout/pull/2975) - Refine UX of contracts verification
- [#2926](https://github.com/blockscout/blockscout/pull/2926) - API endpoint: sum balances except burnt address
- [#2918](https://github.com/blockscout/blockscout/pull/2918) - Add tokenID for tokentx API action explicitly

### Fixes
- [#2969](https://github.com/blockscout/blockscout/pull/2969) - Fix contract constructor require msg appearance in constructor arguments encoded view
- [#2964](https://github.com/blockscout/blockscout/pull/2964) - Fix bug in skipping of constructor arguments in contract verification
- [#2961](https://github.com/blockscout/blockscout/pull/2961) - Add a guard that addresses is enum in `values` function in `read contract` page
- [#2960](https://github.com/blockscout/blockscout/pull/2960) - Add BLOCKSCOUT_HOST to docker setup
- [#2956](https://github.com/blockscout/blockscout/pull/2956) - Add support of 0.6.x version of compiler
- [#2955](https://github.com/blockscout/blockscout/pull/2955) - Move socket path to env
- [#2938](https://github.com/blockscout/blockscout/pull/2938) - utf8 copy tx input tooltip
- [#2934](https://github.com/blockscout/blockscout/pull/2934) - RSK release 1.2.0 breaking changes support
- [#2933](https://github.com/blockscout/blockscout/pull/2933) - Get rid of deadlock in the query to address_current_token_balance table
- [#2932](https://github.com/blockscout/blockscout/pull/2932) - fix duplicate websocket connection
- [#2928](https://github.com/blockscout/blockscout/pull/2928) - Speedup pending block ops int txs to fetch query
- [#2924](https://github.com/blockscout/blockscout/pull/2924) - Speedup address to logs query
- [#2915](https://github.com/blockscout/blockscout/pull/2915) - Speedup of blocks_without_reward_query
- [#2914](https://github.com/blockscout/blockscout/pull/2914) - Reduce execution time of stream_unfetched_token_instances query
- [#2910](https://github.com/blockscout/blockscout/pull/2910) - Reorganize queries and indexes for internal_transactions table
- [#2908](https://github.com/blockscout/blockscout/pull/2908) - Fix performance of address page
- [#2906](https://github.com/blockscout/blockscout/pull/2906) - fix address sum cache
- [#2902](https://github.com/blockscout/blockscout/pull/2902) - Offset in blocks retrieval for average block time
- [#2900](https://github.com/blockscout/blockscout/pull/2900) - check fetched instance metadata in multiple places
- [#2899](https://github.com/blockscout/blockscout/pull/2899) - fix empty buffered task
- [#2887](https://github.com/blockscout/blockscout/pull/2887) - increase chart loading speed

### Chore
- [#2959](https://github.com/blockscout/blockscout/pull/2959) - Remove logs from test folder too in the cleaning script
- [#2954](https://github.com/blockscout/blockscout/pull/2954) - Upgrade absinthe and ecto deps
- [#2947](https://github.com/blockscout/blockscout/pull/2947) - Upgrade Circle CI postgres Docker image
- [#2946](https://github.com/blockscout/blockscout/pull/2946) - Fix vulnerable NPM deps
- [#2942](https://github.com/blockscout/blockscout/pull/2942) - Actualize Docker setup
- [#2896](https://github.com/blockscout/blockscout/pull/2896) - Disable Parity websockets tests
- [#2873](https://github.com/blockscout/blockscout/pull/2873) - bump elixir to 1.9.4


## 2.1.1-beta

### Features
- [#2862](https://github.com/blockscout/blockscout/pull/2862) - Coin total supply from DB API endpoint
- [#2857](https://github.com/blockscout/blockscout/pull/2857) - Extend getsourcecode API view with new output fields
- [#2822](https://github.com/blockscout/blockscout/pull/2822) - Estimated address count on the main page, if cache is empty
- [#2821](https://github.com/blockscout/blockscout/pull/2821) - add autodetection of constructor arguments
- [#2825](https://github.com/blockscout/blockscout/pull/2825) - separate token transfers and transactions
- [#2787](https://github.com/blockscout/blockscout/pull/2787) - async fetching of address counters
- [#2791](https://github.com/blockscout/blockscout/pull/2791) - add ipc client
- [#2449](https://github.com/blockscout/blockscout/pull/2449) - add ability to send notification events through postgres notify

### Fixes
- [#2864](https://github.com/blockscout/blockscout/pull/2864) - add token instance metadata type check
- [#2855](https://github.com/blockscout/blockscout/pull/2855) - Fix favicons load
- [#2854](https://github.com/blockscout/blockscout/pull/2854) - Fix all npm vulnerabilities
- [#2851](https://github.com/blockscout/blockscout/pull/2851) - Fix paths for front assets
- [#2843](https://github.com/blockscout/blockscout/pull/2843) - fix realtime fetcher small skips feature
- [#2841](https://github.com/blockscout/blockscout/pull/2841) - LUKSO dashboard height fix
- [#2837](https://github.com/blockscout/blockscout/pull/2837) - fix txlist ordering issue
- [#2830](https://github.com/blockscout/blockscout/pull/2830) - Fix wrong color of contract icon on xDai chain
- [#2829](https://github.com/blockscout/blockscout/pull/2829) - Fix for stuck gas limit label and value
- [#2828](https://github.com/blockscout/blockscout/pull/2828) - Fix for script that clears compilation/launching assets
- [#2800](https://github.com/blockscout/blockscout/pull/2800) - return not found for not verified contract for token read_contract
- [#2806](https://github.com/blockscout/blockscout/pull/2806) - Fix blocks fetching on the main page
- [#2803](https://github.com/blockscout/blockscout/pull/2803) - Fix block validator custom tooltip
- [#2748](https://github.com/blockscout/blockscout/pull/2748) - Rewrite token updater
- [#2704](https://github.com/blockscout/blockscout/pull/2704) - refetch null values in token balances
- [#2690](https://github.com/blockscout/blockscout/pull/2690) - do not stich json rpc config into module for net version cache

### Chore
- [#2878](https://github.com/blockscout/blockscout/pull/2878) - Decrease loaders showing delay on the main page
- [#2859](https://github.com/blockscout/blockscout/pull/2859) - Add eth_blockNumber API endpoint to eth_rpc section
- [#2846](https://github.com/blockscout/blockscout/pull/2846) - Remove networks images preload
- [#2845](https://github.com/blockscout/blockscout/pull/2845) - Set outline none for nav dropdown item in mobile view (fix for Safari)
- [#2844](https://github.com/blockscout/blockscout/pull/2844) - Extend external reward types up to 20
- [#2827](https://github.com/blockscout/blockscout/pull/2827) - Node js 12.13.0 (latest LTS release) support
- [#2818](https://github.com/blockscout/blockscout/pull/2818) - allow hiding marketcap percentage
- [#2817](https://github.com/blockscout/blockscout/pull/2817) - move docker integration documentation to blockscout docs
- [#2808](https://github.com/blockscout/blockscout/pull/2808) - Add tooltip for tx input
- [#2807](https://github.com/blockscout/blockscout/pull/2807) - 422 page
- [#2805](https://github.com/blockscout/blockscout/pull/2805) - Update supported chains default option
- [#2801](https://github.com/blockscout/blockscout/pull/2801) - remove unused clause in address_to_unique_tokens query


## 2.1.0-beta

### Features
- [#2776](https://github.com/blockscout/blockscout/pull/2776) - fetch token counters async
- [#2772](https://github.com/blockscout/blockscout/pull/2772) - add token instance images to the token inventory tab
- [#2733](https://github.com/blockscout/blockscout/pull/2733) - Add cache for first page of uncles
- [#2735](https://github.com/blockscout/blockscout/pull/2735) - Add pending transactions cache
- [#2726](https://github.com/blockscout/blockscout/pull/2726) - Remove internal_transaction block_number setting from blocks runner
- [#2717](https://github.com/blockscout/blockscout/pull/2717) - Improve speed of nonconsensus data removal
- [#2679](https://github.com/blockscout/blockscout/pull/2679) - added fixed height for card chain blocks and card chain transactions
- [#2678](https://github.com/blockscout/blockscout/pull/2678) - fixed dashboard banner height bug
- [#2672](https://github.com/blockscout/blockscout/pull/2672) - added new theme for xUSDT
- [#2667](https://github.com/blockscout/blockscout/pull/2667) - Add ETS-based cache for accounts page
- [#2666](https://github.com/blockscout/blockscout/pull/2666) - fetch token counters in parallel
- [#2665](https://github.com/blockscout/blockscout/pull/2665) - new menu layout for mobile devices
- [#2663](https://github.com/blockscout/blockscout/pull/2663) - Fetch address counters in parallel
- [#2642](https://github.com/blockscout/blockscout/pull/2642) - add ERC721 coin instance page
- [#2762](https://github.com/blockscout/blockscout/pull/2762) - on-fly fetching of token instances
- [#2470](https://github.com/blockscout/blockscout/pull/2470) - Allow Realtime Fetcher to wait for small skips

### Fixes
- [#4325](https://github.com/blockscout/blockscout/pull/4325) - Fix search on `/tokens` page
- [#2793](https://github.com/blockscout/blockscout/pull/2793) - Hide "We are indexing this chain right now. Some of the counts may be inaccurate" banner if no txs in blockchain
- [#2779](https://github.com/blockscout/blockscout/pull/2779) - fix fetching `latin1` encoded data
- [#2799](https://github.com/blockscout/blockscout/pull/2799) - fix catchup fetcher for empty node and db
- [#2783](https://github.com/blockscout/blockscout/pull/2783) - Fix stuck value and ticker on the token page
- [#2781](https://github.com/blockscout/blockscout/pull/2781) - optimize txlist json rpc
- [#2777](https://github.com/blockscout/blockscout/pull/2777) - Remove duplicate blocks from changes_list before import
- [#2770](https://github.com/blockscout/blockscout/pull/2770) - do not re-fetch token instances without uris
- [#2769](https://github.com/blockscout/blockscout/pull/2769) - optimize token token transfers query
- [#2768](https://github.com/blockscout/blockscout/pull/2768) - Remove nonconsensus blocks from cache after internal transactions importing
- [#2761](https://github.com/blockscout/blockscout/pull/2761) - add indexes for token instances fetching queries
- [#2767](https://github.com/blockscout/blockscout/pull/2767) - fix websocket subscriptions with token instances
- [#2765](https://github.com/blockscout/blockscout/pull/2765) - fixed width issue for cards in mobile view for Transaction Details page
- [#2755](https://github.com/blockscout/blockscout/pull/2755) - various token instance fetcher fixes
- [#2753](https://github.com/blockscout/blockscout/pull/2753) - fix nft token instance images
- [#2750](https://github.com/blockscout/blockscout/pull/2750) - fixed contract buttons color for NFT token instance on each theme
- [#2746](https://github.com/blockscout/blockscout/pull/2746) - fixed wrong alignment in logs decoded view
- [#2745](https://github.com/blockscout/blockscout/pull/2745) - optimize addresses page
- [#2742](https://github.com/blockscout/blockscout/pull/2742) -
fixed menu hovers in dark mode desktop view
- [#2737](https://github.com/blockscout/blockscout/pull/2737) - switched hardcoded subnetwork value to elixir expression for mobile menu
- [#2736](https://github.com/blockscout/blockscout/pull/2736) - do not update cache if no blocks were inserted
- [#2731](https://github.com/blockscout/blockscout/pull/2731) - fix library verification
- [#2718](https://github.com/blockscout/blockscout/pull/2718) - Include all addresses taking part in transactions in wallets' addresses counter
- [#2709](https://github.com/blockscout/blockscout/pull/2709) - Fix stuck label and value for uncle block height
- [#2707](https://github.com/blockscout/blockscout/pull/2707) - fix for dashboard banner chart legend items
- [#2706](https://github.com/blockscout/blockscout/pull/2706) - fix empty total_supply in coin gecko response
- [#2701](https://github.com/blockscout/blockscout/pull/2701) - Exclude nonconsensus blocks from avg block time calculation by default
- [#2696](https://github.com/blockscout/blockscout/pull/2696) - do not update fetched_coin_balance with nil
- [#2693](https://github.com/blockscout/blockscout/pull/2693) - remove non consensus internal transactions
- [#2691](https://github.com/blockscout/blockscout/pull/2691) - fix exchange rate websocket update for Rootstock
- [#2688](https://github.com/blockscout/blockscout/pull/2688) - fix try it out section
- [#2687](https://github.com/blockscout/blockscout/pull/2687) - remove non-consensus token transfers, logs when inserting new consensus blocks
- [#2684](https://github.com/blockscout/blockscout/pull/2684) - do not filter pending logs
- [#2682](https://github.com/blockscout/blockscout/pull/2682) - Use Task.start instead of Task.async in caches
- [#2671](https://github.com/blockscout/blockscout/pull/2671) - fixed buttons color at smart contract section
- [#2660](https://github.com/blockscout/blockscout/pull/2660) - set correct last value for coin balances chart data
- [#2619](https://github.com/blockscout/blockscout/pull/2619) - Enforce DB transaction's order to prevent deadlocks
- [#2738](https://github.com/blockscout/blockscout/pull/2738) - do not fail block `internal_transactions_indexed_at` field update

### Chore
- [#2797](https://github.com/blockscout/blockscout/pull/2797) - Return old style menu
- [#2796](https://github.com/blockscout/blockscout/pull/2796) - Optimize all images with ImageOptim
- [#2794](https://github.com/blockscout/blockscout/pull/2786) - update hosted versions in readme
- [#2789](https://github.com/blockscout/blockscout/pull/2786) - remove projects table in readme, link to docs version
- [#2786](https://github.com/blockscout/blockscout/pull/2786) - updated docs links, removed docs folder
- [#2752](https://github.com/blockscout/blockscout/pull/2752) - allow enabling internal transactions for simple token transfers txs
- [#2749](https://github.com/blockscout/blockscout/pull/2749) - fix opt 22.1 support
- [#2744](https://github.com/blockscout/blockscout/pull/2744) - Disable Geth tests in CI
- [#2724](https://github.com/blockscout/blockscout/pull/2724) - fix ci by commenting a line in hackney library
- [#2708](https://github.com/blockscout/blockscout/pull/2708) - add log index to logs view
- [#2723](https://github.com/blockscout/blockscout/pull/2723) - get rid of ex_json_schema warnings
- [#2740](https://github.com/blockscout/blockscout/pull/2740) - add verify contract rpc doc


## 2.0.4-beta

### Features
- [#2636](https://github.com/blockscout/blockscout/pull/2636) - Execute all address' transactions page queries in parallel
- [#2596](https://github.com/blockscout/blockscout/pull/2596) - support AuRa's empty step reward type
- [#2588](https://github.com/blockscout/blockscout/pull/2588) - add verification submission comment
- [#2505](https://github.com/blockscout/blockscout/pull/2505) - support POA Network emission rewards
- [#2581](https://github.com/blockscout/blockscout/pull/2581) - Add generic Map-like Cache behaviour and implementation
- [#2561](https://github.com/blockscout/blockscout/pull/2561) - Add token's type to the response of tokenlist method
- [#2555](https://github.com/blockscout/blockscout/pull/2555) - find and show decoding candidates for logs
- [#2499](https://github.com/blockscout/blockscout/pull/2499) - import emission reward ranges
- [#2497](https://github.com/blockscout/blockscout/pull/2497) - Add generic Ordered Cache behaviour and implementation

### Fixes
- [#2659](https://github.com/blockscout/blockscout/pull/2659) - Multipurpose front-end part update
- [#2640](https://github.com/blockscout/blockscout/pull/2640) - SVG network icons
- [#2635](https://github.com/blockscout/blockscout/pull/2635) - optimize ERC721 inventory query
- [#2626](https://github.com/blockscout/blockscout/pull/2626) - Fixing 2 Mobile UI Issues
- [#2623](https://github.com/blockscout/blockscout/pull/2623) - fix a blinking test
- [#2616](https://github.com/blockscout/blockscout/pull/2616) - deduplicate coin history records by delta
- [#2613](https://github.com/blockscout/blockscout/pull/2613) - fix getminedblocks rpc endpoint
- [#2612](https://github.com/blockscout/blockscout/pull/2612) - Add cache updating independently from Indexer
- [#2610](https://github.com/blockscout/blockscout/pull/2610) - use CoinGecko instead of CoinMarketcap for exchange rates
- [#2592](https://github.com/blockscout/blockscout/pull/2592) - process new metadata format for whisper
- [#2591](https://github.com/blockscout/blockscout/pull/2591) - Fix url error in API page
- [#2572](https://github.com/blockscout/blockscout/pull/2572) - Ease non-critical css
- [#2570](https://github.com/blockscout/blockscout/pull/2570) - Network icons preload
- [#2569](https://github.com/blockscout/blockscout/pull/2569) - do not fetch emission rewards for transactions csv exporter
- [#2568](https://github.com/blockscout/blockscout/pull/2568) - filter pending token transfers
- [#2564](https://github.com/blockscout/blockscout/pull/2564) - fix first page button for uncles and reorgs
- [#2563](https://github.com/blockscout/blockscout/pull/2563) - Fix view less transfers button
- [#2538](https://github.com/blockscout/blockscout/pull/2538) - fetch the last not empty coin balance records
- [#2468](https://github.com/blockscout/blockscout/pull/2468) - fix confirmations for non consensus blocks

### Chore
- [#2662](https://github.com/blockscout/blockscout/pull/2662) - fetch coin gecko id based on the coin symbol
- [#2646](https://github.com/blockscout/blockscout/pull/2646) - Added Xerom to list of Additional Chains using BlockScout
- [#2634](https://github.com/blockscout/blockscout/pull/2634) - add Lukso to networks dropdown
- [#2617](https://github.com/blockscout/blockscout/pull/2617) - skip cache update if there are no blocks inserted
- [#2611](https://github.com/blockscout/blockscout/pull/2611) - fix js dependency vulnerabilities
- [#2594](https://github.com/blockscout/blockscout/pull/2594) - do not start genesis data fetching periodically
- [#2590](https://github.com/blockscout/blockscout/pull/2590) - restore backward compatablity with old releases
- [#2577](https://github.com/blockscout/blockscout/pull/2577) - Need recompile column in the env vars table
- [#2574](https://github.com/blockscout/blockscout/pull/2574) - limit request body in json rpc error
- [#2566](https://github.com/blockscout/blockscout/pull/2566) - upgrade absinthe phoenix


## 2.0.3-beta

### Features
- [#2433](https://github.com/blockscout/blockscout/pull/2433) - Add a functionality to try Eth RPC methods in the documentation
- [#2529](https://github.com/blockscout/blockscout/pull/2529) - show both eth value and token transfers on transaction overview page
- [#2376](https://github.com/blockscout/blockscout/pull/2376) - Split API and WebApp routes
- [#2477](https://github.com/blockscout/blockscout/pull/2477) - aggregate token transfers on transaction page
- [#2458](https://github.com/blockscout/blockscout/pull/2458) - Add LAST_BLOCK var to add ability indexing in the range of blocks
- [#2456](https://github.com/blockscout/blockscout/pull/2456) - fetch pending transactions for geth
- [#2403](https://github.com/blockscout/blockscout/pull/2403) - Return gasPrice field at the result of gettxinfo method

### Fixes
- [#2562](https://github.com/blockscout/blockscout/pull/2562) - Fix dark theme flickering
- [#2560](https://github.com/blockscout/blockscout/pull/2560) - fix slash before not empty path in docs
- [#2559](https://github.com/blockscout/blockscout/pull/2559) - fix rsk total supply for empty exchange rate
- [#2553](https://github.com/blockscout/blockscout/pull/2553) - Dark theme import to the end of sass
- [#2550](https://github.com/blockscout/blockscout/pull/2550) - correctly encode decimal values for frontend
- [#2549](https://github.com/blockscout/blockscout/pull/2549) - Fix wrong colour of tooltip
- [#2548](https://github.com/blockscout/blockscout/pull/2548) - CSS preload support in Firefox
- [#2547](https://github.com/blockscout/blockscout/pull/2547) - do not show eth value if it's zero on the transaction overview page
- [#2543](https://github.com/blockscout/blockscout/pull/2543) - do not hide search input during logs search
- [#2524](https://github.com/blockscout/blockscout/pull/2524) - fix dark theme validator data styles
- [#2532](https://github.com/blockscout/blockscout/pull/2532) - don't show empty token transfers on the transaction overview page
- [#2528](https://github.com/blockscout/blockscout/pull/2528) - fix coin history chart data
- [#2520](https://github.com/blockscout/blockscout/pull/2520) - Hide loading message when fetching is failed
- [#2523](https://github.com/blockscout/blockscout/pull/2523) - Avoid importing internal_transactions of pending transactions
- [#2519](https://github.com/blockscout/blockscout/pull/2519) - enable `First` page button in pagination
- [#2518](https://github.com/blockscout/blockscout/pull/2518) - create suggested indexes
- [#2517](https://github.com/blockscout/blockscout/pull/2517) - remove duplicate indexes
- [#2515](https://github.com/blockscout/blockscout/pull/2515) - do not aggregate NFT token transfers
- [#2514](https://github.com/blockscout/blockscout/pull/2514) - Isolating of staking dapp css && extracting of non-critical css
- [#2512](https://github.com/blockscout/blockscout/pull/2512) - alert link fix
- [#2509](https://github.com/blockscout/blockscout/pull/2509) - value-ticker gaps fix
- [#2508](https://github.com/blockscout/blockscout/pull/2508) - logs view columns fix
- [#2506](https://github.com/blockscout/blockscout/pull/2506) - fix two active tab in the top menu
- [#2503](https://github.com/blockscout/blockscout/pull/2503) - Mitigate autocompletion library influence to page loading performance
- [#2502](https://github.com/blockscout/blockscout/pull/2502) - increase reward task timeout
- [#2463](https://github.com/blockscout/blockscout/pull/2463) - dark theme fixes
- [#2496](https://github.com/blockscout/blockscout/pull/2496) - fix docker build
- [#2495](https://github.com/blockscout/blockscout/pull/2495) - fix logs for indexed chain
- [#2459](https://github.com/blockscout/blockscout/pull/2459) - fix top addresses query
- [#2425](https://github.com/blockscout/blockscout/pull/2425) - Force to show address view for checksummed address even if it is not in DB
- [#2551](https://github.com/blockscout/blockscout/pull/2551) - Correctly handle dynamically created Bootstrap tooltips

### Chore
- [#2554](https://github.com/blockscout/blockscout/pull/2554) - remove extra slash for endpoint url in docs
- [#2552](https://github.com/blockscout/blockscout/pull/2552) - remove brackets for token holders percentage
- [#2507](https://github.com/blockscout/blockscout/pull/2507) - update minor version of ecto, ex_machina, phoenix_live_reload
- [#2516](https://github.com/blockscout/blockscout/pull/2516) - update absinthe plug from fork
- [#2473](https://github.com/blockscout/blockscout/pull/2473) - get rid of cldr warnings
- [#2402](https://github.com/blockscout/blockscout/pull/2402) - bump otp version to 22.0
- [#2492](https://github.com/blockscout/blockscout/pull/2492) - hide decoded row if event is not decoded
- [#2490](https://github.com/blockscout/blockscout/pull/2490) - enable credo duplicated code check
- [#2432](https://github.com/blockscout/blockscout/pull/2432) - bump credo version
- [#2457](https://github.com/blockscout/blockscout/pull/2457) - update mix.lock
- [#2435](https://github.com/blockscout/blockscout/pull/2435) - Replace deprecated extract-text-webpack-plugin with mini-css-extract-plugin
- [#2450](https://github.com/blockscout/blockscout/pull/2450) - Fix clearance of logs and node_modules folders in clearing script
- [#2434](https://github.com/blockscout/blockscout/pull/2434) - get rid of timex warnings
- [#2402](https://github.com/blockscout/blockscout/pull/2402) - bump otp version to 22.0
- [#2373](https://github.com/blockscout/blockscout/pull/2373) - Add script to validate internal_transactions constraint for large DBs


## 2.0.2-beta

### Features
- [#2412](https://github.com/blockscout/blockscout/pull/2412) - dark theme
- [#2399](https://github.com/blockscout/blockscout/pull/2399) - decode verified smart contract's logs
- [#2391](https://github.com/blockscout/blockscout/pull/2391) - Controllers Improvements
- [#2379](https://github.com/blockscout/blockscout/pull/2379) - Disable network selector when is empty
- [#2374](https://github.com/blockscout/blockscout/pull/2374) - decode constructor arguments for verified smart contracts
- [#2366](https://github.com/blockscout/blockscout/pull/2366) - paginate eth logs
- [#2360](https://github.com/blockscout/blockscout/pull/2360) - add default evm version to smart contract verification
- [#2352](https://github.com/blockscout/blockscout/pull/2352) - Fetch rewards in parallel with transactions
- [#2294](https://github.com/blockscout/blockscout/pull/2294) - add healthy block period checking endpoint
- [#2324](https://github.com/blockscout/blockscout/pull/2324) - set timeout for loading message on the main page

### Fixes
- [#2421](https://github.com/blockscout/blockscout/pull/2421) - Fix hiding of loader for txs on the main page
- [#2420](https://github.com/blockscout/blockscout/pull/2420) - fetch data from cache in healthy endpoint
- [#2416](https://github.com/blockscout/blockscout/pull/2416) - Fix "page not found" handling in the router
- [#2413](https://github.com/blockscout/blockscout/pull/2413) - remove outer tables for decoded data
- [#2410](https://github.com/blockscout/blockscout/pull/2410) - preload smart contract for logs decoding
- [#2405](https://github.com/blockscout/blockscout/pull/2405) - added templates for table loader and tile loader
- [#2398](https://github.com/blockscout/blockscout/pull/2398) - show only one decoded candidate
- [#2389](https://github.com/blockscout/blockscout/pull/2389) - Reduce Lodash lib size (86% of lib methods are not used)
- [#2388](https://github.com/blockscout/blockscout/pull/2388) - add create2 support to geth's js tracer
- [#2387](https://github.com/blockscout/blockscout/pull/2387) - fix not existing keys in transaction json rpc
- [#2378](https://github.com/blockscout/blockscout/pull/2378) - Page performance: exclude moment.js localization files except EN, remove unused css
- [#2368](https://github.com/blockscout/blockscout/pull/2368) - add two columns of smart contract info
- [#2375](https://github.com/blockscout/blockscout/pull/2375) - Update created_contract_code_indexed_at on transaction import conflict
- [#2346](https://github.com/blockscout/blockscout/pull/2346) - Avoid fetching internal transactions of blocks that still need refetching
- [#2350](https://github.com/blockscout/blockscout/pull/2350) - fix invalid User agent headers
- [#2345](https://github.com/blockscout/blockscout/pull/2345) - do not override existing market records
- [#2337](https://github.com/blockscout/blockscout/pull/2337) - set url params for prod explicitly
- [#2341](https://github.com/blockscout/blockscout/pull/2341) - fix transaction input json encoding
- [#2311](https://github.com/blockscout/blockscout/pull/2311) - fix market history overriding with zeroes
- [#2310](https://github.com/blockscout/blockscout/pull/2310) - parse url for api docs
- [#2299](https://github.com/blockscout/blockscout/pull/2299) - fix interpolation in error message
- [#2303](https://github.com/blockscout/blockscout/pull/2303) - fix transaction csv download link
- [#2304](https://github.com/blockscout/blockscout/pull/2304) - footer grid fix for md resolution
- [#2291](https://github.com/blockscout/blockscout/pull/2291) - dashboard fix for md resolution, transactions load fix, block info row fix, addresses page issue, check mark issue
- [#2326](https://github.com/blockscout/blockscout/pull/2326) - fix nested constructor arguments

### Chore
- [#2422](https://github.com/blockscout/blockscout/pull/2422) - check if address_id is binary in token_transfers_csv endpoint
- [#2418](https://github.com/blockscout/blockscout/pull/2418) - Remove parentheses in market cap percentage
- [#2401](https://github.com/blockscout/blockscout/pull/2401) - add ENV vars to manage updating period of average block time and market history cache
- [#2363](https://github.com/blockscout/blockscout/pull/2363) - add parameters example for eth rpc
- [#2342](https://github.com/blockscout/blockscout/pull/2342) - Upgrade Postgres image version in Docker setup
- [#2325](https://github.com/blockscout/blockscout/pull/2325) - Reduce function input to address' hash only where possible
- [#2323](https://github.com/blockscout/blockscout/pull/2323) - Group Explorer caches
- [#2305](https://github.com/blockscout/blockscout/pull/2305) - Improve Address controllers
- [#2302](https://github.com/blockscout/blockscout/pull/2302) - fix names for xDai source
- [#2289](https://github.com/blockscout/blockscout/pull/2289) - Optional websockets for dev environment
- [#2307](https://github.com/blockscout/blockscout/pull/2307) - add GoJoy to README
- [#2293](https://github.com/blockscout/blockscout/pull/2293) - remove request idle timeout configuration
- [#2255](https://github.com/blockscout/blockscout/pull/2255) - bump elixir version to 1.9.0


## 2.0.1-beta

### Features
- [#2283](https://github.com/blockscout/blockscout/pull/2283) - Add transactions cache
- [#2182](https://github.com/blockscout/blockscout/pull/2182) - add market history cache
- [#2109](https://github.com/blockscout/blockscout/pull/2109) - use bigger updates instead of `Multi` transactions in BlocksTransactionsMismatch
- [#2075](https://github.com/blockscout/blockscout/pull/2075) - add blocks cache
- [#2151](https://github.com/blockscout/blockscout/pull/2151) - hide dropdown menu then other networks list is empty
- [#2191](https://github.com/blockscout/blockscout/pull/2191) - allow to configure token metadata update interval
- [#2146](https://github.com/blockscout/blockscout/pull/2146) - feat: add eth_getLogs rpc endpoint
- [#2216](https://github.com/blockscout/blockscout/pull/2216) - Improve token's controllers by avoiding unnecessary preloads
- [#2235](https://github.com/blockscout/blockscout/pull/2235) - save and show additional validation fields to smart contract
- [#2190](https://github.com/blockscout/blockscout/pull/2190) - show all token transfers
- [#2193](https://github.com/blockscout/blockscout/pull/2193) - feat: add BLOCKSCOUT_HOST, and use it in API docs
- [#2266](https://github.com/blockscout/blockscout/pull/2266) - allow excluding uncles from average block time calculation

### Fixes
- [#2290](https://github.com/blockscout/blockscout/pull/2290) - Add eth_get_balance.json to AddressView's render
- [#2286](https://github.com/blockscout/blockscout/pull/2286) - banner stats issues on sm resolutions, transactions title issue
- [#2284](https://github.com/blockscout/blockscout/pull/2284) - add 404 status for not existing pages
- [#2244](https://github.com/blockscout/blockscout/pull/2244) - fix internal transactions failing to be indexed because of constraint
- [#2281](https://github.com/blockscout/blockscout/pull/2281) - typo issues, dropdown issues
- [#2278](https://github.com/blockscout/blockscout/pull/2278) - increase threshold for scientific notation
- [#2275](https://github.com/blockscout/blockscout/pull/2275) - Description for networks selector
- [#2263](https://github.com/blockscout/blockscout/pull/2263) - added an ability to close network selector on outside click
- [#2257](https://github.com/blockscout/blockscout/pull/2257) - 'download csv' button added to different tabs
- [#2242](https://github.com/blockscout/blockscout/pull/2242) - added styles for 'download csv' button
- [#2261](https://github.com/blockscout/blockscout/pull/2261) - header logo aligned to the center properly
- [#2254](https://github.com/blockscout/blockscout/pull/2254) - search length issue, tile link wrapping issue
- [#2238](https://github.com/blockscout/blockscout/pull/2238) - header content alignment issue, hide navbar on outside click
- [#2229](https://github.com/blockscout/blockscout/pull/2229) - gap issue between qr and copy button in token transfers, top cards width and height issue
- [#2201](https://github.com/blockscout/blockscout/pull/2201) - footer columns fix
- [#2179](https://github.com/blockscout/blockscout/pull/2179) - fix docker build error
- [#2165](https://github.com/blockscout/blockscout/pull/2165) - sort blocks by timestamp when calculating average block time
- [#2175](https://github.com/blockscout/blockscout/pull/2175) - fix coinmarketcap response errors
- [#2164](https://github.com/blockscout/blockscout/pull/2164) - fix large numbers in balance view card
- [#2155](https://github.com/blockscout/blockscout/pull/2155) - fix pending transaction query
- [#2183](https://github.com/blockscout/blockscout/pull/2183) - tile content aligning for mobile resolution fix, dai logo fix
- [#2162](https://github.com/blockscout/blockscout/pull/2162) - contract creation tile color changed
- [#2144](https://github.com/blockscout/blockscout/pull/2144) - 'page not found' images path fixed for goerli
- [#2142](https://github.com/blockscout/blockscout/pull/2142) - Removed posdao theme and logo, added 'page not found' image for goerli
- [#2138](https://github.com/blockscout/blockscout/pull/2138) - badge colors issue, api titles issue
- [#2129](https://github.com/blockscout/blockscout/pull/2129) - Fix for width of explorer elements
- [#2121](https://github.com/blockscout/blockscout/pull/2121) - Binding of 404 page
- [#2120](https://github.com/blockscout/blockscout/pull/2120) - footer links and socials focus color issue
- [#2113](https://github.com/blockscout/blockscout/pull/2113) - renewed logos for rsk, dai, blockscout; themes color changes for lukso; error images for lukso
- [#2112](https://github.com/blockscout/blockscout/pull/2112) - themes color improvements, dropdown color issue
- [#2110](https://github.com/blockscout/blockscout/pull/2110) - themes colors issues, ui issues
- [#2103](https://github.com/blockscout/blockscout/pull/2103) - ui issues for all themes
- [#2090](https://github.com/blockscout/blockscout/pull/2090) - updated some ETC theme colors
- [#2096](https://github.com/blockscout/blockscout/pull/2096) - RSK theme fixes
- [#2093](https://github.com/blockscout/blockscout/pull/2093) - detect token transfer type for deprecated erc721 spec
- [#2111](https://github.com/blockscout/blockscout/pull/2111) - improve address transaction controller
- [#2108](https://github.com/blockscout/blockscout/pull/2108) - fix uncle fetching without full transactions
- [#2128](https://github.com/blockscout/blockscout/pull/2128) - add new function clause for uncle errors
- [#2123](https://github.com/blockscout/blockscout/pull/2123) - fix coins percentage view
- [#2119](https://github.com/blockscout/blockscout/pull/2119) - fix map logging
- [#2130](https://github.com/blockscout/blockscout/pull/2130) - fix navigation
- [#2148](https://github.com/blockscout/blockscout/pull/2148) - filter pending logs
- [#2147](https://github.com/blockscout/blockscout/pull/2147) - add rsk format of checksum
- [#2149](https://github.com/blockscout/blockscout/pull/2149) - remove pending transaction count
- [#2177](https://github.com/blockscout/blockscout/pull/2177) - remove duplicate entries from UncleBlock's Fetcher
- [#2169](https://github.com/blockscout/blockscout/pull/2169) - add more validator reward types for xDai
- [#2173](https://github.com/blockscout/blockscout/pull/2173) - handle correctly empty transactions
- [#2174](https://github.com/blockscout/blockscout/pull/2174) - fix reward channel joining
- [#2186](https://github.com/blockscout/blockscout/pull/2186) - fix net version test
- [#2196](https://github.com/blockscout/blockscout/pull/2196) - Nethermind client fixes
- [#2237](https://github.com/blockscout/blockscout/pull/2237) - fix rsk total_supply
- [#2198](https://github.com/blockscout/blockscout/pull/2198) - reduce transaction status and error constraint
- [#2167](https://github.com/blockscout/blockscout/pull/2167) - feat: document eth rpc api mimicking endpoints
- [#2225](https://github.com/blockscout/blockscout/pull/2225) - fix metadata decoding in Solidity 0.5.9 smart contract verification
- [#2204](https://github.com/blockscout/blockscout/pull/2204) - fix large contract verification
- [#2258](https://github.com/blockscout/blockscout/pull/2258) - reduce BlocksTransactionsMismatch memory footprint
- [#2247](https://github.com/blockscout/blockscout/pull/2247) - hide logs search if there are no logs
- [#2248](https://github.com/blockscout/blockscout/pull/2248) - sort block after query execution for average block time
- [#2249](https://github.com/blockscout/blockscout/pull/2249) - More transaction controllers improvements
- [#2267](https://github.com/blockscout/blockscout/pull/2267) - Modify implementation of `where_transaction_has_multiple_internal_transactions`
- [#2270](https://github.com/blockscout/blockscout/pull/2270) - Remove duplicate params in `Indexer.Fetcher.TokenBalance`
- [#2268](https://github.com/blockscout/blockscout/pull/2268) - remove not existing assigns in html code
- [#2276](https://github.com/blockscout/blockscout/pull/2276) - remove port in docs

### Chore
- [#2127](https://github.com/blockscout/blockscout/pull/2127) - use previouse chromedriver version
- [#2118](https://github.com/blockscout/blockscout/pull/2118) - show only the last decompiled contract
- [#2255](https://github.com/blockscout/blockscout/pull/2255) - upgrade elixir version to 1.9.0
- [#2256](https://github.com/blockscout/blockscout/pull/2256) - use the latest version of chromedriver


## 2.0.0-beta

### Features
- [#2044](https://github.com/blockscout/blockscout/pull/2044) - New network selector.
- [#2091](https://github.com/blockscout/blockscout/pull/2091) - Added "Question" modal.
- [#1963](https://github.com/blockscout/blockscout/pull/1963), [#1959](https://github.com/blockscout/blockscout/pull/1959), [#1948](https://github.com/blockscout/blockscout/pull/1948), [#1936](https://github.com/blockscout/blockscout/pull/1936), [#1925](https://github.com/blockscout/blockscout/pull/1925), [#1922](https://github.com/blockscout/blockscout/pull/1922), [#1903](https://github.com/blockscout/blockscout/pull/1903), [#1874](https://github.com/blockscout/blockscout/pull/1874), [#1895](https://github.com/blockscout/blockscout/pull/1895), [#2031](https://github.com/blockscout/blockscout/pull/2031), [#2073](https://github.com/blockscout/blockscout/pull/2073), [#2074](https://github.com/blockscout/blockscout/pull/2074),  - added new themes and logos for poa, eth, rinkeby, goerli, ropsten, kovan, sokol, xdai, etc, rsk and default theme
- [#1726](https://github.com/blockscout/blockscout/pull/2071) - Updated styles for the new smart contract page.
- [#2081](https://github.com/blockscout/blockscout/pull/2081) - Tooltip for 'more' button, explorers logos added
- [#2010](https://github.com/blockscout/blockscout/pull/2010) - added "block not found" and "tx not found pages"
- [#1928](https://github.com/blockscout/blockscout/pull/1928) - pagination styles were updated
- [#1940](https://github.com/blockscout/blockscout/pull/1940) - qr modal button and background issue
- [#1907](https://github.com/blockscout/blockscout/pull/1907) - dropdown color bug fix (lukso theme) and tooltip color bug fix
- [#1859](https://github.com/blockscout/blockscout/pull/1859) - feat: show raw transaction traces
- [#1941](https://github.com/blockscout/blockscout/pull/1941) - feat: add on demand fetching and stale attr to rpc
- [#1957](https://github.com/blockscout/blockscout/pull/1957) - Calculate stakes ratio before insert pools
- [#1956](https://github.com/blockscout/blockscout/pull/1956) - add logs tab to address
- [#1952](https://github.com/blockscout/blockscout/pull/1952) - feat: exclude empty contracts by default
- [#1954](https://github.com/blockscout/blockscout/pull/1954) - feat: use creation init on self destruct
- [#2036](https://github.com/blockscout/blockscout/pull/2036) - New tables for staking pools and delegators
- [#1974](https://github.com/blockscout/blockscout/pull/1974) - feat: previous page button logic
- [#1999](https://github.com/blockscout/blockscout/pull/1999) - load data async on addresses page
- [#1807](https://github.com/blockscout/blockscout/pull/1807) - New theming capabilites.
- [#2040](https://github.com/blockscout/blockscout/pull/2040) - Verification links to other explorers for ETH
- [#2037](https://github.com/blockscout/blockscout/pull/2037) - add address logs search functionality
- [#2012](https://github.com/blockscout/blockscout/pull/2012) - make all pages pagination async
- [#2064](https://github.com/blockscout/blockscout/pull/2064) - feat: add fields to tx apis, small cleanups
- [#2100](https://github.com/blockscout/blockscout/pull/2100) - feat: eth_get_balance rpc endpoint

### Fixes
- [#2228](https://github.com/blockscout/blockscout/pull/2228) - favorites duplication issues, active radio issue
- [#2207](https://github.com/blockscout/blockscout/pull/2207) - new 'download csv' button design
- [#2206](https://github.com/blockscout/blockscout/pull/2206) - added styles for 'Download All Transactions as CSV' button
- [#2099](https://github.com/blockscout/blockscout/pull/2099) - logs search input width
- [#2098](https://github.com/blockscout/blockscout/pull/2098) - nav dropdown issue, logo size issue
- [#2082](https://github.com/blockscout/blockscout/pull/2082) - dropdown styles, tooltip gap fix, 404 page added
- [#2077](https://github.com/blockscout/blockscout/pull/2077) - ui issues
- [#2072](https://github.com/blockscout/blockscout/pull/2072) - Fixed checkmarks not showing correctly in tabs.
- [#2066](https://github.com/blockscout/blockscout/pull/2066) - fixed length of logs search input
- [#2056](https://github.com/blockscout/blockscout/pull/2056) - log search form styles added
- [#2043](https://github.com/blockscout/blockscout/pull/2043) - Fixed modal dialog width for 'verify other explorers'
- [#2025](https://github.com/blockscout/blockscout/pull/2025) - Added a new color to display transactions' errors.
- [#2033](https://github.com/blockscout/blockscout/pull/2033) - Header nav. dropdown active element color issue
- [#2019](https://github.com/blockscout/blockscout/pull/2019) - Fixed the missing tx hashes.
- [#2020](https://github.com/blockscout/blockscout/pull/2020) - Fixed a bug triggered when a second click to a selected tab caused the other tabs to hide.
- [#1944](https://github.com/blockscout/blockscout/pull/1944) - fixed styles for token's dropdown.
- [#1926](https://github.com/blockscout/blockscout/pull/1926) - status label alignment
- [#1849](https://github.com/blockscout/blockscout/pull/1849) - Improve chains menu
- [#1868](https://github.com/blockscout/blockscout/pull/1868) - fix: logs list endpoint performance
- [#1822](https://github.com/blockscout/blockscout/pull/1822) - Fix style breaks in decompiled contract code view
- [#1885](https://github.com/blockscout/blockscout/pull/1885) - highlight reserved words in decompiled code
- [#1896](https://github.com/blockscout/blockscout/pull/1896) - re-query tokens in top nav automplete
- [#1905](https://github.com/blockscout/blockscout/pull/1905) - fix reorgs, uncles pagination
- [#1904](https://github.com/blockscout/blockscout/pull/1904) - fix `BLOCK_COUNT_CACHE_TTL` env var type
- [#1915](https://github.com/blockscout/blockscout/pull/1915) - fallback to 2 latest evm versions
- [#1937](https://github.com/blockscout/blockscout/pull/1937) - Check the presence of overlap[i] object before retrieving properties from it
- [#1960](https://github.com/blockscout/blockscout/pull/1960) - do not remove bold text in decompiled contacts
- [#1966](https://github.com/blockscout/blockscout/pull/1966) - fix: add fields for contract filter performance
- [#2017](https://github.com/blockscout/blockscout/pull/2017) - fix: fix to/from filters on tx list pages
- [#2008](https://github.com/blockscout/blockscout/pull/2008) - add new function clause for xDai network beneficiaries
- [#2009](https://github.com/blockscout/blockscout/pull/2009) - addresses page improvements
- [#2027](https://github.com/blockscout/blockscout/pull/2027) - fix: `BlocksTransactionsMismatch` ignoring blocks without transactions
- [#2062](https://github.com/blockscout/blockscout/pull/2062) - fix: uniq by hash, instead of transaction
- [#2052](https://github.com/blockscout/blockscout/pull/2052) - allow bytes32 for name and symbol
- [#2047](https://github.com/blockscout/blockscout/pull/2047) - fix: show creating internal transactions
- [#2014](https://github.com/blockscout/blockscout/pull/2014) - fix: use better queries for listLogs endpoint
- [#2027](https://github.com/blockscout/blockscout/pull/2027) - fix: `BlocksTransactionsMismatch` ignoring blocks without transactions
- [#2070](https://github.com/blockscout/blockscout/pull/2070) - reduce `max_concurrency` of `BlocksTransactionsMismatch` fetcher
- [#2083](https://github.com/blockscout/blockscout/pull/2083) - allow total_difficuly to be nil
- [#2086](https://github.com/blockscout/blockscout/pull/2086) - fix geth's staticcall without output

### Chore

- [#1900](https://github.com/blockscout/blockscout/pull/1900) - SUPPORTED_CHAINS ENV var
- [#1958](https://github.com/blockscout/blockscout/pull/1958) - Default value for release link env var
- [#1964](https://github.com/blockscout/blockscout/pull/1964) - ALLOWED_EVM_VERSIONS env var
- [#1975](https://github.com/blockscout/blockscout/pull/1975) - add log index to transaction view
- [#1988](https://github.com/blockscout/blockscout/pull/1988) - Fix wrong parity tasks names in Circle CI
- [#2000](https://github.com/blockscout/blockscout/pull/2000) - docker/Makefile: always set a container name
- [#2018](https://github.com/blockscout/blockscout/pull/2018) - Use PORT env variable in dev config
- [#2055](https://github.com/blockscout/blockscout/pull/2055) - Increase timeout for geth indexers
- [#2069](https://github.com/blockscout/blockscout/pull/2069) - Docsify integration: static docs page generation


## 1.3.15-beta

### Features

- [#1857](https://github.com/blockscout/blockscout/pull/1857) - Re-implement Geth JS internal transaction tracer in Elixir
- [#1989](https://github.com/blockscout/blockscout/pull/1989) - fix: consolidate address w/ balance one at a time
- [#2002](https://github.com/blockscout/blockscout/pull/2002) - Get estimated count of blocks when cache is empty

### Fixes

- [#1869](https://github.com/blockscout/blockscout/pull/1869) - Fix output and gas extraction in JS tracer for Geth
- [#1992](https://github.com/blockscout/blockscout/pull/1992) - fix: support https for wobserver polling
- [#2027](https://github.com/blockscout/blockscout/pull/2027) - fix: `BlocksTransactionsMismatch` ignoring blocks without transactions


## 1.3.14-beta

- [#1812](https://github.com/blockscout/blockscout/pull/1812) - add pagination to addresses page
- [#1920](https://github.com/blockscout/blockscout/pull/1920) - fix: remove source code fields from list endpoint
- [#1876](https://github.com/blockscout/blockscout/pull/1876) - async calculate a count of blocks

### Fixes

- [#1917](https://github.com/blockscout/blockscout/pull/1917) - Force block refetch if transaction is re-collated in a different block

### Chore

- [#1892](https://github.com/blockscout/blockscout/pull/1892) - Remove temporary worker modules


## 1.3.13-beta

### Features

- [#1933](https://github.com/blockscout/blockscout/pull/1933) - add eth_BlockNumber json rpc method

### Fixes

- [#1875](https://github.com/blockscout/blockscout/pull/1875) - fix: resolve false positive constructor arguments
- [#1881](https://github.com/blockscout/blockscout/pull/1881) - fix: store solc versions locally for performance
- [#1898](https://github.com/blockscout/blockscout/pull/1898) - check if the constructor has arguments before verifying constructor arguments


## 1.3.12-beta

Reverting of synchronous block counter, implemented in #1848


## 1.3.11-beta

### Features

- [#1815](https://github.com/blockscout/blockscout/pull/1815) - Be able to search without prefix "0x"
- [#1813](https://github.com/blockscout/blockscout/pull/1813) - Add total blocks counter to the main page
- [#1806](https://github.com/blockscout/blockscout/pull/1806) - Verify contracts with a post request
- [#1848](https://github.com/blockscout/blockscout/pull/1848) - Add cache for block counter

### Fixes

- [#1829](https://github.com/blockscout/blockscout/pull/1829) - Handle nil quantities in block decoding routine
- [#1830](https://github.com/blockscout/blockscout/pull/1830) - Make block size field nullable
- [#1840](https://github.com/blockscout/blockscout/pull/1840) - Handle case when total supply is nil
- [#1838](https://github.com/blockscout/blockscout/pull/1838) - Block counter calculates only consensus blocks

### Chore

- [#1814](https://github.com/blockscout/blockscout/pull/1814) - Clear build artefacts script
- [#1837](https://github.com/blockscout/blockscout/pull/1837) - Add -f flag to clear_build.sh script delete static folder


## 1.3.10-beta

### Features

- [#1739](https://github.com/blockscout/blockscout/pull/1739) - highlight decompiled source code
- [#1696](https://github.com/blockscout/blockscout/pull/1696) - full-text search by tokens
- [#1742](https://github.com/blockscout/blockscout/pull/1742) - Support RSK
- [#1777](https://github.com/blockscout/blockscout/pull/1777) - show ERC-20 token transfer info on transaction page
- [#1770](https://github.com/blockscout/blockscout/pull/1770) - set a websocket keepalive from config
- [#1789](https://github.com/blockscout/blockscout/pull/1789) - add ERC-721 info to transaction overview page
- [#1801](https://github.com/blockscout/blockscout/pull/1801) - Staking pools fetching

### Fixes

 - [#1724](https://github.com/blockscout/blockscout/pull/1724) - Remove internal tx and token balance fetching from realtime fetcher
 - [#1727](https://github.com/blockscout/blockscout/pull/1727) - add logs pagination in rpc api
 - [#1740](https://github.com/blockscout/blockscout/pull/1740) - fix empty block time
 - [#1743](https://github.com/blockscout/blockscout/pull/1743) - sort decompiled smart contracts in lexicographical order
 - [#1756](https://github.com/blockscout/blockscout/pull/1756) - add today's token balance from the previous value
 - [#1769](https://github.com/blockscout/blockscout/pull/1769) - add timestamp to block overview
 - [#1768](https://github.com/blockscout/blockscout/pull/1768) - fix first block parameter
 - [#1778](https://github.com/blockscout/blockscout/pull/1778) - Make websocket optional for realtime fetcher
 - [#1790](https://github.com/blockscout/blockscout/pull/1790) - fix constructor arguments verification
 - [#1793](https://github.com/blockscout/blockscout/pull/1793) - fix top nav autocomplete
 - [#1795](https://github.com/blockscout/blockscout/pull/1795) - fix line numbers for decompiled contracts
 - [#1803](https://github.com/blockscout/blockscout/pull/1803) - use coinmarketcap for total_supply by default
 - [#1802](https://github.com/blockscout/blockscout/pull/1802) - make coinmarketcap's number of pages configurable
 - [#1799](https://github.com/blockscout/blockscout/pull/1799) - Use eth_getUncleByBlockHashAndIndex for uncle block fetching
 - [#1531](https://github.com/blockscout/blockscout/pull/1531) - docker: fix dockerFile for secp256k1 building
 - [#1835](https://github.com/blockscout/blockscout/pull/1835) - fix: ignore `pong` messages without error

### Chore

 - [#1804](https://github.com/blockscout/blockscout/pull/1804) - (Chore) Divide chains by Mainnet/Testnet in menu
 - [#1783](https://github.com/blockscout/blockscout/pull/1783) - Update README with the chains that use Blockscout
 - [#1780](https://github.com/blockscout/blockscout/pull/1780) - Update link to the Github repo in the footer
 - [#1757](https://github.com/blockscout/blockscout/pull/1757) - Change twitter acc link to official Blockscout acc twitter
 - [#1749](https://github.com/blockscout/blockscout/pull/1749) - Replace the link in the footer with the official POA announcements tg channel link
 - [#1718](https://github.com/blockscout/blockscout/pull/1718) - Flatten indexer module hierarchy and supervisor tree
 - [#1753](https://github.com/blockscout/blockscout/pull/1753) - Add a check mark to decompiled contract tab
 - [#1744](https://github.com/blockscout/blockscout/pull/1744) - remove `0x0..0` from tests
 - [#1763](https://github.com/blockscout/blockscout/pull/1763) - Describe indexer structure and list existing fetchers
 - [#1800](https://github.com/blockscout/blockscout/pull/1800) - Disable lazy logging check in Credo


## 1.3.9-beta

### Features

 - [#1662](https://github.com/blockscout/blockscout/pull/1662) - allow specifying number of optimization runs
 - [#1654](https://github.com/blockscout/blockscout/pull/1654) - add decompiled code tab
 - [#1661](https://github.com/blockscout/blockscout/pull/1661) - try to compile smart contract with the latest evm version
 - [#1665](https://github.com/blockscout/blockscout/pull/1665) - Add contract verification RPC endpoint.
 - [#1706](https://github.com/blockscout/blockscout/pull/1706) - allow setting update interval for addresses with b

### Fixes

 - [#1669](https://github.com/blockscout/blockscout/pull/1669) - do not fail if multiple matching tokens are found
 - [#1691](https://github.com/blockscout/blockscout/pull/1691) - decrease token metadata update interval
 - [#1688](https://github.com/blockscout/blockscout/pull/1688) - do not fail if failure reason is atom
 - [#1692](https://github.com/blockscout/blockscout/pull/1692) - exclude decompiled smart contract from encoding
 - [#1684](https://github.com/blockscout/blockscout/pull/1684) - Discard child block with parent_hash not matching hash of imported block
 - [#1699](https://github.com/blockscout/blockscout/pull/1699) - use seconds as transaction cache period measure
 - [#1697](https://github.com/blockscout/blockscout/pull/1697) - fix failing in rpc if balance is empty
 - [#1711](https://github.com/blockscout/blockscout/pull/1711) - rescue failing repo in block number cache update
 - [#1712](https://github.com/blockscout/blockscout/pull/1712) - do not set contract code from transaction input
 - [#1714](https://github.com/blockscout/blockscout/pull/1714) - fix average block time calculation

### Chore

 - [#1693](https://github.com/blockscout/blockscout/pull/1693) - Add a checklist to the PR template


## 1.3.8-beta

### Features

 - [#1611](https://github.com/blockscout/blockscout/pull/1611) - allow setting the first indexing block
 - [#1596](https://github.com/blockscout/blockscout/pull/1596) - add endpoint to create decompiled contracts
 - [#1634](https://github.com/blockscout/blockscout/pull/1634) - add transaction count cache

### Fixes

 - [#1630](https://github.com/blockscout/blockscout/pull/1630) - (Fix) colour for release link in the footer
 - [#1621](https://github.com/blockscout/blockscout/pull/1621) - Modify query to fetch failed contract creations
 - [#1614](https://github.com/blockscout/blockscout/pull/1614) - Do not fetch burn address token balance
 - [#1639](https://github.com/blockscout/blockscout/pull/1614) - Optimize token holder count updates when importing address current balances
 - [#1643](https://github.com/blockscout/blockscout/pull/1643) - Set internal_transactions_indexed_at for empty blocks
 - [#1647](https://github.com/blockscout/blockscout/pull/1647) - Fix typo in view
 - [#1650](https://github.com/blockscout/blockscout/pull/1650) - Add petersburg evm version to smart contract verifier
 - [#1657](https://github.com/blockscout/blockscout/pull/1657) - Force consensus loss for parent block if its hash mismatches parent_hash

### Chore


## 1.3.7-beta

### Features

### Fixes

 - [#1615](https://github.com/blockscout/blockscout/pull/1615) - Add more logging to code fixer process
 - [#1613](https://github.com/blockscout/blockscout/pull/1613) - Fix USD fee value
 - [#1577](https://github.com/blockscout/blockscout/pull/1577) - Add process to fix contract with code
 - [#1583](https://github.com/blockscout/blockscout/pull/1583) - Chunk JSON-RPC batches in case connection times out

### Chore

 - [#1610](https://github.com/blockscout/blockscout/pull/1610) - Add PIRL to Readme


## 1.3.6-beta

### Features

 - [#1589](https://github.com/blockscout/blockscout/pull/1589) - RPC endpoint to list addresses
 - [#1567](https://github.com/blockscout/blockscout/pull/1567) - Allow setting different configuration just for realtime fetcher
 - [#1562](https://github.com/blockscout/blockscout/pull/1562) - Add incoming transactions count to contract view
 - [#1608](https://github.com/blockscout/blockscout/pull/1608) - Add listcontracts RPC Endpoint

### Fixes

 - [#1595](https://github.com/blockscout/blockscout/pull/1595) - Reduce block_rewards in the catchup fetcher
 - [#1590](https://github.com/blockscout/blockscout/pull/1590) - Added guard for fetching blocks with invalid number
 - [#1588](https://github.com/blockscout/blockscout/pull/1588) - Fix usd value on address page
 - [#1586](https://github.com/blockscout/blockscout/pull/1586) - Exact timestamp display
 - [#1581](https://github.com/blockscout/blockscout/pull/1581) - Consider `creates` param when fetching transactions
 - [#1559](https://github.com/blockscout/blockscout/pull/1559) - Change v column type for Transactions table

### Chore

 - [#1579](https://github.com/blockscout/blockscout/pull/1579) - Add SpringChain to the list of Additional Chains Utilizing BlockScout
 - [#1578](https://github.com/blockscout/blockscout/pull/1578) - Refine contributing procedure
 - [#1572](https://github.com/blockscout/blockscout/pull/1572) - Add option to disable block rewards in indexer config


## 1.3.5-beta

### Features

 - [#1560](https://github.com/blockscout/blockscout/pull/1560) - Allow executing smart contract functions in arbitrarily sized batches
 - [#1543](https://github.com/blockscout/blockscout/pull/1543) - Use trace_replayBlockTransactions API for faster tracing
 - [#1558](https://github.com/blockscout/blockscout/pull/1558) - Allow searching by token symbol
 - [#1551](https://github.com/blockscout/blockscout/pull/1551) Exact date and time for Transaction details page
 - [#1547](https://github.com/blockscout/blockscout/pull/1547) - Verify smart contracts with evm versions
 - [#1540](https://github.com/blockscout/blockscout/pull/1540) - Fetch ERC721 token balances if sender is '0x0..0'
 - [#1539](https://github.com/blockscout/blockscout/pull/1539) - Add the link to release in the footer
 - [#1519](https://github.com/blockscout/blockscout/pull/1519) - Create contract methods
 - [#1496](https://github.com/blockscout/blockscout/pull/1496) - Remove dropped/replaced transactions in pending transactions list
 - [#1492](https://github.com/blockscout/blockscout/pull/1492) - Disable usd value for an empty exchange rate
 - [#1466](https://github.com/blockscout/blockscout/pull/1466) - Decoding candidates for unverified contracts

### Fixes
 - [#1545](https://github.com/blockscout/blockscout/pull/1545) - Fix scheduling of latest block polling in Realtime Fetcher
 - [#1554](https://github.com/blockscout/blockscout/pull/1554) - Encode integer parameters when calling smart contract functions
 - [#1537](https://github.com/blockscout/blockscout/pull/1537) - Fix test that depended on date
 - [#1534](https://github.com/blockscout/blockscout/pull/1534) - Render a nicer error when creator cannot be determined
 - [#1527](https://github.com/blockscout/blockscout/pull/1527) - Add index to value_fetched_at
 - [#1518](https://github.com/blockscout/blockscout/pull/1518) - Select only distinct failed transactions
 - [#1516](https://github.com/blockscout/blockscout/pull/1516) - Fix coin balance params reducer for pending transaction
 - [#1511](https://github.com/blockscout/blockscout/pull/1511) - Set correct log level for production
 - [#1510](https://github.com/blockscout/blockscout/pull/1510) - Fix test that fails every 1st day of the month
 - [#1509](https://github.com/blockscout/blockscout/pull/1509) - Add index to blocks' consensus
 - [#1508](https://github.com/blockscout/blockscout/pull/1508) - Remove duplicated indexes
 - [#1505](https://github.com/blockscout/blockscout/pull/1505) - Use https instead of ssh for absinthe libs
 - [#1501](https://github.com/blockscout/blockscout/pull/1501) - Constructor_arguments must be type `text`
 - [#1498](https://github.com/blockscout/blockscout/pull/1498) - Add index for created_contract_address_hash in transactions
 - [#1493](https://github.com/blockscout/blockscout/pull/1493) - Do not do work in process initialization
 - [#1487](https://github.com/blockscout/blockscout/pull/1487) - Limit geth sync to 128 blocks
 - [#1484](https://github.com/blockscout/blockscout/pull/1484) - Allow decoding input as utf-8
 - [#1479](https://github.com/blockscout/blockscout/pull/1479) - Remove smoothing from coin balance chart

### Chore
 - [https://github.com/blockscout/blockscout/pull/1532](https://github.com/blockscout/blockscout/pull/1532) - Upgrade elixir to 1.8.1
 - [https://github.com/blockscout/blockscout/pull/1553](https://github.com/blockscout/blockscout/pull/1553) - Dockerfile: remove 1.7.1 version pin FROM bitwalker/alpine-elixir-phoenix
 - [https://github.com/blockscout/blockscout/pull/1465](https://github.com/blockscout/blockscout/pull/1465) - Resolve lodash security alert<|MERGE_RESOLUTION|>--- conflicted
+++ resolved
@@ -12,10 +12,7 @@
 - [#5239](https://github.com/blockscout/blockscout/pull/5239) - Add accounting for block rewards in `getblockreward` api method
 
 ### Chore
-<<<<<<< HEAD
-=======
 - [#5286](https://github.com/blockscout/blockscout/pull/5286) - Change namespace for one of the SmartContractViewTest test
->>>>>>> 5fd7bc76
 - [#5260](https://github.com/blockscout/blockscout/pull/5260) - Makefile release task to prerelease and release task
 
 
