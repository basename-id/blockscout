## Current

### Features
<<<<<<< HEAD
- [#2292](https://github.com/poanetwork/blockscout/pull/2292) - Add Web UI for POSDAO Staking DApp
=======

### Fixes

### Chore


## 3.1.2-beta

### Features
- [#3089](https://github.com/poanetwork/blockscout/pull/3089) - CoinGecko API coin id environment variable
- [#3069](https://github.com/poanetwork/blockscout/pull/3069) - Make a link to address page on decoded constructor argument of address type
- [#3067](https://github.com/poanetwork/blockscout/pull/3067) - Show proper title of the tile or container for token burnings/mintings instead of "Token Transfer"
- [#3066](https://github.com/poanetwork/blockscout/pull/3066) - ERC-721 token instance page: link to token added
- [#3065](https://github.com/poanetwork/blockscout/pull/3065) - Transactions history chart

### Fixes
- [#3097](https://github.com/poanetwork/blockscout/pull/3097) - Fix contract reader decoding
- [#3095](https://github.com/poanetwork/blockscout/pull/3095) - Fix constructor arguments decoding
- [#3092](https://github.com/poanetwork/blockscout/pull/3092) - Contract verification: constructor arguments search search refinement
- [#3077](https://github.com/poanetwork/blockscout/pull/3077) - Finally speedup pending tx list
- [#3076](https://github.com/poanetwork/blockscout/pull/3076) - Speedup tx list query on address page: check if an address has a reward, check if this is actual payout key of the validator - beneficiary, return only mined txs in tx list query
- [#3071](https://github.com/poanetwork/blockscout/pull/3071) - Speedup list of token transfers per token query
- [#3070](https://github.com/poanetwork/blockscout/pull/3070) - Index creation to blazingly speedup token holders query
- [#3064](https://github.com/poanetwork/blockscout/pull/3064) - Automatically define Block reward contract address in TokenBridge supply module
- [#3061](https://github.com/poanetwork/blockscout/pull/3061) - Fix verification of contracts with error messages in require in parent contract
- [#2756](https://github.com/poanetwork/blockscout/pull/2756) - Improve subquery joins

### Chore
- [#3100](https://github.com/poanetwork/blockscout/pull/3100) - Update npm packages
- [#3099](https://github.com/poanetwork/blockscout/pull/3099) - Remove pending txs cache
- [#3093](https://github.com/poanetwork/blockscout/pull/3093) - Extend list of env vars for Docker setup
- [#3084](https://github.com/poanetwork/blockscout/pull/3084) - Bump Elixir version 1.10.2
- [#3079](https://github.com/poanetwork/blockscout/pull/3079) - Extend optionality of websockets to Geth


## 3.1.1-beta

### Features
- [#3058](https://github.com/poanetwork/blockscout/pull/3058) - Searching by verified contract name

### Fixes
- [#3053](https://github.com/poanetwork/blockscout/pull/3053) - Fix ABI decoding in contracts methods, logs (migrate to ex_abi 0.3.0)
- [#3044](https://github.com/poanetwork/blockscout/pull/3044) - Prevent division by zero on /accounts page
- [#3043](https://github.com/poanetwork/blockscout/pull/3043) - Extract host name for split couple of indexer and web app
- [#3042](https://github.com/poanetwork/blockscout/pull/3042) - Speedup pending txs list query
- [#2944](https://github.com/poanetwork/blockscout/pull/2944), [#3046](https://github.com/poanetwork/blockscout/pull/3046) - Split js logic into multiple files


## 3.1.0-beta

### Features
- [#3013](https://github.com/poanetwork/blockscout/pull/3013), [#3026](https://github.com/poanetwork/blockscout/pull/3026), [#3031](https://github.com/poanetwork/blockscout/pull/3031) - Raw trace of transaction on-demand
- [#3000](https://github.com/poanetwork/blockscout/pull/3000) - Get rid of storing of first trace for all types of transactions for Parity variant
- [#2875](https://github.com/poanetwork/blockscout/pull/2875) - Save contract code from Parity genesis file
- [#2834](https://github.com/poanetwork/blockscout/pull/2834), [#3009](https://github.com/poanetwork/blockscout/pull/3009), [#3014](https://github.com/poanetwork/blockscout/pull/3014), [#3033](https://github.com/poanetwork/blockscout/pull/3033) - always redirect to checksummed hash

### Fixes
- [#3037](https://github.com/poanetwork/blockscout/pull/3037) - Make buttons color at verification page consistent
- [#3034](https://github.com/poanetwork/blockscout/pull/3034) - Support stateMutability=view to define reading functions in smart-contracts
- [#3029](https://github.com/poanetwork/blockscout/pull/3029) - Fix transactions and blocks appearance on the main page
- [#3028](https://github.com/poanetwork/blockscout/pull/3028) - Decrease polling period value for realtime fetcher
- [#3027](https://github.com/poanetwork/blockscout/pull/3027) - Rescue for SUPPORTED_CHAINS env var parsing
- [#3025](https://github.com/poanetwork/blockscout/pull/3025) - Fix splitting of indexer/web components setup
- [#3024](https://github.com/poanetwork/blockscout/pull/3024) - Fix pool size default value in config
- [#3021](https://github.com/poanetwork/blockscout/pull/3021), [#3022](https://github.com/poanetwork/blockscout/pull/3022) - Refine dev/test config
- [#3016](https://github.com/poanetwork/blockscout/pull/3016), [#3017](https://github.com/poanetwork/blockscout/pull/3017) - Fix token instance QR code data
- [#3012](https://github.com/poanetwork/blockscout/pull/3012) - Speedup token transfers list query
- [#3011](https://github.com/poanetwork/blockscout/pull/3011) - Revert realtime fetcher small skips feature
- [#3007](https://github.com/poanetwork/blockscout/pull/3007) - Fix copy UTF8 tx input action
- [#2996](https://github.com/poanetwork/blockscout/pull/2996) - Fix awesomplete lib loading in Firefox
- [#2993](https://github.com/poanetwork/blockscout/pull/2993) - Fix path definition for contract verification endpoint
- [#2990](https://github.com/poanetwork/blockscout/pull/2990) - Fix import of Parity spec file
- [#2989](https://github.com/poanetwork/blockscout/pull/2989) - Introduce API_PATH env var
- [#2988](https://github.com/poanetwork/blockscout/pull/2988) - Fix web manifest accessibility
- [#2967](https://github.com/poanetwork/blockscout/pull/2967) - Fix styles loading for firefox
- [#2950](https://github.com/poanetwork/blockscout/pull/2950) - Add `creationMethod` to `EthereumJSONRPC.Parity.Trace.Action.entry_to_elixir`
- [#2897](https://github.com/poanetwork/blockscout/pull/2897) - remove duplicate indexes
- [#2883](https://github.com/poanetwork/blockscout/pull/2883) - Fix long contracts names

### Chore
- [#3032](https://github.com/poanetwork/blockscout/pull/3032) - Remove indexing status alert for Ganache variant
- [#3030](https://github.com/poanetwork/blockscout/pull/3030) - Remove default websockets URL from config
- [#2995](https://github.com/poanetwork/blockscout/pull/2995) - Support API_PATH env var in Docker file


## 3.0.0-beta

### Features
- [#2835](https://github.com/poanetwork/blockscout/pull/2835), [#2871](https://github.com/poanetwork/blockscout/pull/2871), [#2872](https://github.com/poanetwork/blockscout/pull/2872), [#2886](https://github.com/poanetwork/blockscout/pull/2886), [#2925](https://github.com/poanetwork/blockscout/pull/2925), [#2936](https://github.com/poanetwork/blockscout/pull/2936), [#2949](https://github.com/poanetwork/blockscout/pull/2949), [#2940](https://github.com/poanetwork/blockscout/pull/2940), [#2958](https://github.com/poanetwork/blockscout/pull/2958) - Add "block_hash" to logs, token_transfers and internal transactions and "pending blocks operations" approach
- [#2975](https://github.com/poanetwork/blockscout/pull/2975) - Refine UX of contracts verification
- [#2926](https://github.com/poanetwork/blockscout/pull/2926) - API endpoint: sum balances except burnt address
- [#2918](https://github.com/poanetwork/blockscout/pull/2918) - Add tokenID for tokentx API action explicitly

### Fixes
- [#2969](https://github.com/poanetwork/blockscout/pull/2969) - Fix contract constructor require msg appearance in constructor arguments encoded view
- [#2964](https://github.com/poanetwork/blockscout/pull/2964) - Fix bug in skipping of constructor arguments in contract verification
- [#2961](https://github.com/poanetwork/blockscout/pull/2961) - Add a guard that addresses is enum in `values` function in `read contract` page
- [#2960](https://github.com/poanetwork/blockscout/pull/2960) - Add BLOCKSCOUT_HOST to docker setup
- [#2956](https://github.com/poanetwork/blockscout/pull/2956) - Add support of 0.6.x version of compiler
- [#2955](https://github.com/poanetwork/blockscout/pull/2955) - Move socket path to env
- [#2938](https://github.com/poanetwork/blockscout/pull/2938) - utf8 copy tx input tooltip
- [#2934](https://github.com/poanetwork/blockscout/pull/2934) - RSK release 1.2.0 breaking changes support
- [#2933](https://github.com/poanetwork/blockscout/pull/2933) - Get rid of deadlock in the query to address_current_token_balance table
- [#2932](https://github.com/poanetwork/blockscout/pull/2932) - fix duplicate websocket connection
- [#2928](https://github.com/poanetwork/blockscout/pull/2928) - Speedup pending block ops int txs to fetch query
- [#2924](https://github.com/poanetwork/blockscout/pull/2924) - Speedup address to logs query
- [#2915](https://github.com/poanetwork/blockscout/pull/2915) - Speedup of blocks_without_reward_query
- [#2914](https://github.com/poanetwork/blockscout/pull/2914) - Reduce execution time of stream_unfetched_token_instances query
- [#2910](https://github.com/poanetwork/blockscout/pull/2910) - Reorganize queries and indexes for internal_transactions table
- [#2908](https://github.com/poanetwork/blockscout/pull/2908) - Fix performance of address page
- [#2906](https://github.com/poanetwork/blockscout/pull/2906) - fix address sum cache
- [#2902](https://github.com/poanetwork/blockscout/pull/2902) - Offset in blocks retrieval for average block time
- [#2900](https://github.com/poanetwork/blockscout/pull/2900) - check fetched instance metadata in multiple places
- [#2899](https://github.com/poanetwork/blockscout/pull/2899) - fix empty buffered task
- [#2887](https://github.com/poanetwork/blockscout/pull/2887) - increase chart loading speed

### Chore
- [#2959](https://github.com/poanetwork/blockscout/pull/2959) - Remove logs from test folder too in the cleaning script
- [#2954](https://github.com/poanetwork/blockscout/pull/2954) - Upgrade absinthe and ecto deps
- [#2947](https://github.com/poanetwork/blockscout/pull/2947) - Upgrade Circle CI postgres Docker image
- [#2946](https://github.com/poanetwork/blockscout/pull/2946) - Fix vulnerable NPM deps
- [#2942](https://github.com/poanetwork/blockscout/pull/2942) - Actualize Docker setup
- [#2896](https://github.com/poanetwork/blockscout/pull/2896) - Disable Parity websockets tests
- [#2873](https://github.com/poanetwork/blockscout/pull/2873) - bump elixir to 1.9.4


## 2.1.1-beta

### Features
- [#2862](https://github.com/poanetwork/blockscout/pull/2862) - Coin total supply from DB API endpoint
- [#2857](https://github.com/poanetwork/blockscout/pull/2857) - Extend getsourcecode API view with new output fields
- [#2822](https://github.com/poanetwork/blockscout/pull/2822) - Estimated address count on the main page, if cache is empty
- [#2821](https://github.com/poanetwork/blockscout/pull/2821) - add autodetection of constructor arguments
- [#2825](https://github.com/poanetwork/blockscout/pull/2825) - separate token transfers and transactions
- [#2787](https://github.com/poanetwork/blockscout/pull/2787) - async fetching of address counters
- [#2791](https://github.com/poanetwork/blockscout/pull/2791) - add ipc client
- [#2449](https://github.com/poanetwork/blockscout/pull/2449) - add ability to send notification events through postgres notify

### Fixes
- [#2864](https://github.com/poanetwork/blockscout/pull/2864) - add token instance metadata type check
- [#2855](https://github.com/poanetwork/blockscout/pull/2855) - Fix favicons load
- [#2854](https://github.com/poanetwork/blockscout/pull/2854) - Fix all npm vulnerabilities
- [#2851](https://github.com/poanetwork/blockscout/pull/2851) - Fix paths for front assets
- [#2843](https://github.com/poanetwork/blockscout/pull/2843) - fix realtime fetcher small skips feature
- [#2841](https://github.com/poanetwork/blockscout/pull/2841) - LUKSO dashboard height fix
- [#2837](https://github.com/poanetwork/blockscout/pull/2837) - fix txlist ordering issue
- [#2830](https://github.com/poanetwork/blockscout/pull/2830) - Fix wrong color of contract icon on xDai chain
- [#2829](https://github.com/poanetwork/blockscout/pull/2829) - Fix for stuck gas limit label and value
- [#2828](https://github.com/poanetwork/blockscout/pull/2828) - Fix for script that clears compilation/launching assets
- [#2800](https://github.com/poanetwork/blockscout/pull/2800) - return not found for not verified contract for token read_contract
- [#2806](https://github.com/poanetwork/blockscout/pull/2806) - Fix blocks fetching on the main page
- [#2803](https://github.com/poanetwork/blockscout/pull/2803) - Fix block validator custom tooltip
- [#2748](https://github.com/poanetwork/blockscout/pull/2748) - Rewrite token updater
- [#2704](https://github.com/poanetwork/blockscout/pull/2704) - refetch null values in token balances
- [#2690](https://github.com/poanetwork/blockscout/pull/2690) - do not stich json rpc config into module for net version cache

### Chore
- [#2878](https://github.com/poanetwork/blockscout/pull/2878) - Decrease loaders showing delay on the main page
- [#2859](https://github.com/poanetwork/blockscout/pull/2859) - Add eth_blockNumber API endpoint to eth_rpc section
- [#2846](https://github.com/poanetwork/blockscout/pull/2846) - Remove networks images preload
- [#2845](https://github.com/poanetwork/blockscout/pull/2845) - Set outline none for nav dropdown item in mobile view (fix for Safari)
- [#2844](https://github.com/poanetwork/blockscout/pull/2844) - Extend external reward types up to 20
- [#2827](https://github.com/poanetwork/blockscout/pull/2827) - Node js 12.13.0 (latest LTS release) support
- [#2818](https://github.com/poanetwork/blockscout/pull/2818) - allow hiding marketcap percentage
- [#2817](https://github.com/poanetwork/blockscout/pull/2817) - move docker integration documentation to blockscout docs
- [#2808](https://github.com/poanetwork/blockscout/pull/2808) - Add tooltip for tx input
- [#2807](https://github.com/poanetwork/blockscout/pull/2807) - 422 page
- [#2805](https://github.com/poanetwork/blockscout/pull/2805) - Update supported chains default option
- [#2801](https://github.com/poanetwork/blockscout/pull/2801) - remove unused clause in address_to_unique_tokens query


## 2.1.0-beta

### Features
- [#2776](https://github.com/poanetwork/blockscout/pull/2776) - fetch token counters async
>>>>>>> 815bf885
- [#2772](https://github.com/poanetwork/blockscout/pull/2772) - add token instance images to the token inventory tab
- [#2733](https://github.com/poanetwork/blockscout/pull/2733) - Add cache for first page of uncles
- [#2735](https://github.com/poanetwork/blockscout/pull/2735) - Add pending transactions cache
- [#2726](https://github.com/poanetwork/blockscout/pull/2726) - Remove internal_transaction block_number setting from blocks runner
- [#2717](https://github.com/poanetwork/blockscout/pull/2717) - Improve speed of nonconsensus data removal
- [#2679](https://github.com/poanetwork/blockscout/pull/2679) - added fixed height for card chain blocks and card chain transactions
- [#2678](https://github.com/poanetwork/blockscout/pull/2678) - fixed dashboard banner height bug
- [#2672](https://github.com/poanetwork/blockscout/pull/2672) - added new theme for xUSDT
- [#2667](https://github.com/poanetwork/blockscout/pull/2667) - Add ETS-based cache for accounts page
- [#2666](https://github.com/poanetwork/blockscout/pull/2666) - fetch token counters in parallel
- [#2665](https://github.com/poanetwork/blockscout/pull/2665) - new menu layout for mobile devices
- [#2663](https://github.com/poanetwork/blockscout/pull/2663) - Fetch address counters in parallel
- [#2642](https://github.com/poanetwork/blockscout/pull/2642) - add ERC721 coin instance page
- [#2762](https://github.com/poanetwork/blockscout/pull/2762) - on-fly fetching of token instances
- [#2470](https://github.com/poanetwork/blockscout/pull/2470) - Allow Realtime Fetcher to wait for small skips

### Fixes
- [#2793](https://github.com/poanetwork/blockscout/pull/2793) - Hide "We are indexing this chain right now. Some of the counts may be inaccurate" banner if no txs in blockchain
- [#2779](https://github.com/poanetwork/blockscout/pull/2779) - fix fetching `latin1` encoded data
- [#2799](https://github.com/poanetwork/blockscout/pull/2799) - fix catchup fetcher for empty node and db
- [#2783](https://github.com/poanetwork/blockscout/pull/2783) - Fix stuck value and ticker on the token page
- [#2781](https://github.com/poanetwork/blockscout/pull/2781) - optimize txlist json rpc
- [#2777](https://github.com/poanetwork/blockscout/pull/2777) - Remove duplicate blocks from changes_list before import
- [#2770](https://github.com/poanetwork/blockscout/pull/2770) - do not re-fetch token instances without uris
- [#2769](https://github.com/poanetwork/blockscout/pull/2769) - optimize token token transfers query
- [#2768](https://github.com/poanetwork/blockscout/pull/2768) - Remove nonconsensus blocks from cache after internal transactions importing
- [#2761](https://github.com/poanetwork/blockscout/pull/2761) - add indexes for token instances fetching queries
- [#2767](https://github.com/poanetwork/blockscout/pull/2767) - fix websocket subscriptions with token instances
- [#2765](https://github.com/poanetwork/blockscout/pull/2765) - fixed width issue for cards in mobile view for Transaction Details page
- [#2755](https://github.com/poanetwork/blockscout/pull/2755) - various token instance fetcher fixes
- [#2753](https://github.com/poanetwork/blockscout/pull/2753) - fix nft token instance images
- [#2750](https://github.com/poanetwork/blockscout/pull/2750) - fixed contract buttons color for NFT token instance on each theme
- [#2746](https://github.com/poanetwork/blockscout/pull/2746) - fixed wrong alignment in logs decoded view
- [#2745](https://github.com/poanetwork/blockscout/pull/2745) - optimize addresses page
- [#2742](https://github.com/poanetwork/blockscout/pull/2742) -
fixed menu hovers in dark mode desktop view
- [#2737](https://github.com/poanetwork/blockscout/pull/2737) - switched hardcoded subnetwork value to elixir expression for mobile menu
- [#2736](https://github.com/poanetwork/blockscout/pull/2736) - do not update cache if no blocks were inserted
- [#2731](https://github.com/poanetwork/blockscout/pull/2731) - fix library verification
- [#2718](https://github.com/poanetwork/blockscout/pull/2718) - Include all addresses taking part in transactions in wallets' addresses counter
- [#2709](https://github.com/poanetwork/blockscout/pull/2709) - Fix stuck label and value for uncle block height
- [#2707](https://github.com/poanetwork/blockscout/pull/2707) - fix for dashboard banner chart legend items
- [#2706](https://github.com/poanetwork/blockscout/pull/2706) - fix empty total_supply in coin gecko response
- [#2701](https://github.com/poanetwork/blockscout/pull/2701) - Exclude nonconsensus blocks from avg block time calculation by default
- [#2696](https://github.com/poanetwork/blockscout/pull/2696) - do not update fetched_coin_balance with nil
- [#2693](https://github.com/poanetwork/blockscout/pull/2693) - remove non consensus internal transactions
- [#2691](https://github.com/poanetwork/blockscout/pull/2691) - fix exchange rate websocket update for Rootstock
- [#2688](https://github.com/poanetwork/blockscout/pull/2688) - fix try it out section
- [#2687](https://github.com/poanetwork/blockscout/pull/2687) - remove non-consensus token transfers, logs when inserting new consensus blocks
- [#2684](https://github.com/poanetwork/blockscout/pull/2684) - do not filter pending logs
- [#2682](https://github.com/poanetwork/blockscout/pull/2682) - Use Task.start instead of Task.async in caches
- [#2671](https://github.com/poanetwork/blockscout/pull/2671) - fixed buttons color at smart contract section
- [#2660](https://github.com/poanetwork/blockscout/pull/2660) - set correct last value for coin balances chart data
- [#2619](https://github.com/poanetwork/blockscout/pull/2619) - Enforce DB transaction's order to prevent deadlocks
- [#2738](https://github.com/poanetwork/blockscout/pull/2738) - do not fail block `internal_transactions_indexed_at` field update

### Chore
- [#2797](https://github.com/poanetwork/blockscout/pull/2797) - Return old style menu
- [#2796](https://github.com/poanetwork/blockscout/pull/2796) - Optimize all images with ImageOptim
- [#2794](https://github.com/poanetwork/blockscout/pull/2786) - update hosted versions in readme
- [#2789](https://github.com/poanetwork/blockscout/pull/2786) - remove projects table in readme, link to docs version
- [#2786](https://github.com/poanetwork/blockscout/pull/2786) - updated docs links, removed docs folder
- [#2752](https://github.com/poanetwork/blockscout/pull/2752) - allow enabling internal transactions for simple token transfers txs
- [#2749](https://github.com/poanetwork/blockscout/pull/2749) - fix opt 22.1 support
- [#2744](https://github.com/poanetwork/blockscout/pull/2744) - Disable Geth tests in CI
- [#2724](https://github.com/poanetwork/blockscout/pull/2724) - fix ci by commenting a line in hackney library
- [#2708](https://github.com/poanetwork/blockscout/pull/2708) - add log index to logs view
- [#2723](https://github.com/poanetwork/blockscout/pull/2723) - get rid of ex_json_schema warnings
- [#2740](https://github.com/poanetwork/blockscout/pull/2740) - add verify contract rpc doc


## 2.0.4-beta

### Features
- [#2636](https://github.com/poanetwork/blockscout/pull/2636) - Execute all address' transactions page queries in parallel
- [#2596](https://github.com/poanetwork/blockscout/pull/2596) - support AuRa's empty step reward type
- [#2588](https://github.com/poanetwork/blockscout/pull/2588) - add verification submission comment
- [#2505](https://github.com/poanetwork/blockscout/pull/2505) - support POA Network emission rewards
- [#2581](https://github.com/poanetwork/blockscout/pull/2581) - Add generic Map-like Cache behaviour and implementation
- [#2561](https://github.com/poanetwork/blockscout/pull/2561) - Add token's type to the response of tokenlist method
- [#2555](https://github.com/poanetwork/blockscout/pull/2555) - find and show decoding candidates for logs
- [#2499](https://github.com/poanetwork/blockscout/pull/2499) - import emission reward ranges
- [#2497](https://github.com/poanetwork/blockscout/pull/2497) - Add generic Ordered Cache behaviour and implementation

### Fixes
- [#2659](https://github.com/poanetwork/blockscout/pull/2659) - Multipurpose front-end part update
- [#2640](https://github.com/poanetwork/blockscout/pull/2640) - SVG network icons
- [#2635](https://github.com/poanetwork/blockscout/pull/2635) - optimize ERC721 inventory query
- [#2626](https://github.com/poanetwork/blockscout/pull/2626) - Fixing 2 Mobile UI Issues
- [#2623](https://github.com/poanetwork/blockscout/pull/2623) - fix a blinking test
- [#2616](https://github.com/poanetwork/blockscout/pull/2616) - deduplicate coin history records by delta
- [#2613](https://github.com/poanetwork/blockscout/pull/2613) - fix getminedblocks rpc endpoint
- [#2612](https://github.com/poanetwork/blockscout/pull/2612) - Add cache updating independently from Indexer
- [#2610](https://github.com/poanetwork/blockscout/pull/2610) - use CoinGecko instead of CoinMarketcap for exchange rates
- [#2592](https://github.com/poanetwork/blockscout/pull/2592) - process new metadata format for whisper
- [#2591](https://github.com/poanetwork/blockscout/pull/2591) - Fix url error in API page
- [#2572](https://github.com/poanetwork/blockscout/pull/2572) - Ease non-critical css
- [#2570](https://github.com/poanetwork/blockscout/pull/2570) - Network icons preload
- [#2569](https://github.com/poanetwork/blockscout/pull/2569) - do not fetch emission rewards for transactions csv exporter
- [#2568](https://github.com/poanetwork/blockscout/pull/2568) - filter pending token transfers
- [#2564](https://github.com/poanetwork/blockscout/pull/2564) - fix first page button for uncles and reorgs
- [#2563](https://github.com/poanetwork/blockscout/pull/2563) - Fix view less transfers button
- [#2538](https://github.com/poanetwork/blockscout/pull/2538) - fetch the last not empty coin balance records
- [#2468](https://github.com/poanetwork/blockscout/pull/2468) - fix confirmations for non consensus blocks

### Chore
- [#2662](https://github.com/poanetwork/blockscout/pull/2662) - fetch coin gecko id based on the coin symbol
- [#2646](https://github.com/poanetwork/blockscout/pull/2646) - Added Xerom to list of Additional Chains using BlockScout
- [#2634](https://github.com/poanetwork/blockscout/pull/2634) - add Lukso to networks dropdown
- [#2617](https://github.com/poanetwork/blockscout/pull/2617) - skip cache update if there are no blocks inserted
- [#2611](https://github.com/poanetwork/blockscout/pull/2611) - fix js dependency vulnerabilities
- [#2594](https://github.com/poanetwork/blockscout/pull/2594) - do not start genesis data fetching periodically
- [#2590](https://github.com/poanetwork/blockscout/pull/2590) - restore backward compatablity with old releases
- [#2577](https://github.com/poanetwork/blockscout/pull/2577) - Need recompile column in the env vars table
- [#2574](https://github.com/poanetwork/blockscout/pull/2574) - limit request body in json rpc error
- [#2566](https://github.com/poanetwork/blockscout/pull/2566) - upgrade absinthe phoenix


## 2.0.3-beta

### Features
- [#2433](https://github.com/poanetwork/blockscout/pull/2433) - Add a functionality to try Eth RPC methods in the documentation
- [#2529](https://github.com/poanetwork/blockscout/pull/2529) - show both eth value and token transfers on transaction overview page
- [#2376](https://github.com/poanetwork/blockscout/pull/2376) - Split API and WebApp routes
- [#2477](https://github.com/poanetwork/blockscout/pull/2477) - aggregate token transfers on transaction page
- [#2458](https://github.com/poanetwork/blockscout/pull/2458) - Add LAST_BLOCK var to add ability indexing in the range of blocks
- [#2456](https://github.com/poanetwork/blockscout/pull/2456) - fetch pending transactions for geth
- [#2403](https://github.com/poanetwork/blockscout/pull/2403) - Return gasPrice field at the result of gettxinfo method

### Fixes
- [#2562](https://github.com/poanetwork/blockscout/pull/2562) - Fix dark theme flickering
- [#2560](https://github.com/poanetwork/blockscout/pull/2560) - fix slash before not empty path in docs
- [#2559](https://github.com/poanetwork/blockscout/pull/2559) - fix rsk total supply for empty exchange rate
- [#2553](https://github.com/poanetwork/blockscout/pull/2553) - Dark theme import to the end of sass
- [#2550](https://github.com/poanetwork/blockscout/pull/2550) - correctly encode decimal values for frontend
- [#2549](https://github.com/poanetwork/blockscout/pull/2549) - Fix wrong colour of tooltip
- [#2548](https://github.com/poanetwork/blockscout/pull/2548) - CSS preload support in Firefox
- [#2547](https://github.com/poanetwork/blockscout/pull/2547) - do not show eth value if it's zero on the transaction overview page
- [#2543](https://github.com/poanetwork/blockscout/pull/2543) - do not hide search input during logs search
- [#2524](https://github.com/poanetwork/blockscout/pull/2524) - fix dark theme validator data styles
- [#2532](https://github.com/poanetwork/blockscout/pull/2532) - don't show empty token transfers on the transaction overview page
- [#2528](https://github.com/poanetwork/blockscout/pull/2528) - fix coin history chart data
- [#2520](https://github.com/poanetwork/blockscout/pull/2520) - Hide loading message when fetching is failed
- [#2523](https://github.com/poanetwork/blockscout/pull/2523) - Avoid importing internal_transactions of pending transactions
- [#2519](https://github.com/poanetwork/blockscout/pull/2519) - enable `First` page button in pagination
- [#2518](https://github.com/poanetwork/blockscout/pull/2518) - create suggested indexes
- [#2517](https://github.com/poanetwork/blockscout/pull/2517) - remove duplicate indexes
- [#2515](https://github.com/poanetwork/blockscout/pull/2515) - do not aggregate NFT token transfers
- [#2514](https://github.com/poanetwork/blockscout/pull/2514) - Isolating of staking dapp css && extracting of non-critical css
- [#2512](https://github.com/poanetwork/blockscout/pull/2512) - alert link fix
- [#2509](https://github.com/poanetwork/blockscout/pull/2509) - value-ticker gaps fix
- [#2508](https://github.com/poanetwork/blockscout/pull/2508) - logs view columns fix
- [#2506](https://github.com/poanetwork/blockscout/pull/2506) - fix two active tab in the top menu
- [#2503](https://github.com/poanetwork/blockscout/pull/2503) - Mitigate autocompletion library influence to page loading performance
- [#2502](https://github.com/poanetwork/blockscout/pull/2502) - increase reward task timeout
- [#2463](https://github.com/poanetwork/blockscout/pull/2463) - dark theme fixes
- [#2496](https://github.com/poanetwork/blockscout/pull/2496) - fix docker build
- [#2495](https://github.com/poanetwork/blockscout/pull/2495) - fix logs for indexed chain
- [#2459](https://github.com/poanetwork/blockscout/pull/2459) - fix top addresses query
- [#2425](https://github.com/poanetwork/blockscout/pull/2425) - Force to show address view for checksummed address even if it is not in DB
- [#2551](https://github.com/poanetwork/blockscout/pull/2551) - Correctly handle dynamically created Bootstrap tooltips

### Chore
- [#2554](https://github.com/poanetwork/blockscout/pull/2554) - remove extra slash for endpoint url in docs
- [#2552](https://github.com/poanetwork/blockscout/pull/2552) - remove brackets for token holders percentage
- [#2507](https://github.com/poanetwork/blockscout/pull/2507) - update minor version of ecto, ex_machina, phoenix_live_reload
- [#2516](https://github.com/poanetwork/blockscout/pull/2516) - update absinthe plug from fork
- [#2473](https://github.com/poanetwork/blockscout/pull/2473) - get rid of cldr warnings
- [#2402](https://github.com/poanetwork/blockscout/pull/2402) - bump otp version to 22.0
- [#2492](https://github.com/poanetwork/blockscout/pull/2492) - hide decoded row if event is not decoded
- [#2490](https://github.com/poanetwork/blockscout/pull/2490) - enable credo duplicated code check
- [#2432](https://github.com/poanetwork/blockscout/pull/2432) - bump credo version
- [#2457](https://github.com/poanetwork/blockscout/pull/2457) - update mix.lock
- [#2435](https://github.com/poanetwork/blockscout/pull/2435) - Replace deprecated extract-text-webpack-plugin with mini-css-extract-plugin
- [#2450](https://github.com/poanetwork/blockscout/pull/2450) - Fix clearance of logs and node_modules folders in clearing script
- [#2434](https://github.com/poanetwork/blockscout/pull/2434) - get rid of timex warnings
- [#2402](https://github.com/poanetwork/blockscout/pull/2402) - bump otp version to 22.0
- [#2373](https://github.com/poanetwork/blockscout/pull/2373) - Add script to validate internal_transactions constraint for large DBs


## 2.0.2-beta

### Features
- [#2412](https://github.com/poanetwork/blockscout/pull/2412) - dark theme
- [#2399](https://github.com/poanetwork/blockscout/pull/2399) - decode verified smart contract's logs
- [#2391](https://github.com/poanetwork/blockscout/pull/2391) - Controllers Improvements
- [#2379](https://github.com/poanetwork/blockscout/pull/2379) - Disable network selector when is empty
- [#2374](https://github.com/poanetwork/blockscout/pull/2374) - decode constructor arguments for verified smart contracts
- [#2366](https://github.com/poanetwork/blockscout/pull/2366) - paginate eth logs
- [#2360](https://github.com/poanetwork/blockscout/pull/2360) - add default evm version to smart contract verification
- [#2352](https://github.com/poanetwork/blockscout/pull/2352) - Fetch rewards in parallel with transactions
- [#2294](https://github.com/poanetwork/blockscout/pull/2294) - add healthy block period checking endpoint
- [#2324](https://github.com/poanetwork/blockscout/pull/2324) - set timeout for loading message on the main page

### Fixes
- [#2421](https://github.com/poanetwork/blockscout/pull/2421) - Fix hiding of loader for txs on the main page
- [#2420](https://github.com/poanetwork/blockscout/pull/2420) - fetch data from cache in healthy endpoint
- [#2416](https://github.com/poanetwork/blockscout/pull/2416) - Fix "page not found" handling in the router
- [#2413](https://github.com/poanetwork/blockscout/pull/2413) - remove outer tables for decoded data
- [#2410](https://github.com/poanetwork/blockscout/pull/2410) - preload smart contract for logs decoding
- [#2405](https://github.com/poanetwork/blockscout/pull/2405) - added templates for table loader and tile loader
- [#2398](https://github.com/poanetwork/blockscout/pull/2398) - show only one decoded candidate
- [#2389](https://github.com/poanetwork/blockscout/pull/2389) - Reduce Lodash lib size (86% of lib methods are not used)
- [#2388](https://github.com/poanetwork/blockscout/pull/2388) - add create2 support to geth's js tracer
- [#2387](https://github.com/poanetwork/blockscout/pull/2387) - fix not existing keys in transaction json rpc
- [#2378](https://github.com/poanetwork/blockscout/pull/2378) - Page performance: exclude moment.js localization files except EN, remove unused css
- [#2368](https://github.com/poanetwork/blockscout/pull/2368) - add two columns of smart contract info
- [#2375](https://github.com/poanetwork/blockscout/pull/2375) - Update created_contract_code_indexed_at on transaction import conflict
- [#2346](https://github.com/poanetwork/blockscout/pull/2346) - Avoid fetching internal transactions of blocks that still need refetching
- [#2350](https://github.com/poanetwork/blockscout/pull/2350) - fix invalid User agent headers
- [#2345](https://github.com/poanetwork/blockscout/pull/2345) - do not override existing market records
- [#2337](https://github.com/poanetwork/blockscout/pull/2337) - set url params for prod explicitly
- [#2341](https://github.com/poanetwork/blockscout/pull/2341) - fix transaction input json encoding
- [#2311](https://github.com/poanetwork/blockscout/pull/2311) - fix market history overriding with zeroes
- [#2310](https://github.com/poanetwork/blockscout/pull/2310) - parse url for api docs
- [#2299](https://github.com/poanetwork/blockscout/pull/2299) - fix interpolation in error message
- [#2303](https://github.com/poanetwork/blockscout/pull/2303) - fix transaction csv download link
- [#2304](https://github.com/poanetwork/blockscout/pull/2304) - footer grid fix for md resolution
- [#2291](https://github.com/poanetwork/blockscout/pull/2291) - dashboard fix for md resolution, transactions load fix, block info row fix, addresses page issue, check mark issue
- [#2326](https://github.com/poanetwork/blockscout/pull/2326) - fix nested constructor arguments

### Chore
- [#2422](https://github.com/poanetwork/blockscout/pull/2422) - check if address_id is binary in token_transfers_csv endpoint
- [#2418](https://github.com/poanetwork/blockscout/pull/2418) - Remove parentheses in market cap percentage
- [#2401](https://github.com/poanetwork/blockscout/pull/2401) - add ENV vars to manage updating period of average block time and market history cache
- [#2363](https://github.com/poanetwork/blockscout/pull/2363) - add parameters example for eth rpc
- [#2342](https://github.com/poanetwork/blockscout/pull/2342) - Upgrade Postgres image version in Docker setup
- [#2325](https://github.com/poanetwork/blockscout/pull/2325) - Reduce function input to address' hash only where possible
- [#2323](https://github.com/poanetwork/blockscout/pull/2323) - Group Explorer caches
- [#2305](https://github.com/poanetwork/blockscout/pull/2305) - Improve Address controllers
- [#2302](https://github.com/poanetwork/blockscout/pull/2302) - fix names for xDai source
- [#2289](https://github.com/poanetwork/blockscout/pull/2289) - Optional websockets for dev environment
- [#2307](https://github.com/poanetwork/blockscout/pull/2307) - add GoJoy to README
- [#2293](https://github.com/poanetwork/blockscout/pull/2293) - remove request idle timeout configuration
- [#2255](https://github.com/poanetwork/blockscout/pull/2255) - bump elixir version to 1.9.0


## 2.0.1-beta

### Features
- [#2283](https://github.com/poanetwork/blockscout/pull/2283) - Add transactions cache
- [#2182](https://github.com/poanetwork/blockscout/pull/2182) - add market history cache
- [#2109](https://github.com/poanetwork/blockscout/pull/2109) - use bigger updates instead of `Multi` transactions in BlocksTransactionsMismatch
- [#2075](https://github.com/poanetwork/blockscout/pull/2075) - add blocks cache
- [#2151](https://github.com/poanetwork/blockscout/pull/2151) - hide dropdown menu then other networks list is empty
- [#2191](https://github.com/poanetwork/blockscout/pull/2191) - allow to configure token metadata update interval
- [#2146](https://github.com/poanetwork/blockscout/pull/2146) - feat: add eth_getLogs rpc endpoint
- [#2216](https://github.com/poanetwork/blockscout/pull/2216) - Improve token's controllers by avoiding unnecessary preloads
- [#2235](https://github.com/poanetwork/blockscout/pull/2235) - save and show additional validation fields to smart contract
- [#2190](https://github.com/poanetwork/blockscout/pull/2190) - show all token transfers
- [#2193](https://github.com/poanetwork/blockscout/pull/2193) - feat: add BLOCKSCOUT_HOST, and use it in API docs
- [#2266](https://github.com/poanetwork/blockscout/pull/2266) - allow excluding uncles from average block time calculation

### Fixes
- [#2290](https://github.com/poanetwork/blockscout/pull/2290) - Add eth_get_balance.json to AddressView's render
- [#2286](https://github.com/poanetwork/blockscout/pull/2286) - banner stats issues on sm resolutions, transactions title issue
- [#2284](https://github.com/poanetwork/blockscout/pull/2284) - add 404 status for not existing pages
- [#2244](https://github.com/poanetwork/blockscout/pull/2244) - fix internal transactions failing to be indexed because of constraint
- [#2281](https://github.com/poanetwork/blockscout/pull/2281) - typo issues, dropdown issues
- [#2278](https://github.com/poanetwork/blockscout/pull/2278) - increase threshold for scientific notation
- [#2275](https://github.com/poanetwork/blockscout/pull/2275) - Description for networks selector
- [#2263](https://github.com/poanetwork/blockscout/pull/2263) - added an ability to close network selector on outside click
- [#2257](https://github.com/poanetwork/blockscout/pull/2257) - 'download csv' button added to different tabs
- [#2242](https://github.com/poanetwork/blockscout/pull/2242) - added styles for 'download csv' button
- [#2261](https://github.com/poanetwork/blockscout/pull/2261) - header logo aligned to the center properly
- [#2254](https://github.com/poanetwork/blockscout/pull/2254) - search length issue, tile link wrapping issue
- [#2238](https://github.com/poanetwork/blockscout/pull/2238) - header content alignment issue, hide navbar on outside click
- [#2229](https://github.com/poanetwork/blockscout/pull/2229) - gap issue between qr and copy button in token transfers, top cards width and height issue
- [#2201](https://github.com/poanetwork/blockscout/pull/2201) - footer columns fix
- [#2179](https://github.com/poanetwork/blockscout/pull/2179) - fix docker build error
- [#2165](https://github.com/poanetwork/blockscout/pull/2165) - sort blocks by timestamp when calculating average block time
- [#2175](https://github.com/poanetwork/blockscout/pull/2175) - fix coinmarketcap response errors
- [#2164](https://github.com/poanetwork/blockscout/pull/2164) - fix large numbers in balance view card
- [#2155](https://github.com/poanetwork/blockscout/pull/2155) - fix pending transaction query
- [#2183](https://github.com/poanetwork/blockscout/pull/2183) - tile content aligning for mobile resolution fix, dai logo fix
- [#2162](https://github.com/poanetwork/blockscout/pull/2162) - contract creation tile color changed
- [#2144](https://github.com/poanetwork/blockscout/pull/2144) - 'page not found' images path fixed for goerli
- [#2142](https://github.com/poanetwork/blockscout/pull/2142) - Removed posdao theme and logo, added 'page not found' image for goerli
- [#2138](https://github.com/poanetwork/blockscout/pull/2138) - badge colors issue, api titles issue
- [#2129](https://github.com/poanetwork/blockscout/pull/2129) - Fix for width of explorer elements
- [#2121](https://github.com/poanetwork/blockscout/pull/2121) - Binding of 404 page
- [#2120](https://github.com/poanetwork/blockscout/pull/2120) - footer links and socials focus color issue
- [#2113](https://github.com/poanetwork/blockscout/pull/2113) - renewed logos for rsk, dai, blockscout; themes color changes for lukso; error images for lukso
- [#2112](https://github.com/poanetwork/blockscout/pull/2112) - themes color improvements, dropdown color issue
- [#2110](https://github.com/poanetwork/blockscout/pull/2110) - themes colors issues, ui issues
- [#2103](https://github.com/poanetwork/blockscout/pull/2103) - ui issues for all themes
- [#2090](https://github.com/poanetwork/blockscout/pull/2090) - updated some ETC theme colors
- [#2096](https://github.com/poanetwork/blockscout/pull/2096) - RSK theme fixes
- [#2093](https://github.com/poanetwork/blockscout/pull/2093) - detect token transfer type for deprecated erc721 spec
- [#2111](https://github.com/poanetwork/blockscout/pull/2111) - improve address transaction controller
- [#2108](https://github.com/poanetwork/blockscout/pull/2108) - fix uncle fetching without full transactions
- [#2128](https://github.com/poanetwork/blockscout/pull/2128) - add new function clause for uncle errors
- [#2123](https://github.com/poanetwork/blockscout/pull/2123) - fix coins percentage view
- [#2119](https://github.com/poanetwork/blockscout/pull/2119) - fix map logging
- [#2130](https://github.com/poanetwork/blockscout/pull/2130) - fix navigation
- [#2148](https://github.com/poanetwork/blockscout/pull/2148) - filter pending logs
- [#2147](https://github.com/poanetwork/blockscout/pull/2147) - add rsk format of checksum
- [#2149](https://github.com/poanetwork/blockscout/pull/2149) - remove pending transaction count
- [#2177](https://github.com/poanetwork/blockscout/pull/2177) - remove duplicate entries from UncleBlock's Fetcher
- [#2169](https://github.com/poanetwork/blockscout/pull/2169) - add more validator reward types for xDai
- [#2173](https://github.com/poanetwork/blockscout/pull/2173) - handle correctly empty transactions
- [#2174](https://github.com/poanetwork/blockscout/pull/2174) - fix reward channel joining
- [#2186](https://github.com/poanetwork/blockscout/pull/2186) - fix net version test
- [#2196](https://github.com/poanetwork/blockscout/pull/2196) - Nethermind client fixes
- [#2237](https://github.com/poanetwork/blockscout/pull/2237) - fix rsk total_supply
- [#2198](https://github.com/poanetwork/blockscout/pull/2198) - reduce transaction status and error constraint
- [#2167](https://github.com/poanetwork/blockscout/pull/2167) - feat: document eth rpc api mimicking endpoints
- [#2225](https://github.com/poanetwork/blockscout/pull/2225) - fix metadata decoding in Solidity 0.5.9 smart contract verification
- [#2204](https://github.com/poanetwork/blockscout/pull/2204) - fix large contract verification
- [#2258](https://github.com/poanetwork/blockscout/pull/2258) - reduce BlocksTransactionsMismatch memory footprint
- [#2247](https://github.com/poanetwork/blockscout/pull/2247) - hide logs search if there are no logs
- [#2248](https://github.com/poanetwork/blockscout/pull/2248) - sort block after query execution for average block time
- [#2249](https://github.com/poanetwork/blockscout/pull/2249) - More transaction controllers improvements
- [#2267](https://github.com/poanetwork/blockscout/pull/2267) - Modify implementation of `where_transaction_has_multiple_internal_transactions`
- [#2270](https://github.com/poanetwork/blockscout/pull/2270) - Remove duplicate params in `Indexer.Fetcher.TokenBalance`
- [#2268](https://github.com/poanetwork/blockscout/pull/2268) - remove not existing assigns in html code
- [#2276](https://github.com/poanetwork/blockscout/pull/2276) - remove port in docs

### Chore
- [#2127](https://github.com/poanetwork/blockscout/pull/2127) - use previouse chromedriver version
- [#2118](https://github.com/poanetwork/blockscout/pull/2118) - show only the last decompiled contract
- [#2255](https://github.com/poanetwork/blockscout/pull/2255) - upgrade elixir version to 1.9.0
- [#2256](https://github.com/poanetwork/blockscout/pull/2256) - use the latest version of chromedriver


## 2.0.0-beta

### Features
- [#2044](https://github.com/poanetwork/blockscout/pull/2044) - New network selector.
- [#2091](https://github.com/poanetwork/blockscout/pull/2091) - Added "Question" modal.
- [#1963](https://github.com/poanetwork/blockscout/pull/1963), [#1959](https://github.com/poanetwork/blockscout/pull/1959), [#1948](https://github.com/poanetwork/blockscout/pull/1948), [#1936](https://github.com/poanetwork/blockscout/pull/1936), [#1925](https://github.com/poanetwork/blockscout/pull/1925), [#1922](https://github.com/poanetwork/blockscout/pull/1922), [#1903](https://github.com/poanetwork/blockscout/pull/1903), [#1874](https://github.com/poanetwork/blockscout/pull/1874), [#1895](https://github.com/poanetwork/blockscout/pull/1895), [#2031](https://github.com/poanetwork/blockscout/pull/2031), [#2073](https://github.com/poanetwork/blockscout/pull/2073), [#2074](https://github.com/poanetwork/blockscout/pull/2074),  - added new themes and logos for poa, eth, rinkeby, goerli, ropsten, kovan, sokol, xdai, etc, rsk and default theme
- [#1726](https://github.com/poanetwork/blockscout/pull/2071) - Updated styles for the new smart contract page.
- [#2081](https://github.com/poanetwork/blockscout/pull/2081) - Tooltip for 'more' button, explorers logos added
- [#2010](https://github.com/poanetwork/blockscout/pull/2010) - added "block not found" and "tx not found pages"
- [#1928](https://github.com/poanetwork/blockscout/pull/1928) - pagination styles were updated
- [#1940](https://github.com/poanetwork/blockscout/pull/1940) - qr modal button and background issue
- [#1907](https://github.com/poanetwork/blockscout/pull/1907) - dropdown color bug fix (lukso theme) and tooltip color bug fix
- [#1859](https://github.com/poanetwork/blockscout/pull/1859) - feat: show raw transaction traces
- [#1941](https://github.com/poanetwork/blockscout/pull/1941) - feat: add on demand fetching and stale attr to rpc
- [#1957](https://github.com/poanetwork/blockscout/pull/1957) - Calculate stakes ratio before insert pools
- [#1956](https://github.com/poanetwork/blockscout/pull/1956) - add logs tab to address
- [#1952](https://github.com/poanetwork/blockscout/pull/1952) - feat: exclude empty contracts by default
- [#1954](https://github.com/poanetwork/blockscout/pull/1954) - feat: use creation init on self destruct
- [#2036](https://github.com/poanetwork/blockscout/pull/2036) - New tables for staking pools and delegators
- [#1974](https://github.com/poanetwork/blockscout/pull/1974) - feat: previous page button logic
- [#1999](https://github.com/poanetwork/blockscout/pull/1999) - load data async on addresses page
- [#1807](https://github.com/poanetwork/blockscout/pull/1807) - New theming capabilites.
- [#2040](https://github.com/poanetwork/blockscout/pull/2040) - Verification links to other explorers for ETH
- [#2037](https://github.com/poanetwork/blockscout/pull/2037) - add address logs search functionality
- [#2012](https://github.com/poanetwork/blockscout/pull/2012) - make all pages pagination async
- [#2064](https://github.com/poanetwork/blockscout/pull/2064) - feat: add fields to tx apis, small cleanups
- [#2100](https://github.com/poanetwork/blockscout/pull/2100) - feat: eth_get_balance rpc endpoint

### Fixes
- [#2228](https://github.com/poanetwork/blockscout/pull/2228) - favorites duplication issues, active radio issue
- [#2207](https://github.com/poanetwork/blockscout/pull/2207) - new 'download csv' button design
- [#2206](https://github.com/poanetwork/blockscout/pull/2206) - added styles for 'Download All Transactions as CSV' button
- [#2099](https://github.com/poanetwork/blockscout/pull/2099) - logs search input width
- [#2098](https://github.com/poanetwork/blockscout/pull/2098) - nav dropdown issue, logo size issue
- [#2082](https://github.com/poanetwork/blockscout/pull/2082) - dropdown styles, tooltip gap fix, 404 page added
- [#2077](https://github.com/poanetwork/blockscout/pull/2077) - ui issues
- [#2072](https://github.com/poanetwork/blockscout/pull/2072) - Fixed checkmarks not showing correctly in tabs.
- [#2066](https://github.com/poanetwork/blockscout/pull/2066) - fixed length of logs search input
- [#2056](https://github.com/poanetwork/blockscout/pull/2056) - log search form styles added
- [#2043](https://github.com/poanetwork/blockscout/pull/2043) - Fixed modal dialog width for 'verify other explorers'
- [#2025](https://github.com/poanetwork/blockscout/pull/2025) - Added a new color to display transactions' errors.
- [#2033](https://github.com/poanetwork/blockscout/pull/2033) - Header nav. dropdown active element color issue
- [#2019](https://github.com/poanetwork/blockscout/pull/2019) - Fixed the missing tx hashes.
- [#2020](https://github.com/poanetwork/blockscout/pull/2020) - Fixed a bug triggered when a second click to a selected tab caused the other tabs to hide.
- [#1944](https://github.com/poanetwork/blockscout/pull/1944) - fixed styles for token's dropdown.
- [#1926](https://github.com/poanetwork/blockscout/pull/1926) - status label alignment
- [#1849](https://github.com/poanetwork/blockscout/pull/1849) - Improve chains menu
- [#1868](https://github.com/poanetwork/blockscout/pull/1868) - fix: logs list endpoint performance
- [#1822](https://github.com/poanetwork/blockscout/pull/1822) - Fix style breaks in decompiled contract code view
- [#1885](https://github.com/poanetwork/blockscout/pull/1885) - highlight reserved words in decompiled code
- [#1896](https://github.com/poanetwork/blockscout/pull/1896) - re-query tokens in top nav automplete
- [#1905](https://github.com/poanetwork/blockscout/pull/1905) - fix reorgs, uncles pagination
- [#1904](https://github.com/poanetwork/blockscout/pull/1904) - fix `BLOCK_COUNT_CACHE_TTL` env var type
- [#1915](https://github.com/poanetwork/blockscout/pull/1915) - fallback to 2 latest evm versions
- [#1937](https://github.com/poanetwork/blockscout/pull/1937) - Check the presence of overlap[i] object before retrieving properties from it
- [#1960](https://github.com/poanetwork/blockscout/pull/1960) - do not remove bold text in decompiled contacts
- [#1966](https://github.com/poanetwork/blockscout/pull/1966) - fix: add fields for contract filter performance
- [#2017](https://github.com/poanetwork/blockscout/pull/2017) - fix: fix to/from filters on tx list pages
- [#2008](https://github.com/poanetwork/blockscout/pull/2008) - add new function clause for xDai network beneficiaries
- [#2009](https://github.com/poanetwork/blockscout/pull/2009) - addresses page improvements
- [#2027](https://github.com/poanetwork/blockscout/pull/2027) - fix: `BlocksTransactionsMismatch` ignoring blocks without transactions
- [#2062](https://github.com/poanetwork/blockscout/pull/2062) - fix: uniq by hash, instead of transaction
- [#2052](https://github.com/poanetwork/blockscout/pull/2052) - allow bytes32 for name and symbol
- [#2047](https://github.com/poanetwork/blockscout/pull/2047) - fix: show creating internal transactions
- [#2014](https://github.com/poanetwork/blockscout/pull/2014) - fix: use better queries for listLogs endpoint
- [#2027](https://github.com/poanetwork/blockscout/pull/2027) - fix: `BlocksTransactionsMismatch` ignoring blocks without transactions
- [#2070](https://github.com/poanetwork/blockscout/pull/2070) - reduce `max_concurrency` of `BlocksTransactionsMismatch` fetcher
- [#2083](https://github.com/poanetwork/blockscout/pull/2083) - allow total_difficuly to be nil
- [#2086](https://github.com/poanetwork/blockscout/pull/2086) - fix geth's staticcall without output

### Chore

- [#1900](https://github.com/poanetwork/blockscout/pull/1900) - SUPPORTED_CHAINS ENV var
- [#1958](https://github.com/poanetwork/blockscout/pull/1958) - Default value for release link env var
- [#1964](https://github.com/poanetwork/blockscout/pull/1964) - ALLOWED_EVM_VERSIONS env var
- [#1975](https://github.com/poanetwork/blockscout/pull/1975) - add log index to transaction view
- [#1988](https://github.com/poanetwork/blockscout/pull/1988) - Fix wrong parity tasks names in Circle CI
- [#2000](https://github.com/poanetwork/blockscout/pull/2000) - docker/Makefile: always set a container name
- [#2018](https://github.com/poanetwork/blockscout/pull/2018) - Use PORT env variable in dev config
- [#2055](https://github.com/poanetwork/blockscout/pull/2055) - Increase timeout for geth indexers
- [#2069](https://github.com/poanetwork/blockscout/pull/2069) - Docsify integration: static docs page generation


## 1.3.15-beta

### Features

- [#1857](https://github.com/poanetwork/blockscout/pull/1857) - Re-implement Geth JS internal transaction tracer in Elixir
- [#1989](https://github.com/poanetwork/blockscout/pull/1989) - fix: consolidate address w/ balance one at a time
- [#2002](https://github.com/poanetwork/blockscout/pull/2002) - Get estimated count of blocks when cache is empty

### Fixes

- [#1869](https://github.com/poanetwork/blockscout/pull/1869) - Fix output and gas extraction in JS tracer for Geth
- [#1992](https://github.com/poanetwork/blockscout/pull/1992) - fix: support https for wobserver polling
- [#2027](https://github.com/poanetwork/blockscout/pull/2027) - fix: `BlocksTransactionsMismatch` ignoring blocks without transactions


## 1.3.14-beta

- [#1812](https://github.com/poanetwork/blockscout/pull/1812) - add pagination to addresses page
- [#1920](https://github.com/poanetwork/blockscout/pull/1920) - fix: remove source code fields from list endpoint
- [#1876](https://github.com/poanetwork/blockscout/pull/1876) - async calculate a count of blocks

### Fixes

- [#1917](https://github.com/poanetwork/blockscout/pull/1917) - Force block refetch if transaction is re-collated in a different block

### Chore

- [#1892](https://github.com/poanetwork/blockscout/pull/1892) - Remove temporary worker modules


## 1.3.13-beta

### Features

- [#1933](https://github.com/poanetwork/blockscout/pull/1933) - add eth_BlockNumber json rpc method

### Fixes

- [#1875](https://github.com/poanetwork/blockscout/pull/1875) - fix: resolve false positive constructor arguments
- [#1881](https://github.com/poanetwork/blockscout/pull/1881) - fix: store solc versions locally for performance
- [#1898](https://github.com/poanetwork/blockscout/pull/1898) - check if the constructor has arguments before verifying constructor arguments


## 1.3.12-beta

Reverting of synchronous block counter, implemented in #1848


## 1.3.11-beta

### Features

- [#1815](https://github.com/poanetwork/blockscout/pull/1815) - Be able to search without prefix "0x"
- [#1813](https://github.com/poanetwork/blockscout/pull/1813) - Add total blocks counter to the main page
- [#1806](https://github.com/poanetwork/blockscout/pull/1806) - Verify contracts with a post request
- [#1848](https://github.com/poanetwork/blockscout/pull/1848) - Add cache for block counter

### Fixes

- [#1829](https://github.com/poanetwork/blockscout/pull/1829) - Handle nil quantities in block decoding routine
- [#1830](https://github.com/poanetwork/blockscout/pull/1830) - Make block size field nullable
- [#1840](https://github.com/poanetwork/blockscout/pull/1840) - Handle case when total supply is nil
- [#1838](https://github.com/poanetwork/blockscout/pull/1838) - Block counter calculates only consensus blocks

### Chore

- [#1814](https://github.com/poanetwork/blockscout/pull/1814) - Clear build artefacts script
- [#1837](https://github.com/poanetwork/blockscout/pull/1837) - Add -f flag to clear_build.sh script delete static folder


## 1.3.10-beta

### Features

- [#1739](https://github.com/poanetwork/blockscout/pull/1739) - highlight decompiled source code
- [#1696](https://github.com/poanetwork/blockscout/pull/1696) - full-text search by tokens
- [#1742](https://github.com/poanetwork/blockscout/pull/1742) - Support RSK
- [#1777](https://github.com/poanetwork/blockscout/pull/1777) - show ERC-20 token transfer info on transaction page
- [#1770](https://github.com/poanetwork/blockscout/pull/1770) - set a websocket keepalive from config
- [#1789](https://github.com/poanetwork/blockscout/pull/1789) - add ERC-721 info to transaction overview page
- [#1801](https://github.com/poanetwork/blockscout/pull/1801) - Staking pools fetching

### Fixes

 - [#1724](https://github.com/poanetwork/blockscout/pull/1724) - Remove internal tx and token balance fetching from realtime fetcher
 - [#1727](https://github.com/poanetwork/blockscout/pull/1727) - add logs pagination in rpc api
 - [#1740](https://github.com/poanetwork/blockscout/pull/1740) - fix empty block time
 - [#1743](https://github.com/poanetwork/blockscout/pull/1743) - sort decompiled smart contracts in lexicographical order
 - [#1756](https://github.com/poanetwork/blockscout/pull/1756) - add today's token balance from the previous value
 - [#1769](https://github.com/poanetwork/blockscout/pull/1769) - add timestamp to block overview
 - [#1768](https://github.com/poanetwork/blockscout/pull/1768) - fix first block parameter
 - [#1778](https://github.com/poanetwork/blockscout/pull/1778) - Make websocket optional for realtime fetcher
 - [#1790](https://github.com/poanetwork/blockscout/pull/1790) - fix constructor arguments verification
 - [#1793](https://github.com/poanetwork/blockscout/pull/1793) - fix top nav autocomplete
 - [#1795](https://github.com/poanetwork/blockscout/pull/1795) - fix line numbers for decompiled contracts
 - [#1803](https://github.com/poanetwork/blockscout/pull/1803) - use coinmarketcap for total_supply by default
 - [#1802](https://github.com/poanetwork/blockscout/pull/1802) - make coinmarketcap's number of pages configurable
 - [#1799](https://github.com/poanetwork/blockscout/pull/1799) - Use eth_getUncleByBlockHashAndIndex for uncle block fetching
 - [#1531](https://github.com/poanetwork/blockscout/pull/1531) - docker: fix dockerFile for secp256k1 building
 - [#1835](https://github.com/poanetwork/blockscout/pull/1835) - fix: ignore `pong` messages without error

### Chore

 - [#1804](https://github.com/poanetwork/blockscout/pull/1804) - (Chore) Divide chains by Mainnet/Testnet in menu
 - [#1783](https://github.com/poanetwork/blockscout/pull/1783) - Update README with the chains that use Blockscout
 - [#1780](https://github.com/poanetwork/blockscout/pull/1780) - Update link to the Github repo in the footer
 - [#1757](https://github.com/poanetwork/blockscout/pull/1757) - Change twitter acc link to official Blockscout acc twitter
 - [#1749](https://github.com/poanetwork/blockscout/pull/1749) - Replace the link in the footer with the official POA announcements tg channel link
 - [#1718](https://github.com/poanetwork/blockscout/pull/1718) - Flatten indexer module hierarchy and supervisor tree
 - [#1753](https://github.com/poanetwork/blockscout/pull/1753) - Add a check mark to decompiled contract tab
 - [#1744](https://github.com/poanetwork/blockscout/pull/1744) - remove `0x0..0` from tests
 - [#1763](https://github.com/poanetwork/blockscout/pull/1763) - Describe indexer structure and list existing fetchers
 - [#1800](https://github.com/poanetwork/blockscout/pull/1800) - Disable lazy logging check in Credo


## 1.3.9-beta

### Features

 - [#1662](https://github.com/poanetwork/blockscout/pull/1662) - allow specifying number of optimization runs
 - [#1654](https://github.com/poanetwork/blockscout/pull/1654) - add decompiled code tab
 - [#1661](https://github.com/poanetwork/blockscout/pull/1661) - try to compile smart contract with the latest evm version
 - [#1665](https://github.com/poanetwork/blockscout/pull/1665) - Add contract verification RPC endpoint.
 - [#1706](https://github.com/poanetwork/blockscout/pull/1706) - allow setting update interval for addresses with b

### Fixes

 - [#1669](https://github.com/poanetwork/blockscout/pull/1669) - do not fail if multiple matching tokens are found
 - [#1691](https://github.com/poanetwork/blockscout/pull/1691) - decrease token metadata update interval
 - [#1688](https://github.com/poanetwork/blockscout/pull/1688) - do not fail if failure reason is atom
 - [#1692](https://github.com/poanetwork/blockscout/pull/1692) - exclude decompiled smart contract from encoding
 - [#1684](https://github.com/poanetwork/blockscout/pull/1684) - Discard child block with parent_hash not matching hash of imported block
 - [#1699](https://github.com/poanetwork/blockscout/pull/1699) - use seconds as transaction cache period measure
 - [#1697](https://github.com/poanetwork/blockscout/pull/1697) - fix failing in rpc if balance is empty
 - [#1711](https://github.com/poanetwork/blockscout/pull/1711) - rescue failing repo in block number cache update
 - [#1712](https://github.com/poanetwork/blockscout/pull/1712) - do not set contract code from transaction input
 - [#1714](https://github.com/poanetwork/blockscout/pull/1714) - fix average block time calculation

### Chore

 - [#1693](https://github.com/poanetwork/blockscout/pull/1693) - Add a checklist to the PR template


## 1.3.8-beta

### Features

 - [#1611](https://github.com/poanetwork/blockscout/pull/1611) - allow setting the first indexing block
 - [#1596](https://github.com/poanetwork/blockscout/pull/1596) - add endpoint to create decompiled contracts
 - [#1634](https://github.com/poanetwork/blockscout/pull/1634) - add transaction count cache

### Fixes

 - [#1630](https://github.com/poanetwork/blockscout/pull/1630) - (Fix) colour for release link in the footer
 - [#1621](https://github.com/poanetwork/blockscout/pull/1621) - Modify query to fetch failed contract creations
 - [#1614](https://github.com/poanetwork/blockscout/pull/1614) - Do not fetch burn address token balance
 - [#1639](https://github.com/poanetwork/blockscout/pull/1614) - Optimize token holder count updates when importing address current balances
 - [#1643](https://github.com/poanetwork/blockscout/pull/1643) - Set internal_transactions_indexed_at for empty blocks
 - [#1647](https://github.com/poanetwork/blockscout/pull/1647) - Fix typo in view
 - [#1650](https://github.com/poanetwork/blockscout/pull/1650) - Add petersburg evm version to smart contract verifier
 - [#1657](https://github.com/poanetwork/blockscout/pull/1657) - Force consensus loss for parent block if its hash mismatches parent_hash

### Chore


## 1.3.7-beta

### Features

### Fixes

 - [#1615](https://github.com/poanetwork/blockscout/pull/1615) - Add more logging to code fixer process
 - [#1613](https://github.com/poanetwork/blockscout/pull/1613) - Fix USD fee value
 - [#1577](https://github.com/poanetwork/blockscout/pull/1577) - Add process to fix contract with code
 - [#1583](https://github.com/poanetwork/blockscout/pull/1583) - Chunk JSON-RPC batches in case connection times out

### Chore

 - [#1610](https://github.com/poanetwork/blockscout/pull/1610) - Add PIRL to Readme


## 1.3.6-beta

### Features

 - [#1589](https://github.com/poanetwork/blockscout/pull/1589) - RPC endpoint to list addresses
 - [#1567](https://github.com/poanetwork/blockscout/pull/1567) - Allow setting different configuration just for realtime fetcher
 - [#1562](https://github.com/poanetwork/blockscout/pull/1562) - Add incoming transactions count to contract view
 - [#1608](https://github.com/poanetwork/blockscout/pull/1608) - Add listcontracts RPC Endpoint

### Fixes

 - [#1595](https://github.com/poanetwork/blockscout/pull/1595) - Reduce block_rewards in the catchup fetcher
 - [#1590](https://github.com/poanetwork/blockscout/pull/1590) - Added guard for fetching blocks with invalid number
 - [#1588](https://github.com/poanetwork/blockscout/pull/1588) - Fix usd value on address page
 - [#1586](https://github.com/poanetwork/blockscout/pull/1586) - Exact timestamp display
 - [#1581](https://github.com/poanetwork/blockscout/pull/1581) - Consider `creates` param when fetching transactions
 - [#1559](https://github.com/poanetwork/blockscout/pull/1559) - Change v column type for Transactions table

### Chore

 - [#1579](https://github.com/poanetwork/blockscout/pull/1579) - Add SpringChain to the list of Additional Chains Utilizing BlockScout
 - [#1578](https://github.com/poanetwork/blockscout/pull/1578) - Refine contributing procedure
 - [#1572](https://github.com/poanetwork/blockscout/pull/1572) - Add option to disable block rewards in indexer config


## 1.3.5-beta

### Features

 - [#1560](https://github.com/poanetwork/blockscout/pull/1560) - Allow executing smart contract functions in arbitrarily sized batches
 - [#1543](https://github.com/poanetwork/blockscout/pull/1543) - Use trace_replayBlockTransactions API for faster tracing
 - [#1558](https://github.com/poanetwork/blockscout/pull/1558) - Allow searching by token symbol
 - [#1551](https://github.com/poanetwork/blockscout/pull/1551) Exact date and time for Transaction details page
 - [#1547](https://github.com/poanetwork/blockscout/pull/1547) - Verify smart contracts with evm versions
 - [#1540](https://github.com/poanetwork/blockscout/pull/1540) - Fetch ERC721 token balances if sender is '0x0..0'
 - [#1539](https://github.com/poanetwork/blockscout/pull/1539) - Add the link to release in the footer
 - [#1519](https://github.com/poanetwork/blockscout/pull/1519) - Create contract methods
 - [#1496](https://github.com/poanetwork/blockscout/pull/1496) - Remove dropped/replaced transactions in pending transactions list
 - [#1492](https://github.com/poanetwork/blockscout/pull/1492) - Disable usd value for an empty exchange rate
 - [#1466](https://github.com/poanetwork/blockscout/pull/1466) - Decoding candidates for unverified contracts

### Fixes
 - [#1545](https://github.com/poanetwork/blockscout/pull/1545) - Fix scheduling of latest block polling in Realtime Fetcher
 - [#1554](https://github.com/poanetwork/blockscout/pull/1554) - Encode integer parameters when calling smart contract functions
 - [#1537](https://github.com/poanetwork/blockscout/pull/1537) - Fix test that depended on date
 - [#1534](https://github.com/poanetwork/blockscout/pull/1534) - Render a nicer error when creator cannot be determined
 - [#1527](https://github.com/poanetwork/blockscout/pull/1527) - Add index to value_fetched_at
 - [#1518](https://github.com/poanetwork/blockscout/pull/1518) - Select only distinct failed transactions
 - [#1516](https://github.com/poanetwork/blockscout/pull/1516) - Fix coin balance params reducer for pending transaction
 - [#1511](https://github.com/poanetwork/blockscout/pull/1511) - Set correct log level for production
 - [#1510](https://github.com/poanetwork/blockscout/pull/1510) - Fix test that fails every 1st day of the month
 - [#1509](https://github.com/poanetwork/blockscout/pull/1509) - Add index to blocks' consensus
 - [#1508](https://github.com/poanetwork/blockscout/pull/1508) - Remove duplicated indexes
 - [#1505](https://github.com/poanetwork/blockscout/pull/1505) - Use https instead of ssh for absinthe libs
 - [#1501](https://github.com/poanetwork/blockscout/pull/1501) - Constructor_arguments must be type `text`
 - [#1498](https://github.com/poanetwork/blockscout/pull/1498) - Add index for created_contract_address_hash in transactions
 - [#1493](https://github.com/poanetwork/blockscout/pull/1493) - Do not do work in process initialization
 - [#1487](https://github.com/poanetwork/blockscout/pull/1487) - Limit geth sync to 128 blocks
 - [#1484](https://github.com/poanetwork/blockscout/pull/1484) - Allow decoding input as utf-8
 - [#1479](https://github.com/poanetwork/blockscout/pull/1479) - Remove smoothing from coin balance chart

### Chore
 - [https://github.com/poanetwork/blockscout/pull/1532](https://github.com/poanetwork/blockscout/pull/1532) - Upgrade elixir to 1.8.1
 - [https://github.com/poanetwork/blockscout/pull/1553](https://github.com/poanetwork/blockscout/pull/1553) - Dockerfile: remove 1.7.1 version pin FROM bitwalker/alpine-elixir-phoenix
 - [https://github.com/poanetwork/blockscout/pull/1465](https://github.com/poanetwork/blockscout/pull/1465) - Resolve lodash security alert<|MERGE_RESOLUTION|>--- conflicted
+++ resolved
@@ -1,9 +1,7 @@
 ## Current
 
 ### Features
-<<<<<<< HEAD
 - [#2292](https://github.com/poanetwork/blockscout/pull/2292) - Add Web UI for POSDAO Staking DApp
-=======
 
 ### Fixes
 
@@ -179,7 +177,6 @@
 
 ### Features
 - [#2776](https://github.com/poanetwork/blockscout/pull/2776) - fetch token counters async
->>>>>>> 815bf885
 - [#2772](https://github.com/poanetwork/blockscout/pull/2772) - add token instance images to the token inventory tab
 - [#2733](https://github.com/poanetwork/blockscout/pull/2733) - Add cache for first page of uncles
 - [#2735](https://github.com/poanetwork/blockscout/pull/2735) - Add pending transactions cache
