defmodule Indexer.Block.Fetcher do
  @moduledoc """
  Fetches and indexes block ranges.
  """

  use Spandex.Decorators

  require Logger

  import EthereumJSONRPC, only: [quantity_to_integer: 1]

  alias EthereumJSONRPC.{Blocks, FetchedBeneficiaries}
  alias Explorer.Chain
  alias Explorer.Chain.{Address, Block, Hash, Import, Transaction}
  alias Indexer.Block.Fetcher.Receipts

  alias Indexer.Fetcher.{
    BlockReward,
    CoinBalance,
    ContractCode,
    InternalTransaction,
    ReplacedTransaction,
    Token,
    TokenBalance,
    UncleBlock
  }

  alias Indexer.Tracer

  alias Indexer.Transform.{
    AddressCoinBalances,
    Addresses,
    AddressTokenBalances,
    MintTransfers,
    TokenTransfers
  }

  alias Indexer.Transform.Blocks, as: TransformBlocks

  @type address_hash_to_fetched_balance_block_number :: %{String.t() => Block.block_number()}

  @type t :: %__MODULE__{}

  @doc """
  Calculates the balances and internal transactions and imports those with the given data.
  """
  @callback import(
              t,
              %{
                address_hash_to_fetched_balance_block_number: address_hash_to_fetched_balance_block_number,
                addresses: Import.Runner.options(),
                address_coin_balances: Import.Runner.options(),
                address_token_balances: Import.Runner.options(),
                blocks: Import.Runner.options(),
                block_second_degree_relations: Import.Runner.options(),
                block_rewards: Import.Runner.options(),
                broadcast: term(),
                logs: Import.Runner.options(),
                token_transfers: Import.Runner.options(),
                tokens: Import.Runner.options(),
                transactions: Import.Runner.options()
              }
            ) :: Import.all_result()

  # These are all the *default* values for options.
  # DO NOT use them directly in the code.  Get options from `state`.

<<<<<<< HEAD
  @receipts_batch_size 225
  @receipts_concurrency 4
=======
  @receipts_batch_size 250
  @receipts_concurrency 10
  @geth_block_limit 128
>>>>>>> 4862f9dd

  @doc false
  def default_receipts_batch_size, do: @receipts_batch_size

  @doc false
  def default_receipts_concurrency, do: @receipts_concurrency

  @enforce_keys ~w(json_rpc_named_arguments)a
  defstruct broadcast: nil,
            callback_module: nil,
            json_rpc_named_arguments: nil,
            receipts_batch_size: @receipts_batch_size,
            receipts_concurrency: @receipts_concurrency

  @doc """
  Required named arguments

    * `:json_rpc_named_arguments` - `t:EthereumJSONRPC.json_rpc_named_arguments/0` passed to
        `EthereumJSONRPC.json_rpc/2`.

  The follow options can be overridden:

    * `:receipts_batch_size` - The number of receipts to request in one call to the JSONRPC.  Defaults to
      `#{@receipts_batch_size}`.  Receipt requests also include the logs for when the transaction was collated into the
      block.  *These logs are not paginated.*
    * `:receipts_concurrency` - The number of concurrent requests of `:receipts_batch_size` to allow against the JSONRPC
      **for each block range**.  Defaults to `#{@receipts_concurrency}`.  *Each transaction only has one receipt.*

  """
  def new(named_arguments) when is_map(named_arguments) do
    struct!(__MODULE__, named_arguments)
  end

  @decorate span(tracer: Tracer)
  @spec fetch_and_import_range(t, Range.t()) ::
          {:ok, %{inserted: %{}, errors: [EthereumJSONRPC.Transport.error()]}}
          | {:error,
             {step :: atom(), reason :: [%Ecto.Changeset{}] | term()}
             | {step :: atom(), failed_value :: term(), changes_so_far :: term()}}
  def fetch_and_import_range(
        %__MODULE__{
          broadcast: _broadcast,
          callback_module: callback_module,
          json_rpc_named_arguments: json_rpc_named_arguments
        } = state,
        _.._ = range
      )
      when callback_module != nil do
    with {:blocks,
          {:ok,
           %Blocks{
             blocks_params: blocks_params,
             transactions_params: transactions_params_without_receipts,
             block_second_degree_relations_params: block_second_degree_relations_params,
             errors: blocks_errors
           }}} <- {:blocks, EthereumJSONRPC.fetch_blocks_by_range(range, json_rpc_named_arguments)},
         blocks = TransformBlocks.transform_blocks(blocks_params),
         {:receipts, {:ok, receipt_params}} <- {:receipts, Receipts.fetch(state, transactions_params_without_receipts)},
         %{logs: logs, receipts: receipts} = receipt_params,
         transactions_with_receipts = Receipts.put(transactions_params_without_receipts, receipts),
         %{token_transfers: token_transfers, tokens: tokens} = TokenTransfers.parse(logs),
         %{mint_transfers: mint_transfers} = MintTransfers.parse(logs),
         %FetchedBeneficiaries{params_set: beneficiary_params_set, errors: beneficiaries_errors} =
           fetch_beneficiaries(blocks, json_rpc_named_arguments),
         addresses =
           Addresses.extract_addresses(%{
             block_reward_contract_beneficiaries: MapSet.to_list(beneficiary_params_set),
             blocks: blocks,
             logs: logs,
             mint_transfers: mint_transfers,
             token_transfers: token_transfers,
             transactions: transactions_with_receipts
           }),
         coin_balances_params_set =
           %{
             beneficiary_params: MapSet.to_list(beneficiary_params_set),
             blocks_params: blocks,
             logs_params: logs,
             transactions_params: transactions_with_receipts
           }
           |> AddressCoinBalances.params_set(),
         beneficiaries_with_gas_payment <-
           beneficiary_params_set
           |> add_gas_payments(transactions_with_receipts)
           |> BlockReward.reduce_uncle_rewards(),
         address_token_balances = AddressTokenBalances.params_set(%{token_transfers_params: token_transfers}),
         {:ok, inserted} <-
           __MODULE__.import(
             state,
             %{
               addresses: %{params: addresses},
               address_coin_balances: %{params: coin_balances_params_set},
               address_token_balances: %{params: address_token_balances},
               blocks: %{params: blocks},
               block_second_degree_relations: %{params: block_second_degree_relations_params},
               block_rewards: %{errors: beneficiaries_errors, params: beneficiaries_with_gas_payment},
               logs: %{params: logs},
               token_transfers: %{params: token_transfers},
               tokens: %{on_conflict: :nothing, params: tokens},
               transactions: %{params: transactions_with_receipts}
             }
           ) do
      {:ok, %{inserted: inserted, errors: blocks_errors}}
    else
      {step, {:error, reason}} -> {:error, {step, reason}}
      {:import, {:error, step, failed_value, changes_so_far}} -> {:error, {step, failed_value, changes_so_far}}
    end
  end

  def import(
        %__MODULE__{broadcast: broadcast, callback_module: callback_module} = state,
        options
      )
      when is_map(options) do
    {address_hash_to_fetched_balance_block_number, import_options} =
      pop_address_hash_to_fetched_balance_block_number(options)

    options_with_broadcast =
      Map.merge(
        import_options,
        %{
          address_hash_to_fetched_balance_block_number: address_hash_to_fetched_balance_block_number,
          broadcast: broadcast
        }
      )

    callback_module.import(state, options_with_broadcast)
  end

  def async_import_block_rewards([]), do: :ok

  def async_import_block_rewards(errors) when is_list(errors) do
    errors
    |> block_reward_errors_to_block_numbers()
    |> BlockReward.async_fetch()
  end

  def async_import_coin_balances(%{addresses: addresses}, %{
        address_hash_to_fetched_balance_block_number: address_hash_to_block_number
      }) do
    addresses
    |> Enum.map(fn %Address{hash: address_hash} ->
      block_number = Map.fetch!(address_hash_to_block_number, to_string(address_hash))
      %{address_hash: address_hash, block_number: block_number}
    end)
    |> CoinBalance.async_fetch_balances()
  end

  def async_import_coin_balances(_, _), do: :ok

  def async_import_created_contract_codes(%{transactions: transactions}) do
    transactions
    |> Enum.flat_map(fn
      %Transaction{
        block_number: block_number,
        hash: hash,
        created_contract_address_hash: %Hash{} = created_contract_address_hash,
        created_contract_code_indexed_at: nil,
        internal_transactions_indexed_at: nil
      } ->
        [%{block_number: block_number, hash: hash, created_contract_address_hash: created_contract_address_hash}]

      %Transaction{internal_transactions_indexed_at: %DateTime{}} ->
        []

      %Transaction{created_contract_address_hash: nil} ->
        []
    end)
    |> ContractCode.async_fetch(10_000)
  end

  def async_import_created_contract_codes(_), do: :ok

  def async_import_internal_transactions(%{blocks: blocks}, EthereumJSONRPC.Parity) do
    blocks
    |> Enum.map(fn %Block{number: block_number} -> %{number: block_number} end)
    |> InternalTransaction.async_block_fetch(10_000)
  end

  def async_import_internal_transactions(%{transactions: transactions}, EthereumJSONRPC.Geth) do
    {_, max_block_number} = Chain.fetch_min_and_max_block_numbers()

    transactions
    |> Enum.flat_map(fn
      %Transaction{block_number: block_number, index: index, hash: hash, internal_transactions_indexed_at: nil} ->
        [%{block_number: block_number, index: index, hash: hash}]

      %Transaction{internal_transactions_indexed_at: %DateTime{}} ->
        []
    end)
    |> Enum.filter(fn %{block_number: block_number} ->
      max_block_number - block_number < @geth_block_limit
    end)
    |> InternalTransaction.async_fetch(10_000)
  end

  def async_import_internal_transactions(_, _), do: :ok

  def async_import_tokens(%{tokens: tokens}) do
    tokens
    |> Enum.map(& &1.contract_address_hash)
    |> Token.async_fetch()
  end

  def async_import_tokens(_), do: :ok

  def async_import_token_balances(%{address_token_balances: token_balances}) do
    TokenBalance.async_fetch(token_balances)
  end

  def async_import_token_balances(_), do: :ok

  def async_import_uncles(%{block_second_degree_relations: block_second_degree_relations}) do
    UncleBlock.async_fetch_blocks(block_second_degree_relations)
  end

  def async_import_uncles(_), do: :ok

  def async_import_replaced_transactions(%{transactions: transactions}) do
    transactions
    |> Enum.flat_map(fn
      %Transaction{block_hash: %Hash{} = block_hash, nonce: nonce, from_address_hash: %Hash{} = from_address_hash} ->
        [%{block_hash: block_hash, nonce: nonce, from_address_hash: from_address_hash}]

      %Transaction{block_hash: nil} ->
        []
    end)
    |> ReplacedTransaction.async_fetch(10_000)
  end

  def async_import_replaced_transactions(_), do: :ok

  defp block_reward_errors_to_block_numbers(block_reward_errors) when is_list(block_reward_errors) do
    Enum.map(block_reward_errors, &block_reward_error_to_block_number/1)
  end

  defp block_reward_error_to_block_number(%{data: %{block_number: block_number}}) when is_integer(block_number) do
    block_number
  end

  defp block_reward_error_to_block_number(%{data: %{block_quantity: block_quantity}}) when is_binary(block_quantity) do
    quantity_to_integer(block_quantity)
  end

  defp fetch_beneficiaries(blocks, json_rpc_named_arguments) do
    hash_string_by_number =
      Enum.into(blocks, %{}, fn %{number: number, hash: hash_string}
                                when is_integer(number) and is_binary(hash_string) ->
        {number, hash_string}
      end)

    hash_string_by_number
    |> Map.keys()
    |> EthereumJSONRPC.fetch_beneficiaries(json_rpc_named_arguments)
    |> case do
      {:ok, %FetchedBeneficiaries{params_set: params_set} = fetched_beneficiaries} ->
        consensus_params_set = consensus_params_set(params_set, hash_string_by_number)

        %FetchedBeneficiaries{fetched_beneficiaries | params_set: consensus_params_set}

      {:error, reason} ->
        Logger.error(fn -> ["Could not fetch beneficiaries: ", inspect(reason)] end)

        error =
          case reason do
            %{code: code, message: message} -> %{code: code, message: message}
            _ -> %{code: -1, message: inspect(reason)}
          end

        errors =
          Enum.map(hash_string_by_number, fn {number, _} when is_integer(number) ->
            Map.put(error, :data, %{block_number: number})
          end)

        %FetchedBeneficiaries{errors: errors}

      :ignore ->
        %FetchedBeneficiaries{}
    end
  end

  defp consensus_params_set(params_set, hash_string_by_number) do
    params_set
    |> Enum.filter(fn %{block_number: block_number, block_hash: block_hash_string}
                      when is_integer(block_number) and is_binary(block_hash_string) ->
      case Map.fetch!(hash_string_by_number, block_number) do
        ^block_hash_string ->
          true

        other_block_hash_string ->
          Logger.debug(fn ->
            [
              "fetch beneficiaries reported block number (",
              to_string(block_number),
              ") maps to different (",
              other_block_hash_string,
              ") block hash than the one from getBlock (",
              block_hash_string,
              "). A reorg has occurred."
            ]
          end)

          false
      end
    end)
    |> Enum.into(MapSet.new())
  end

  defp add_gas_payments(beneficiaries, transactions) do
    transactions_by_block_number = Enum.group_by(transactions, & &1.block_number)

    Enum.map(beneficiaries, fn beneficiary ->
      case beneficiary.address_type do
        :validator ->
          gas_payment = gas_payment(beneficiary, transactions_by_block_number)

          "0x" <> minted_hex = beneficiary.reward
          {minted, _} = Integer.parse(minted_hex, 16)

          %{beneficiary | reward: minted + gas_payment}

        _ ->
          beneficiary
      end
    end)
  end

  defp gas_payment(transactions) when is_list(transactions) do
    transactions
    |> Stream.map(&(&1.gas_used * &1.gas_price))
    |> Enum.sum()
  end

  defp gas_payment(%{block_number: block_number}, transactions_by_block_number)
       when is_map(transactions_by_block_number) do
    case Map.fetch(transactions_by_block_number, block_number) do
      {:ok, transactions} -> gas_payment(transactions)
      :error -> 0
    end
  end

  # `fetched_balance_block_number` is needed for the `CoinBalanceFetcher`, but should not be used for `import` because the
  # balance is not known yet.
  defp pop_address_hash_to_fetched_balance_block_number(options) do
    {address_hash_fetched_balance_block_number_pairs, import_options} =
      get_and_update_in(options, [:addresses, :params, Access.all()], &pop_hash_fetched_balance_block_number/1)

    address_hash_to_fetched_balance_block_number = Map.new(address_hash_fetched_balance_block_number_pairs)

    {address_hash_to_fetched_balance_block_number, import_options}
  end

  defp pop_hash_fetched_balance_block_number(
         %{
           fetched_coin_balance_block_number: fetched_coin_balance_block_number,
           hash: hash
         } = address_params
       ) do
    {{hash, fetched_coin_balance_block_number}, Map.delete(address_params, :fetched_coin_balance_block_number)}
  end
end<|MERGE_RESOLUTION|>--- conflicted
+++ resolved
@@ -65,14 +65,9 @@
   # These are all the *default* values for options.
   # DO NOT use them directly in the code.  Get options from `state`.
 
-<<<<<<< HEAD
   @receipts_batch_size 225
   @receipts_concurrency 4
-=======
-  @receipts_batch_size 250
-  @receipts_concurrency 10
   @geth_block_limit 128
->>>>>>> 4862f9dd
 
   @doc false
   def default_receipts_batch_size, do: @receipts_batch_size
