defmodule Indexer.Block.Realtime.Fetcher do
  @moduledoc """
  Fetches and indexes block ranges from latest block forward using a WebSocket.
  """

  use GenServer
  use Spandex.Decorators

  require Indexer.Tracer
  require Logger

  import EthereumJSONRPC, only: [integer_to_quantity: 1, quantity_to_integer: 1]

  import Indexer.Block.Fetcher,
<<<<<<< HEAD
    only: [
      async_import_tokens: 1,
      async_import_uncles: 1,
      fetch_and_import_range: 2,
      async_import_replaced_transactions: 1
    ]
=======
    only: [async_import_block_rewards: 1, async_import_tokens: 1, async_import_uncles: 1, fetch_and_import_range: 2]
>>>>>>> 6f152dbc

  alias ABI.TypeDecoder
  alias Ecto.Changeset
  alias EthereumJSONRPC.{FetchedBalances, Subscription}
  alias Explorer.Chain
  alias Explorer.Chain.TokenTransfer
  alias Explorer.Counters.AverageBlockTime
  alias Indexer.{AddressExtraction, Block, TokenBalances, Tracer}
  alias Indexer.Block.Realtime.{ConsensusEnsurer, TaskSupervisor}
  alias Timex.Duration

  @behaviour Block.Fetcher

  @minimum_safe_polling_period :timer.seconds(10)

  @enforce_keys ~w(block_fetcher)a
  defstruct ~w(block_fetcher subscription previous_number max_number_seen timer)a

  @type t :: %__MODULE__{
          block_fetcher: %Block.Fetcher{
            broadcast: term(),
            callback_module: __MODULE__,
            json_rpc_named_arguments: EthereumJSONRPC.json_rpc_named_arguments(),
            receipts_batch_size: pos_integer(),
            receipts_concurrency: pos_integer()
          },
          subscription: Subscription.t(),
          previous_number: pos_integer() | nil,
          max_number_seen: pos_integer() | nil
        }

  def start_link([arguments, gen_server_options]) do
    GenServer.start_link(__MODULE__, arguments, gen_server_options)
  end

  @impl GenServer
  def init(%{block_fetcher: %Block.Fetcher{} = block_fetcher, subscribe_named_arguments: subscribe_named_arguments})
      when is_list(subscribe_named_arguments) do
    Logger.metadata(fetcher: :block_realtime)

    {:ok, %__MODULE__{block_fetcher: %Block.Fetcher{block_fetcher | broadcast: :realtime, callback_module: __MODULE__}},
     {:continue, {:init, subscribe_named_arguments}}}
  end

  @impl GenServer
  def handle_continue({:init, subscribe_named_arguments}, %__MODULE__{subscription: nil} = state)
      when is_list(subscribe_named_arguments) do
    case EthereumJSONRPC.subscribe("newHeads", subscribe_named_arguments) do
      {:ok, subscription} ->
        timer = schedule_polling()

        {:noreply, %__MODULE__{state | subscription: subscription, timer: timer}}

      {:error, reason} ->
        {:stop, reason, state}
    end
  end

  @impl GenServer
  def handle_info(
        {subscription, {:ok, %{"number" => quantity}}},
        %__MODULE__{
          block_fetcher: %Block.Fetcher{} = block_fetcher,
          subscription: %Subscription{} = subscription,
          previous_number: previous_number,
          max_number_seen: max_number_seen,
          timer: timer
        } = state
      )
      when is_binary(quantity) do
    number = quantity_to_integer(quantity)
    # Subscriptions don't support getting all the blocks and transactions data,
    # so we need to go back and get the full block
    start_fetch_and_import(number, block_fetcher, previous_number, max_number_seen)

    new_max_number = new_max_number(number, max_number_seen)

    :timer.cancel(timer)
    new_timer = schedule_polling()

    {:noreply,
     %{
       state
       | previous_number: number,
         max_number_seen: new_max_number,
         timer: new_timer
     }}
  end

  @impl GenServer
  def handle_info(
        :poll_latest_block_number,
        %__MODULE__{
          block_fetcher: %Block.Fetcher{json_rpc_named_arguments: json_rpc_named_arguments} = block_fetcher,
          previous_number: previous_number,
          max_number_seen: max_number_seen
        } = state
      ) do
    {number, new_max_number} =
      case EthereumJSONRPC.fetch_block_number_by_tag("latest", json_rpc_named_arguments) do
        {:ok, number} when is_nil(max_number_seen) or number > max_number_seen ->
          start_fetch_and_import(number, block_fetcher, previous_number, number)

          {max_number_seen, number}

        _ ->
          {previous_number, max_number_seen}
      end

    timer = schedule_polling()

    {:noreply,
     %{
       state
       | previous_number: number,
         max_number_seen: new_max_number,
         timer: timer
     }}
  end

  defp new_max_number(number, nil), do: number

  defp new_max_number(number, max_number_seen), do: max(number, max_number_seen)

  defp schedule_polling do
    polling_period =
      case AverageBlockTime.average_block_time() do
        {:error, :disabled} -> 2_000
        block_time -> round(Duration.to_milliseconds(block_time) * 2)
      end

    safe_polling_period = max(polling_period, @minimum_safe_polling_period)

    Process.send_after(self(), :poll_latest_block_number, safe_polling_period)
  end

  @import_options ~w(address_hash_to_fetched_balance_block_number)a

  @impl Block.Fetcher
  def import(
        block_fetcher,
        %{
          address_coin_balances: %{params: address_coin_balances_params},
          address_hash_to_fetched_balance_block_number: address_hash_to_block_number,
          address_token_balances: %{params: address_token_balances_params},
          addresses: %{params: addresses_params},
          block_rewards: block_rewards,
          transactions: %{params: transactions_params},
          token_transfers: %{params: token_transfers_params}
        } = options
      ) do
    with {:internal_transactions,
          {:ok,
           %{
             addresses_params: internal_transactions_addresses_params,
             internal_transactions_params: internal_transactions_params
           }}} <-
           {:internal_transactions,
            internal_transactions(block_fetcher, %{
              addresses_params: addresses_params,
              token_transfers_params: token_transfers_params,
              transactions_params: transactions_params
            })},
         {:balances, {:ok, %{addresses_params: balances_addresses_params, balances_params: balances_params}}} <-
           {:balances,
            balances(block_fetcher, %{
              address_hash_to_block_number: address_hash_to_block_number,
              addresses_params: internal_transactions_addresses_params,
              balances_params: address_coin_balances_params
            })},
         {:address_token_balances, {:ok, address_token_balances}} <-
           {:address_token_balances, fetch_token_balances(address_token_balances_params)},
         address_current_token_balances = TokenBalances.to_address_current_token_balances(address_token_balances),
         {block_reward_errors, chain_import_block_rewards} = Map.pop(block_rewards, :errors),
         chain_import_options =
           options
           |> Map.drop(@import_options)
           |> put_in([:addresses, :params], balances_addresses_params)
           |> put_in([:blocks, :params, Access.all(), :consensus], true)
           |> put_in([:block_rewards], chain_import_block_rewards)
           |> put_in([Access.key(:address_coin_balances, %{}), :params], balances_params)
           |> put_in([Access.key(:address_current_token_balances, %{}), :params], address_current_token_balances)
           |> put_in([Access.key(:address_token_balances), :params], address_token_balances)
           |> put_in([Access.key(:internal_transactions, %{}), :params], internal_transactions_params),
         {:import, {:ok, imported} = ok} <- {:import, Chain.import(chain_import_options)} do
      async_import_remaining_block_data(imported, %{block_rewards: %{errors: block_reward_errors}})
      ok
    end
  end

  defp start_fetch_and_import(number, block_fetcher, previous_number, max_number_seen) do
    start_at = determine_start_at(number, previous_number, max_number_seen)

    for block_number_to_fetch <- start_at..number do
      args = [block_number_to_fetch, block_fetcher, reorg?(number, max_number_seen)]
      Task.Supervisor.start_child(TaskSupervisor, __MODULE__, :fetch_and_import_block, args)
    end
  end

  defp determine_start_at(number, nil, nil), do: number

  defp determine_start_at(number, previous_number, max_number_seen) do
    if reorg?(number, max_number_seen) do
      # set start_at to NOT fill in skipped numbers
      number
    else
      # set start_at to fill in skipped numbers, if any
      previous_number + 1
    end
  end

  defp reorg?(number, max_number_seen) when is_integer(max_number_seen) and number <= max_number_seen do
    true
  end

  defp reorg?(_, _), do: false

  @reorg_delay 5_000

  @decorate trace(name: "fetch", resource: "Indexer.Block.Realtime.Fetcher.fetch_and_import_block/3", tracer: Tracer)
  def fetch_and_import_block(block_number_to_fetch, block_fetcher, reorg?, retry \\ 3) do
    Indexer.Logger.metadata(
      fn ->
        if reorg? do
          # give previous fetch attempt (for same block number) a chance to finish
          # before fetching again, to reduce block consensus mistakes
          :timer.sleep(@reorg_delay)
        end

        do_fetch_and_import_block(block_number_to_fetch, block_fetcher, retry)
      end,
      fetcher: :block_realtime,
      block_number: block_number_to_fetch
    )
  end

  @decorate span(tracer: Tracer)
  defp do_fetch_and_import_block(block_number_to_fetch, block_fetcher, retry) do
    case fetch_and_import_range(block_fetcher, block_number_to_fetch..block_number_to_fetch) do
      {:ok, %{inserted: inserted, errors: []}} ->
        for block <- Map.get(inserted, :blocks, []) do
          args = [block.parent_hash, block.number - 1, block_fetcher]
          Task.Supervisor.start_child(TaskSupervisor, ConsensusEnsurer, :perform, args)
        end

        Logger.debug("Fetched and imported.")

      {:ok, %{inserted: _, errors: [_ | _] = errors}} ->
        Logger.error(fn ->
          [
            "failed to fetch block: ",
            inspect(errors),
            ".  Block will be retried by catchup indexer."
          ]
        end)

      {:error, {:import = step, [%Changeset{} | _] = changesets}} ->
        params = %{
          changesets: changesets,
          block_number_to_fetch: block_number_to_fetch,
          block_fetcher: block_fetcher,
          retry: retry
        }

        if retry_fetch_and_import_block(params) == :ignore do
          Logger.error(
            fn ->
              [
                "failed to validate for block ",
                to_string(block_number_to_fetch),
                ": ",
                inspect(changesets),
                ".  Block will be retried by catchup indexer."
              ]
            end,
            step: step
          )
        end

      {:error, {:import = step, reason}} ->
        Logger.error(fn -> inspect(reason) end, step: step)

      {:error, {step, reason}} ->
        Logger.error(
          fn ->
            [
              "failed to fetch: ",
              inspect(reason),
              ".  Block will be retried by catchup indexer."
            ]
          end,
          step: step
        )

      {:error, {step, failed_value, _changes_so_far}} ->
        Logger.error(
          fn ->
            [
              "failed to insert: ",
              inspect(failed_value),
              ".  Block will be retried by catchup indexer."
            ]
          end,
          step: step
        )
    end
  end

  defp retry_fetch_and_import_block(%{retry: retry}) when retry < 1, do: :ignore

  defp retry_fetch_and_import_block(%{changesets: changesets} = params) do
    if unknown_block_number_error?(changesets) do
      # Wait half a second to give Parity time to sync.
      :timer.sleep(500)

      number = params.block_number_to_fetch
      fetcher = params.block_fetcher
      updated_retry = params.retry - 1

      do_fetch_and_import_block(number, fetcher, updated_retry)
    else
      :ignore
    end
  end

  defp unknown_block_number_error?(changesets) do
    Enum.any?(changesets, &(Map.get(&1, :message) == "Unknown block number"))
  end

  defp async_import_remaining_block_data(imported, %{block_rewards: %{errors: block_reward_errors}}) do
    async_import_block_rewards(block_reward_errors)
    async_import_tokens(imported)
    async_import_uncles(imported)
    async_import_replaced_transactions(imported)
  end

  defp internal_transactions(
         %Block.Fetcher{json_rpc_named_arguments: json_rpc_named_arguments},
         %{
           addresses_params: addresses_params,
           token_transfers_params: token_transfers_params,
           transactions_params: transactions_params
         }
       ) do
    case transactions_params
         |> transactions_params_to_fetch_internal_transactions_params(token_transfers_params)
         |> EthereumJSONRPC.fetch_internal_transactions(json_rpc_named_arguments) do
      {:ok, internal_transactions_params} ->
        merged_addresses_params =
          %{internal_transactions: internal_transactions_params}
          |> AddressExtraction.extract_addresses()
          |> Kernel.++(addresses_params)
          |> AddressExtraction.merge_addresses()

        {:ok, %{addresses_params: merged_addresses_params, internal_transactions_params: internal_transactions_params}}

      :ignore ->
        {:ok, %{addresses_params: addresses_params, internal_transactions_params: []}}

      {:error, _reason} = error ->
        error
    end
  end

  defp transactions_params_to_fetch_internal_transactions_params(transactions_params, token_transfers_params) do
    token_transfer_transaction_hash_set = MapSet.new(token_transfers_params, & &1.transaction_hash)

    Enum.flat_map(
      transactions_params,
      &transaction_params_to_fetch_internal_transaction_params_list(&1, token_transfer_transaction_hash_set)
    )
  end

  defp transaction_params_to_fetch_internal_transaction_params_list(
         %{block_number: block_number, transaction_index: transaction_index, hash: hash} = transaction_params,
         token_transfer_transaction_hash_set
       )
       when is_integer(block_number) and is_integer(transaction_index) and is_binary(hash) do
    token_transfer? = hash in token_transfer_transaction_hash_set

    if fetch_internal_transactions?(transaction_params, token_transfer?) do
      [%{block_number: block_number, transaction_index: transaction_index, hash_data: hash}]
    else
      []
    end
  end

  # 0xa9059cbb - signature of the transfer(address,uint256) function from the ERC-20 token specification.
  # Although transaction input data can be faked we use this heuristics to filter simple token transfer internal transactions from indexing because they slow down realtime fetcher
  defp fetch_internal_transactions?(
         %{
           status: :ok,
           created_contract_address_hash: nil,
           input: unquote(TokenTransfer.transfer_function_signature()) <> params,
           value: 0
         },
         _
       ) do
    types = [:address, {:uint, 256}]

    try do
      [_address, _value] =
        params
        |> Base.decode16!(case: :mixed)
        |> TypeDecoder.decode_raw(types)

      false
    rescue
      _ -> true
    end
  end

  # Input-less transactions are value-transfers only, so their internal transactions do not need to be indexed
  defp fetch_internal_transactions?(%{status: :ok, created_contract_address_hash: nil, input: "0x"}, _), do: false
  # Token transfers not transferred during contract creation don't need internal transactions as the token transfers
  # derive completely from the logs.
  defp fetch_internal_transactions?(%{status: :ok, created_contract_address_hash: nil}, true), do: false
  defp fetch_internal_transactions?(_, _), do: true

  defp balances(
         %Block.Fetcher{json_rpc_named_arguments: json_rpc_named_arguments},
         %{addresses_params: addresses_params} = options
       ) do
    case options
         |> fetch_balances_params_list()
         |> EthereumJSONRPC.fetch_balances(json_rpc_named_arguments) do
      {:ok, %FetchedBalances{params_list: params_list, errors: []}} ->
        merged_addresses_params =
          %{address_coin_balances: params_list}
          |> AddressExtraction.extract_addresses()
          |> Kernel.++(addresses_params)
          |> AddressExtraction.merge_addresses()

        value_fetched_at = DateTime.utc_now()

        importable_balances_params = Enum.map(params_list, &Map.put(&1, :value_fetched_at, value_fetched_at))

        {:ok, %{addresses_params: merged_addresses_params, balances_params: importable_balances_params}}

      {:error, _} = error ->
        error

      {:ok, %FetchedBalances{errors: errors}} ->
        {:error, errors}
    end
  end

  defp fetch_balances_params_list(%{
         addresses_params: addresses_params,
         address_hash_to_block_number: address_hash_to_block_number,
         balances_params: balances_params
       }) do
    addresses_params
    |> addresses_params_to_fetched_balances_params_set(%{address_hash_to_block_number: address_hash_to_block_number})
    |> MapSet.union(balances_params_to_fetch_balances_params_set(balances_params))
    # stable order for easier moxing
    |> Enum.sort_by(fn %{hash_data: hash_data, block_quantity: block_quantity} -> {hash_data, block_quantity} end)
  end

  defp addresses_params_to_fetched_balances_params_set(addresses_params, %{
         address_hash_to_block_number: address_hash_to_block_number
       }) do
    Enum.into(addresses_params, MapSet.new(), fn %{hash: address_hash} = address_params when is_binary(address_hash) ->
      block_number =
        case address_params do
          %{fetched_coin_balance_block_number: block_number} when is_integer(block_number) ->
            block_number

          _ ->
            Map.fetch!(address_hash_to_block_number, address_hash)
        end

      %{hash_data: address_hash, block_quantity: integer_to_quantity(block_number)}
    end)
  end

  defp balances_params_to_fetch_balances_params_set(balances_params) do
    Enum.into(balances_params, MapSet.new(), fn %{address_hash: address_hash, block_number: block_number} ->
      %{hash_data: address_hash, block_quantity: integer_to_quantity(block_number)}
    end)
  end

  defp fetch_token_balances(address_token_balances_params) do
    address_token_balances_params
    |> MapSet.to_list()
    |> TokenBalances.fetch_token_balances_from_blockchain()
  end
end<|MERGE_RESOLUTION|>--- conflicted
+++ resolved
@@ -12,17 +12,7 @@
   import EthereumJSONRPC, only: [integer_to_quantity: 1, quantity_to_integer: 1]
 
   import Indexer.Block.Fetcher,
-<<<<<<< HEAD
-    only: [
-      async_import_tokens: 1,
-      async_import_uncles: 1,
-      fetch_and_import_range: 2,
-      async_import_replaced_transactions: 1
-    ]
-=======
-    only: [async_import_block_rewards: 1, async_import_tokens: 1, async_import_uncles: 1, fetch_and_import_range: 2]
->>>>>>> 6f152dbc
-
+    only: [async_import_block_rewards: 1, async_import_tokens: 1, async_import_uncles: 1, fetch_and_import_range: 2, async_import_replaced_transactions: 1]
   alias ABI.TypeDecoder
   alias Ecto.Changeset
   alias EthereumJSONRPC.{FetchedBalances, Subscription}
