--- conflicted
+++ resolved
@@ -81,9 +81,6 @@
   Fetches token instance data asynchronously.
   """
   def async_fetch(token_transfers) when is_list(token_transfers) do
-<<<<<<< HEAD
-    data = Chain.token_transfers_without_instances(token_transfers)
-=======
     data =
       token_transfers
       |> Enum.reject(fn token_transfer -> is_nil(token_transfer.token_id) end)
@@ -91,7 +88,6 @@
         %{contract_address_hash: token_transfer.token_contract_address_hash, token_id: token_transfer.token_id}
       end)
       |> Enum.uniq()
->>>>>>> e644949b
 
     BufferedTask.buffer(__MODULE__, data)
   end
