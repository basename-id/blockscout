defmodule Indexer.Fetcher.TokenInstance do
  @moduledoc """
  Fetches information about a token instance.
  """

  use Indexer.Fetcher
  use Spandex.Decorators

  require Logger

  alias Explorer.Chain
  alias Explorer.Token.InstanceMetadataRetriever
  alias Indexer.BufferedTask

  @behaviour BufferedTask

  @defaults [
    flush_interval: 300,
    max_batch_size: 1,
    max_concurrency: 10,
    task_supervisor: Indexer.Fetcher.TokenInstance.TaskSupervisor
  ]

  @doc false
  def child_spec([init_options, gen_server_options]) do
    {state, mergeable_init_options} = Keyword.pop(init_options, :json_rpc_named_arguments)

    unless state do
      raise ArgumentError,
            ":json_rpc_named_arguments must be provided to `#{__MODULE__}.child_spec " <>
              "to allow for json_rpc calls when running."
    end

    merged_init_opts =
      @defaults
      |> Keyword.merge(mergeable_init_options)
      |> Keyword.put(:state, state)

    Supervisor.child_spec({BufferedTask, [{__MODULE__, merged_init_opts}, gen_server_options]}, id: __MODULE__)
  end

  @impl BufferedTask
  def init(initial_acc, reducer, _) do
    {:ok, acc} =
      Chain.stream_unfetched_token_instances(initial_acc, fn data, acc ->
        reducer.(data, acc)
      end)

    acc
  end

  @impl BufferedTask
  def run([%{contract_address_hash: token_contract_address_hash, token_id: token_id}], _json_rpc_named_arguments) do
    case InstanceMetadataRetriever.fetch_metadata(to_string(token_contract_address_hash), Decimal.to_integer(token_id)) do
      {:ok, %{metadata: metadata}} ->
        params = %{
          token_id: token_id,
          token_contract_address_hash: token_contract_address_hash,
          metadata: metadata,
          error: nil
        }

        {:ok, _result} = Chain.upsert_token_instance(params)

      {:ok, %{error: error}} ->
        params = %{
          token_id: token_id,
          token_contract_address_hash: token_contract_address_hash,
          error: error
        }

        {:ok, _result} = Chain.upsert_token_instance(params)

      result ->
<<<<<<< HEAD
        Logger.error(fn ->
=======
        Logger.debug(
>>>>>>> 4f987c21
          [
            "failed to fetch token instance metadata for #{
              inspect({to_string(token_contract_address_hash), Decimal.to_integer(token_id)})
            }: ",
            inspect(result)
<<<<<<< HEAD
          ]
        end)
=======
          ],
          fetcher: :token_instances
        )
>>>>>>> 4f987c21

        :ok
    end

    :ok
  end

  @doc """
  Fetches token instance data asynchronously.
  """
  def async_fetch(token_transfers) when is_list(token_transfers) do
    data =
      token_transfers
      |> Enum.reject(fn token_transfer -> is_nil(token_transfer.token_id) end)
      |> Enum.map(fn token_transfer ->
        %{contract_address_hash: token_transfer.token_contract_address_hash, token_id: token_transfer.token_id}
      end)
      |> Enum.uniq()

    BufferedTask.buffer(__MODULE__, data)
  end

  def async_fetch(data) do
    BufferedTask.buffer(__MODULE__, data)
  end
end<|MERGE_RESOLUTION|>--- conflicted
+++ resolved
@@ -72,24 +72,15 @@
         {:ok, _result} = Chain.upsert_token_instance(params)
 
       result ->
-<<<<<<< HEAD
-        Logger.error(fn ->
-=======
         Logger.debug(
->>>>>>> 4f987c21
           [
             "failed to fetch token instance metadata for #{
               inspect({to_string(token_contract_address_hash), Decimal.to_integer(token_id)})
             }: ",
             inspect(result)
-<<<<<<< HEAD
-          ]
-        end)
-=======
           ],
           fetcher: :token_instances
         )
->>>>>>> 4f987c21
 
         :ok
     end
