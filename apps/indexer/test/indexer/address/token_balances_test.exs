--- conflicted
+++ resolved
@@ -54,14 +54,6 @@
       assert params_set ==
                MapSet.new([
                  %{
-<<<<<<< HEAD
-                   address_hash: "0x0000000000000000000000000000000000000000",
-                   block_number: 1,
-                   token_contract_address_hash: "0xe18035bf8712672935fdb4e5e431b1a0183d2dfc"
-                 },
-                 %{
-=======
->>>>>>> e0b0cd80
                    address_hash: "0x5b8410f67eb8040bb1cd1e8a4ff9d5f6ce678a15",
                    block_number: 1,
                    token_contract_address_hash: "0xe18035bf8712672935fdb4e5e431b1a0183d2dfc"
