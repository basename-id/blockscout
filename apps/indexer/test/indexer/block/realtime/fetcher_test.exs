defmodule Indexer.Block.Realtime.FetcherTest do
  use EthereumJSONRPC.Case, async: false
  use Explorer.DataCase

  import Mox

  alias Explorer.Chain
  alias Explorer.Chain.{Address, Transaction}
  alias Indexer.Block.Catchup.Sequence
  alias Indexer.Block.Realtime
  alias Indexer.Fetcher.{ContractCode, InternalTransaction, ReplacedTransaction, Token, TokenBalance, UncleBlock}

  @moduletag capture_log: true

  # MUST use global mode because we aren't guaranteed to get `start_supervised`'s pid back fast enough to `allow` it to
  # use expectations and stubs from test's pid.
  setup :set_mox_global

  setup :verify_on_exit!

  setup %{json_rpc_named_arguments: json_rpc_named_arguments} do
    core_json_rpc_named_arguments =
      json_rpc_named_arguments
      |> put_in([:transport_options, :url], "http://54.144.107.14:8545")
      |> put_in(
        [:transport_options, :method_to_url],
        eth_getBalance: "http://54.144.107.14:8545",
        trace_replayBlockTransactions: "http://54.144.107.14:8545",
        trace_block: "http://54.144.107.14:8545"
      )

    block_fetcher = %Indexer.Block.Fetcher{
      broadcast: false,
      callback_module: Realtime.Fetcher,
      json_rpc_named_arguments: core_json_rpc_named_arguments
    }

    TokenBalance.Supervisor.Case.start_supervised!(json_rpc_named_arguments: json_rpc_named_arguments)

    %{block_fetcher: block_fetcher, json_rpc_named_arguments: core_json_rpc_named_arguments}
  end

  setup do
    # run the tests with a realistic skipping window
    Application.put_env(:indexer, :max_skipping_distance, 3)
  end

  describe "Indexer.Block.Fetcher.fetch_and_import_range/1" do
    @tag :no_geth
    test "in range with internal transactions", %{
      block_fetcher: %Indexer.Block.Fetcher{} = block_fetcher,
      json_rpc_named_arguments: json_rpc_named_arguments
    } do
      {:ok, sequence} = Sequence.start_link(ranges: [], step: 2)
      Sequence.cap(sequence)

      Token.Supervisor.Case.start_supervised!(json_rpc_named_arguments: json_rpc_named_arguments)

      ContractCode.Supervisor.Case.start_supervised!(json_rpc_named_arguments: json_rpc_named_arguments)

      InternalTransaction.Supervisor.Case.start_supervised!(json_rpc_named_arguments: json_rpc_named_arguments)

      UncleBlock.Supervisor.Case.start_supervised!(
        block_fetcher: %Indexer.Block.Fetcher{json_rpc_named_arguments: json_rpc_named_arguments}
      )

      ReplacedTransaction.Supervisor.Case.start_supervised!()

      if json_rpc_named_arguments[:transport] == EthereumJSONRPC.Mox do
        EthereumJSONRPC.Mox
        |> expect(:json_rpc, fn [
                                  %{
                                    id: 0,
                                    jsonrpc: "2.0",
                                    method: "eth_getBlockByNumber",
                                    params: ["0x3C365F", true]
                                  },
                                  %{
                                    id: 1,
                                    jsonrpc: "2.0",
                                    method: "eth_getBlockByNumber",
                                    params: ["0x3C3660", true]
                                  }
                                ],
                                _ ->
          {:ok,
           [
             %{
               id: 0,
               jsonrpc: "2.0",
               result: %{
                 "author" => "0x5ee341ac44d344ade1ca3a771c59b98eb2a77df2",
                 "difficulty" => "0xfffffffffffffffffffffffffffffffe",
                 "extraData" => "0xd583010b088650617269747986312e32372e32826c69",
                 "gasLimit" => "0x7a1200",
                 "gasUsed" => "0x2886e",
                 "hash" => "0xa4ec735cabe1510b5ae081b30f17222580b4588dbec52830529753a688b046cc",
                 "logsBloom" =>
                   "0x00000000000000000000000000000000000000000000000000000000000000000000000000000000000000000000000000000000000000000000000000000000000000000000000000000000000000000000000000000000000000000000000000000000000000000000000000000000000000000000000000000000000000000000000000000000000000000000000000000000000000000000000000000000000000000000000000000000000000000000000000000000000000000000000000000000000000000000000000000000000000000000000000000000000000000000000000000000000000000000000000000000000000000000000000000000",
                 "miner" => "0x5ee341ac44d344ade1ca3a771c59b98eb2a77df2",
                 "number" => "0x3c365f",
                 "parentHash" => "0x57f6d66e07488defccd5216c4d2968dd6afd3bd32415e284de3b02af6535e8dc",
                 "receiptsRoot" => "0x111be72e682cea9c93e02f1ef503fb64aa821b2ef510fd9177c49b37d0af98b5",
                 "sealFields" => [
                   "0x841246c63f",
                   "0xb841ba3d11db672fd7893d1b7906275fa7c4c7f4fbcc8fa29eab0331480332361516545ef10a36d800ad2be2b449dde8d5703125156a9cf8a035f5a8623463e051b700"
                 ],
                 "sha3Uncles" => "0x1dcc4de8dec75d7aab85b567b6ccd41ad312451b948a7413f0a142fd40d49347",
                 "signature" =>
                   "ba3d11db672fd7893d1b7906275fa7c4c7f4fbcc8fa29eab0331480332361516545ef10a36d800ad2be2b449dde8d5703125156a9cf8a035f5a8623463e051b700",
                 "size" => "0x33e",
                 "stateRoot" => "0x7f73f5fb9f891213b671356126c31e9795d038844392c7aa8800ed4f52307209",
                 "step" => "306628159",
                 "timestamp" => "0x5b61df3b",
                 "totalDifficulty" => "0x3c365effffffffffffffffffffffffed7f0362",
                 "transactions" => [
                   %{
                     "blockHash" => "0xa4ec735cabe1510b5ae081b30f17222580b4588dbec52830529753a688b046cc",
                     "blockNumber" => "0x3c365f",
                     "chainId" => "0x63",
                     "condition" => nil,
                     "creates" => nil,
                     "from" => "0x40b18103537c0f15d5e137dd8ddd019b84949d16",
                     "gas" => "0x3d9c5",
                     "gasPrice" => "0x3b9aca00",
                     "hash" => "0xd3937e70fab3fb2bfe8feefac36815408bf07de3b9e09fe81114b9a6b17f55c8",
                     "input" =>
                       "0x8841ac11000000000000000000000000000000000000000000000000000000000000006c000000000000000000000000000000000000000000000000000000000000000500000000000000000000000000000000000000000000000000000000000000050000000000000000000000000000000000000000000000000000000000000005",
                     "nonce" => "0x65b",
                     "publicKey" =>
                       "0x89c2123ed4b5d141cf1f4b6f5f3d754418f03aea2e870a1c50888d94bf5531f74237e2fea72d0bc198ef213272b62c6869615720757255e6cba087f9db6e759f",
                     "r" => "0x55a1a93541d7f782f97f6699437bb60fa4606d63760b30c1ee317e648f93995",
                     "raw" =>
                       "0xf8f582065b843b9aca008303d9c594698bf6943bab687b2756394624aa183f434f65da8901158e4f216242a000b8848841ac11000000000000000000000000000000000000000000000000000000000000006c00000000000000000000000000000000000000000000000000000000000000050000000000000000000000000000000000000000000000000000000000000005000000000000000000000000000000000000000000000000000000000000000581eaa0055a1a93541d7f782f97f6699437bb60fa4606d63760b30c1ee317e648f93995a06affd4da5eca84fbca2b016c980f861e0af1f8d6535e2fe29d8f96dc0ce358f7",
                     "s" => "0x6affd4da5eca84fbca2b016c980f861e0af1f8d6535e2fe29d8f96dc0ce358f7",
                     "standardV" => "0x1",
                     "to" => "0x698bf6943bab687b2756394624aa183f434f65da",
                     "transactionIndex" => "0x0",
                     "v" => "0xea",
                     "value" => "0x1158e4f216242a000"
                   }
                 ],
                 "transactionsRoot" => "0xd7c39a93eafe0bdcbd1324c13dcd674bed8c9fa8adbf8f95bf6a59788985da6f",
                 "uncles" => ["0xa4ec735cabe1510b5ae081b30f17222580b4588dbec52830529753a688b046cd"]
               }
             },
             %{
               id: 1,
               jsonrpc: "2.0",
               result: %{
                 "author" => "0x66c9343c7e8ca673a1fedf9dbf2cd7936dbbf7e3",
                 "difficulty" => "0xfffffffffffffffffffffffffffffffe",
                 "extraData" => "0xd583010a068650617269747986312e32362e32826c69",
                 "gasLimit" => "0x7a1200",
                 "gasUsed" => "0x0",
                 "hash" => "0xfb483e511d316fa4072694da3f7abc94b06286406af45061e5e681395bdc6815",
                 "logsBloom" =>
                   "0x00000000000000000000000000000000000000000000000000000000000000000000000000000000000000000000000000000000000000000000000000000000000000000000000000000000000000000000000000000000000000000000000000000000000000000000000000000000000000000000000000000000000000000000000000000000000000000000000000000000000000000000000000000000000000000000000000000000000000000000000000000000000000000000000000000000000000000000000000000000000000000000000000000000000000000000000000000000000000000000000000000000000000000000000000000000",
                 "miner" => "0x66c9343c7e8ca673a1fedf9dbf2cd7936dbbf7e3",
                 "number" => "0x3c3660",
                 "parentHash" => "0xa4ec735cabe1510b5ae081b30f17222580b4588dbec52830529753a688b046cc",
                 "receiptsRoot" => "0x56e81f171bcc55a6ff8345e692c0f86e5b48e01b996cadc001622fb5e363b421",
                 "sealFields" => [
                   "0x841246c640",
                   "0xb84114db3fd7526b7ea3635f5c85c30dd8a645453aa2f8afe5fd33fe0ec663c9c7b653b0fb5d8dc7d0b809674fa9dca9887d1636a586bf62191da22255eb068bf20800"
                 ],
                 "sha3Uncles" => "0x1dcc4de8dec75d7aab85b567b6ccd41ad312451b948a7413f0a142fd40d49347",
                 "signature" =>
                   "14db3fd7526b7ea3635f5c85c30dd8a645453aa2f8afe5fd33fe0ec663c9c7b653b0fb5d8dc7d0b809674fa9dca9887d1636a586bf62191da22255eb068bf20800",
                 "size" => "0x243",
                 "stateRoot" => "0x3174c461989e9f99e08fa9b4ffb8bce8d9a281c8fc9f80694bb9d3acd4f15559",
                 "step" => "306628160",
                 "timestamp" => "0x5b61df40",
                 "totalDifficulty" => "0x3c365fffffffffffffffffffffffffed7f0360",
                 "transactions" => [],
                 "transactionsRoot" => "0x56e81f171bcc55a6ff8345e692c0f86e5b48e01b996cadc001622fb5e363b421",
                 "uncles" => []
               }
             }
           ]}
        end)
        |> expect(:json_rpc, fn [
                                  %{
                                    id: 0,
                                    jsonrpc: "2.0",
                                    method: "eth_getTransactionReceipt",
                                    params: ["0xd3937e70fab3fb2bfe8feefac36815408bf07de3b9e09fe81114b9a6b17f55c8"]
                                  }
                                ],
                                _ ->
          {:ok,
           [
             %{
               id: 0,
               jsonrpc: "2.0",
               result: %{
                 "blockHash" => "0xa4ec735cabe1510b5ae081b30f17222580b4588dbec52830529753a688b046cc",
                 "blockNumber" => "0x3c365f",
                 "contractAddress" => nil,
                 "cumulativeGasUsed" => "0x2886e",
                 "gasUsed" => "0x2886e",
                 "logs" => [],
                 "logsBloom" =>
                   "0x00000000000000000000000000000000000000000000000000000000000000000000000000000000000000000000000000000000000000000000000000000000000000000000000000000000000000000000000000000000000000000000000000000000000000000000000000000000000000000000000000000000000000000000000000000000000000000000000000000000000000000000000000000000000000000000000000000000000000000000000000000000000000000000000000000000000000000000000000000000000000000000000000000000000000000000000000000000000000000000000000000000000000000000000000000000",
                 "root" => nil,
                 "status" => "0x1",
                 "transactionHash" => "0xd3937e70fab3fb2bfe8feefac36815408bf07de3b9e09fe81114b9a6b17f55c8",
                 "transactionIndex" => "0x0"
               }
             }
           ]}
        end)
        |> expect(:json_rpc, 2, fn
          [
            %{id: 0, jsonrpc: "2.0", method: "trace_block", params: ["0x3C365F"]},
            %{id: 1, jsonrpc: "2.0", method: "trace_block", params: ["0x3C3660"]}
          ],
          _ ->
            {:ok,
             [
               %{id: 0, jsonrpc: "2.0", result: []},
               %{id: 1, jsonrpc: "2.0", result: []}
             ]}

          [
            %{
              id: 0,
              jsonrpc: "2.0",
              method: "trace_replayBlockTransactions",
              params: [
                "0x3C3660",
                ["trace"]
              ]
            },
            %{
              id: 1,
              jsonrpc: "2.0",
              method: "trace_replayBlockTransactions",
              params: [
                "0x3C365F",
                ["trace"]
              ]
            }
          ],
          _ ->
            {:ok,
             [
               %{id: 0, jsonrpc: "2.0", result: []},
               %{
                 id: 1,
                 jsonrpc: "2.0",
                 result: [
                   %{
                     "output" => "0x",
                     "stateDiff" => nil,
                     "trace" => [
                       %{
                         "action" => %{
                           "callType" => "call",
                           "from" => "0x40b18103537c0f15d5e137dd8ddd019b84949d16",
                           "gas" => "0x383ad",
                           "input" =>
                             "0x8841ac11000000000000000000000000000000000000000000000000000000000000006c000000000000000000000000000000000000000000000000000000000000000500000000000000000000000000000000000000000000000000000000000000050000000000000000000000000000000000000000000000000000000000000005",
                           "to" => "0x698bf6943bab687b2756394624aa183f434f65da",
                           "value" => "0x1158e4f216242a000"
                         },
                         "result" => %{"gasUsed" => "0x23256", "output" => "0x"},
                         "subtraces" => 5,
                         "traceAddress" => [],
                         "type" => "call"
                       },
                       %{
                         "action" => %{
                           "callType" => "call",
                           "from" => "0x698bf6943bab687b2756394624aa183f434f65da",
                           "gas" => "0x36771",
                           "input" => "0x6352211e000000000000000000000000000000000000000000000000000000000000006c",
                           "to" => "0x11c4469d974f8af5ba9ec99f3c42c07c848c861c",
                           "value" => "0x0"
                         },
                         "result" => %{
                           "gasUsed" => "0x495",
                           "output" => "0x00000000000000000000000040b18103537c0f15d5e137dd8ddd019b84949d16"
                         },
                         "subtraces" => 0,
                         "traceAddress" => [0],
                         "type" => "call"
                       },
                       %{
                         "action" => %{
                           "callType" => "call",
                           "from" => "0x698bf6943bab687b2756394624aa183f434f65da",
                           "gas" => "0x35acb",
                           "input" => "0x33f30a43000000000000000000000000000000000000000000000000000000000000006c",
                           "to" => "0x11c4469d974f8af5ba9ec99f3c42c07c848c861c",
                           "value" => "0x0"
                         },
                         "result" => %{
                           "gasUsed" => "0x52d2",
                           "output" =>
                             "0x00000000000000000000000000000000000000000000000000000000000004000000000000000000000000000000000000000000000000000000000000000058000000000000000000000000000000000000000000000000000000000000001c000000000000000000000000000000000000000000000000000000000000004e000000000000000000000000000000000000000000000000000000000000004f000000000000000000000000000000000000000000000000000000000000004d000000000000000000000000000000000000000000000000000000000000004b000000000000000000000000000000000000000000000000000000000000004f00000000000000000000000000000000000000000000000000000000000000b000000000000000000000000000000000000000000000000000000000000000080000000000000000000000000000000000000000000000000000000000000000000000000000000000000000000000000000000000000000000000000000001c0000000000000000000000000000000000000000000000000000000000000005000000000000000000000000000000000000000000000000000000000000044000000000000000000000000000000000000000000000000000000000000000050000000000000000000000000000000000000000000000000000000000000078000000000000000000000000000000000000000000000000000000005b61df09000000000000000000000000000000000000000000000000000000005b61df5e000000000000000000000000000000000000000000000000000000005b61df8b000000000000000000000000000000000000000000000000000000005b61df2c00000000000000000000000000000000000000000000000000000000000000000000000000000000000000000000000000000000000000000000000000000000000000000000000000000000000000000000000000000000000000000000006c00000000000000000000000000000000000000000000000000000000000000fd000000000000000000000000000000000000000000000000000000000000004e000000000000000000000000000000000000000000000000000000000000007a000000000000000000000000000000000000000000000000000000000000004e0000000000000000000000000000000000000000000000000000000000000015000000000000000000000000000000000000000000000000000000000000000200000000000000000000000000000000000000000000000000000000000000010000000000000000000000000000000000000000000000000000000000000189000000000000000000000000000000000000000000000000000000000000000000000000000000000000000000000000000000000000000000000000000000054c65696c61000000000000000000000000000000000000000000000000000000000000000000000000000000000000000000000000000000000000000000002566303430313037303331343330303332333036303933333235303131323036303730373131000000000000000000000000000000000000000000000000000000"
                         },
                         "subtraces" => 0,
                         "traceAddress" => [1],
                         "type" => "call"
                       },
                       %{
                         "action" => %{
                           "callType" => "call",
                           "from" => "0x698bf6943bab687b2756394624aa183f434f65da",
                           "gas" => "0x2fc79",
                           "input" => "0x1b8ef0bb000000000000000000000000000000000000000000000000000000000000006c",
                           "to" => "0x11c4469d974f8af5ba9ec99f3c42c07c848c861c",
                           "value" => "0x0"
                         },
                         "result" => %{
                           "gasUsed" => "0x10f2",
                           "output" => "0x0000000000000000000000000000000000000000000000000000000000000013"
                         },
                         "subtraces" => 0,
                         "traceAddress" => [2],
                         "type" => "call"
                       },
                       %{
                         "action" => %{
                           "callType" => "call",
                           "from" => "0x698bf6943bab687b2756394624aa183f434f65da",
                           "gas" => "0x2e21f",
                           "input" =>
                             "0xcf5f87d0000000000000000000000000000000000000000000000000000000000000006c0000000000000000000000000000000000000000000000000000000000000003000000000000000000000000000000000000000000000000000000000000000a",
                           "to" => "0x11c4469d974f8af5ba9ec99f3c42c07c848c861c",
                           "value" => "0x0"
                         },
                         "result" => %{"gasUsed" => "0x1ca1", "output" => "0x"},
                         "subtraces" => 0,
                         "traceAddress" => [3],
                         "type" => "call"
                       },
                       %{
                         "action" => %{
                           "callType" => "call",
                           "from" => "0x698bf6943bab687b2756394624aa183f434f65da",
                           "gas" => "0x8fc",
                           "input" => "0x",
                           "to" => "0x40b18103537c0f15d5e137dd8ddd019b84949d16",
                           "value" => "0x9184e72a000"
                         },
                         "result" => %{"gasUsed" => "0x0", "output" => "0x"},
                         "subtraces" => 0,
                         "traceAddress" => [4],
                         "type" => "call"
                       }
                     ],
                     "transactionHash" => "0xd3937e70fab3fb2bfe8feefac36815408bf07de3b9e09fe81114b9a6b17f55c8",
                     "vmTrace" => nil
                   }
                 ]
               }
             ]}

          [
            %{
              id: 0,
              jsonrpc: "2.0",
              method: "eth_getBalance",
              params: ["0x40b18103537c0f15d5e137dd8ddd019b84949d16", "0x3C365F"]
            },
            %{
              id: 1,
              jsonrpc: "2.0",
              method: "eth_getBalance",
              params: ["0x5ee341ac44d344ade1ca3a771c59b98eb2a77df2", "0x3C365F"]
            },
            %{
              id: 2,
              jsonrpc: "2.0",
              method: "eth_getBalance",
              params: ["0x66c9343c7e8ca673a1fedf9dbf2cd7936dbbf7e3", "0x3C3660"]
            },
            %{
              id: 3,
              jsonrpc: "2.0",
              method: "eth_getBalance",
              params: ["0x698bf6943bab687b2756394624aa183f434f65da", "0x3C365F"]
            }
          ],
          _ ->
            {:ok,
             [
               %{id: 0, jsonrpc: "2.0", result: "0x148adc763b603291685"},
               %{id: 1, jsonrpc: "2.0", result: "0x53474fa377a46000"},
               %{id: 2, jsonrpc: "2.0", result: "0x53507afe51f28000"},
               %{id: 3, jsonrpc: "2.0", result: "0x3e1a95d7517dc197108"}
             ]}
        end)
      end

      assert {:ok,
              %{
                inserted: %{
                  addresses: [
                    %Address{hash: first_address_hash, fetched_coin_balance_block_number: 3_946_079},
                    %Address{hash: second_address_hash, fetched_coin_balance_block_number: 3_946_079},
                    %Address{hash: third_address_hash, fetched_coin_balance_block_number: 3_946_080},
                    %Address{hash: fourth_address_hash, fetched_coin_balance_block_number: 3_946_079}
                  ],
                  address_coin_balances: [
                    %{
                      address_hash: first_address_hash,
                      block_number: 3_946_079
                    },
                    %{
                      address_hash: second_address_hash,
                      block_number: 3_946_079
                    },
                    %{
                      address_hash: third_address_hash,
                      block_number: 3_946_080
                    },
                    %{
                      address_hash: fourth_address_hash,
                      block_number: 3_946_079
                    }
                  ],
                  blocks: [%Chain.Block{number: 3_946_079}, %Chain.Block{number: 3_946_080}],
                  transactions: [%Transaction{hash: transaction_hash}]
                },
                errors: []
              }} = Indexer.Block.Fetcher.fetch_and_import_range(block_fetcher, 3_946_079..3_946_080)
    end
  end

  describe "determine_fetching_action/4" do
    test "when everything (except number) is nil results in fetching only the number" do
      assert [14] == Realtime.Fetcher.determine_fetching_action(14, nil, nil)
    end

    test "when number is also max_number_seen results in fetching only the number" do
<<<<<<< HEAD
      # note: this is a way to force this behavior, used by `poll_latest_block_number`
      number = 23
      assert [number] == Realtime.Fetcher.determine_fetching_action(number, nil, number)
      assert [number] == Realtime.Fetcher.determine_fetching_action(number, nil, number)
      assert [number] == Realtime.Fetcher.determine_fetching_action(number, 21, number)
    end

=======
      number = 23
      assert [number] == Realtime.Fetcher.determine_fetching_action(number, nil, number)
      assert [number] == Realtime.Fetcher.determine_fetching_action(number, 21, number)
    end

    test "when max_number_seen is nil, fetching will start from previous_number" do
      # note: this is a way to force this behavior, used by `poll_latest_block_number`
      number = 156
      previous_number = 150
      old_number = 94

      assert (previous_number + 1)..number == Realtime.Fetcher.determine_fetching_action(number, previous_number, nil)
      assert (old_number + 1)..number == Realtime.Fetcher.determine_fetching_action(number, old_number, nil)
    end

>>>>>>> 4f987c21
    test "when number immediately follows the previous_number it is fetched" do
      max_number_seen = 26
      number = 27

      assert [number] == Realtime.Fetcher.determine_fetching_action(number, nil, max_number_seen)
    end

    test "when number is inside the allowed skipping window nothing is fetched" do
      max_number_seen = 26

      assert :skip == Realtime.Fetcher.determine_fetching_action(28, nil, max_number_seen)
      assert :skip == Realtime.Fetcher.determine_fetching_action(29, nil, max_number_seen)
    end

    test "when number is over the allowed skipping window all the values since the previous_number will be fetched" do
      max_number_seen = 390
      previous_number = 381
      max_skipping_distance = Application.get_env(:indexer, :max_skipping_distance)

      number = max_number_seen + max_skipping_distance + 1

      assert (previous_number + 1)..number ==
               Realtime.Fetcher.determine_fetching_action(number, previous_number, max_number_seen)
    end
  end
end<|MERGE_RESOLUTION|>--- conflicted
+++ resolved
@@ -436,15 +436,6 @@
     end
 
     test "when number is also max_number_seen results in fetching only the number" do
-<<<<<<< HEAD
-      # note: this is a way to force this behavior, used by `poll_latest_block_number`
-      number = 23
-      assert [number] == Realtime.Fetcher.determine_fetching_action(number, nil, number)
-      assert [number] == Realtime.Fetcher.determine_fetching_action(number, nil, number)
-      assert [number] == Realtime.Fetcher.determine_fetching_action(number, 21, number)
-    end
-
-=======
       number = 23
       assert [number] == Realtime.Fetcher.determine_fetching_action(number, nil, number)
       assert [number] == Realtime.Fetcher.determine_fetching_action(number, 21, number)
@@ -460,7 +451,6 @@
       assert (old_number + 1)..number == Realtime.Fetcher.determine_fetching_action(number, old_number, nil)
     end
 
->>>>>>> 4f987c21
     test "when number immediately follows the previous_number it is fetched" do
       max_number_seen = 26
       number = 27
