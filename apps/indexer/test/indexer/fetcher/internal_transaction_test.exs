--- conflicted
+++ resolved
@@ -303,11 +303,7 @@
 
       assert {:retry, [block.number]} == InternalTransaction.run([block.number, block.number], json_rpc_named_arguments)
 
-<<<<<<< HEAD
-      assert %{block_hash: _block_hash} = Repo.get(PendingBlockOperation, block_hash)
-=======
       assert %{block_hash: ^block_hash} = Repo.get(PendingBlockOperation, block_hash)
->>>>>>> 146de36e
     end
   end
 end