defmodule EthereumJSONRPC.Geth do
  @moduledoc """
  Ethereum JSONRPC methods that are only supported by [Geth](https://github.com/ethereum/go-ethereum/wiki/geth).
  """

  import EthereumJSONRPC, only: [id_to_params: 1, integer_to_quantity: 1, json_rpc: 2, request: 1]

  alias EthereumJSONRPC.{FetchedBalance, FetchedCode, PendingTransaction}
  alias EthereumJSONRPC.Geth.{Calls, Tracer}

  @behaviour EthereumJSONRPC.Variant

  @doc """
  Block reward contract beneficiary fetching is not supported currently for Geth.

  To signal to the caller that fetching is not supported, `:ignore` is returned.
  """
  @impl EthereumJSONRPC.Variant
  def fetch_beneficiaries(_block_range, _json_rpc_named_arguments), do: :ignore

  @doc """
  Fetches the `t:Explorer.Chain.InternalTransaction.changeset/2` params.
  """
  @impl EthereumJSONRPC.Variant
  def fetch_internal_transactions(transactions_params, json_rpc_named_arguments) when is_list(transactions_params) do
    id_to_params = id_to_params(transactions_params)

    with {:ok, responses} <-
           id_to_params
           |> debug_trace_transaction_requests()
           |> json_rpc(json_rpc_named_arguments) do
      debug_trace_transaction_responses_to_internal_transactions_params(
        responses,
        id_to_params,
        json_rpc_named_arguments
      )
    end
  end

  @doc """
  Fetches the first trace from the trace URL.
  """
  @impl EthereumJSONRPC.Variant
  def fetch_first_trace(_transactions_params, _json_rpc_named_arguments), do: :ignore

  @doc """
  Internal transaction fetching for entire blocks is not currently supported for Geth.

  To signal to the caller that fetching is not supported, `:ignore` is returned.
  """
  @impl EthereumJSONRPC.Variant
  def fetch_block_internal_transactions(_block_range, _json_rpc_named_arguments), do: :ignore

  @doc """
  Fetches the pending transactions from the Geth node.
  """
  @impl EthereumJSONRPC.Variant
  def fetch_pending_transactions(json_rpc_named_arguments) do
    PendingTransaction.fetch_pending_transactions_geth(json_rpc_named_arguments)
  end

  defp debug_trace_transaction_requests(id_to_params) when is_map(id_to_params) do
    Enum.map(id_to_params, fn {id, %{hash_data: hash_data}} ->
      debug_trace_transaction_request(%{id: id, hash_data: hash_data})
    end)
  end

  @tracer_path "priv/js/ethereum_jsonrpc/geth/debug_traceTransaction/tracer.js"
  @external_resource @tracer_path
  @tracer File.read!(@tracer_path)

  defp debug_trace_transaction_request(%{id: id, hash_data: hash_data}) do
    debug_trace_transaction_timeout =
      Application.get_env(:ethereum_jsonrpc, __MODULE__)[:debug_trace_transaction_timeout]

    tracer =
      case Application.get_env(:ethereum_jsonrpc, __MODULE__)[:tracer] do
        "js" -> @tracer
        "call_tracer" -> "callTracer"
      end

    request(%{
      id: id,
      method: "debug_traceTransaction",
      params: [hash_data, %{tracer: tracer, timeout: debug_trace_transaction_timeout}]
    })
  end

  defp debug_trace_transaction_responses_to_internal_transactions_params(
         [%{result: %{"structLogs" => _}} | _] = responses,
         id_to_params,
         json_rpc_named_arguments
       )
       when is_map(id_to_params) do
    with {:ok, receipts} <-
           id_to_params
           |> Enum.map(fn {id, %{hash_data: hash_data}} ->
             request(%{id: id, method: "eth_getTransactionReceipt", params: [hash_data]})
           end)
           |> json_rpc(json_rpc_named_arguments),
         {:ok, txs} <-
           id_to_params
           |> Enum.map(fn {id, %{hash_data: hash_data}} ->
             request(%{id: id, method: "eth_getTransactionByHash", params: [hash_data]})
           end)
           |> json_rpc(json_rpc_named_arguments) do
      receipts_map = Enum.into(receipts, %{}, fn %{id: id, result: receipt} -> {id, receipt} end)
      txs_map = Enum.into(txs, %{}, fn %{id: id, result: tx} -> {id, tx} end)

      responses
      |> Enum.map(fn %{id: id, result: %{"structLogs" => _} = result} ->
        debug_trace_transaction_response_to_internal_transactions_params(
          %{id: id, result: Tracer.replay(result, Map.fetch!(receipts_map, id), Map.fetch!(txs_map, id))},
          id_to_params
        )
      end)
      |> reduce_internal_transactions_params()
      |> fetch_missing_data(json_rpc_named_arguments)
    end
  end

  defp debug_trace_transaction_responses_to_internal_transactions_params(
         responses,
         id_to_params,
         _json_rpc_named_arguments
       )
       when is_list(responses) and is_map(id_to_params) do
    responses
    |> Enum.map(&debug_trace_transaction_response_to_internal_transactions_params(&1, id_to_params))
    |> reduce_internal_transactions_params()
  end

  defp fetch_missing_data({:ok, transactions}, json_rpc_named_arguments) when is_list(transactions) do
    id_to_params = id_to_params(transactions)

    with {:ok, responses} <-
           id_to_params
           |> Enum.map(fn
             {id, %{created_contract_address_hash: address, block_number: block_number}} ->
               FetchedCode.request(%{id: id, block_quantity: integer_to_quantity(block_number), address: address})

             {id, %{type: "selfdestruct", from: hash_data, block_number: block_number}} ->
               FetchedBalance.request(%{id: id, block_quantity: integer_to_quantity(block_number), hash_data: hash_data})

             _ ->
               nil
           end)
           |> Enum.reject(&is_nil/1)
           |> json_rpc(json_rpc_named_arguments) do
      results = Enum.into(responses, %{}, fn %{id: id, result: result} -> {id, result} end)

      transactions =
        id_to_params
        |> Enum.map(fn
          {id, %{created_contract_address_hash: _} = transaction} ->
            %{transaction | created_contract_code: Map.fetch!(results, id)}

          {id, %{type: "selfdestruct"} = transaction} ->
            %{transaction | value: Map.fetch!(results, id)}

          {_, transaction} ->
            transaction
        end)

      {:ok, transactions}
    end
  end

  defp fetch_missing_data(result, _json_rpc_named_arguments), do: result

  defp debug_trace_transaction_response_to_internal_transactions_params(%{id: id, result: calls}, id_to_params)
       when is_map(id_to_params) do
    %{block_number: block_number, hash_data: transaction_hash, transaction_index: transaction_index} =
      Map.fetch!(id_to_params, id)

    internal_transaction_params =
      calls
      |> prepare_calls()
      |> Stream.with_index()
      |> Enum.map(fn {trace, index} ->
        Map.merge(trace, %{
          "blockNumber" => block_number,
          "index" => index,
          "transactionIndex" => transaction_index,
          "transactionHash" => transaction_hash
        })
      end)
      |> Calls.to_internal_transactions_params()

    {:ok, internal_transaction_params}
  end

  defp debug_trace_transaction_response_to_internal_transactions_params(%{id: id, error: error}, id_to_params)
       when is_map(id_to_params) do
    %{
      block_number: block_number,
      hash_data: "0x" <> transaction_hash_digits = transaction_hash,
      transaction_index: transaction_index
    } = Map.fetch!(id_to_params, id)

    not_found_message = "transaction " <> transaction_hash_digits <> " not found"

    normalized_error =
      case error do
        %{code: -32_000, message: ^not_found_message} ->
          %{message: :not_found}

        %{code: -32_000, message: "execution timeout"} ->
          %{message: :timeout}

        _ ->
          error
      end

    annotated_error =
      Map.put(normalized_error, :data, %{
        block_number: block_number,
        transaction_index: transaction_index,
        transaction_hash: transaction_hash
      })

    {:error, annotated_error}
  end

  defp prepare_calls(calls) do
    case Application.get_env(:ethereum_jsonrpc, __MODULE__)[:tracer] do
      "call_tracer" -> {calls, 0} |> parse_call_tracer_calls([], [], false) |> Enum.reverse()
      "js" -> calls
    end
  end

  defp parse_call_tracer_calls(calls, acc, trace_address, inner? \\ true)
  defp parse_call_tracer_calls([], acc, _trace_address, _inner?), do: acc
<<<<<<< HEAD

  defp parse_call_tracer_calls(
         {%{"type" => type, "from" => from, "to" => to} = call, index},
=======
  defp parse_call_tracer_calls({%{"type" => 0}, _}, acc, _trace_address, _inner?), do: acc

  defp parse_call_tracer_calls(
         {%{"type" => type, "from" => from} = call, index},
>>>>>>> e7ae2d42
         acc,
         trace_address,
         inner?
       ) do
    new_trace_address = [index | trace_address]

    formatted_call =
      %{
        "type" => if(type in ~w(CALL CALLCODE DELEGATECALL STATICCALL), do: "call", else: String.downcase(type)),
        "callType" => String.downcase(type),
        "from" => from,
<<<<<<< HEAD
        "to" => to,
        "createdContractAddressHash" => to,
=======
        "to" => Map.get(call, "to", "0x"),
        "createdContractAddressHash" => Map.get(call, "to", "0x"),
>>>>>>> e7ae2d42
        "value" => Map.get(call, "value", "0x0"),
        "gas" => Map.get(call, "gas", "0x0"),
        "gasUsed" => Map.get(call, "gasUsed", "0x0"),
        "input" => Map.get(call, "input", "0x"),
        "init" => Map.get(call, "input", "0x"),
        "createdContractCode" => Map.get(call, "output", "0x"),
        "traceAddress" => if(inner?, do: Enum.reverse(new_trace_address), else: []),
        "error" => call["error"]
      }
      |> case do
        %{"error" => nil} = ok_call ->
          ok_call
          |> Map.delete("error")
          # to handle staticcall, all other cases handled by EthereumJSONRPC.Geth.Call.elixir_to_internal_transaction_params/1
          |> Map.put("output", Map.get(call, "output", "0x"))

        error_call ->
          error_call
      end

    parse_call_tracer_calls(
      Map.get(call, "calls", []),
      [formatted_call | acc],
      if(inner?, do: new_trace_address, else: [])
    )
  end

  defp parse_call_tracer_calls(calls, acc, trace_address, _inner) when is_list(calls) do
    calls
    |> Stream.with_index()
    |> Enum.reduce(acc, &parse_call_tracer_calls(&1, &2, trace_address))
  end

  defp reduce_internal_transactions_params(internal_transactions_params) when is_list(internal_transactions_params) do
    internal_transactions_params
    |> Enum.reduce({:ok, []}, &internal_transactions_params_reducer/2)
    |> finalize_internal_transactions_params()
  end

  defp internal_transactions_params_reducer(
         {:ok, internal_transactions_params},
         {:ok, acc_internal_transactions_params_list}
       ),
       do: {:ok, [internal_transactions_params, acc_internal_transactions_params_list]}

  defp internal_transactions_params_reducer({:ok, _}, {:error, _} = acc_error), do: acc_error
  defp internal_transactions_params_reducer({:error, reason}, {:ok, _}), do: {:error, [reason]}

  defp internal_transactions_params_reducer({:error, reason}, {:error, acc_reasons}) when is_list(acc_reasons),
    do: {:error, [reason | acc_reasons]}

  defp finalize_internal_transactions_params({:ok, acc_internal_transactions_params_list})
       when is_list(acc_internal_transactions_params_list) do
    internal_transactions_params =
      acc_internal_transactions_params_list
      |> Enum.reverse()
      |> List.flatten()

    {:ok, internal_transactions_params}
  end

  defp finalize_internal_transactions_params({:error, acc_reasons}) do
    {:error, Enum.reverse(acc_reasons)}
  end
end<|MERGE_RESOLUTION|>--- conflicted
+++ resolved
@@ -231,16 +231,10 @@
 
   defp parse_call_tracer_calls(calls, acc, trace_address, inner? \\ true)
   defp parse_call_tracer_calls([], acc, _trace_address, _inner?), do: acc
-<<<<<<< HEAD
-
-  defp parse_call_tracer_calls(
-         {%{"type" => type, "from" => from, "to" => to} = call, index},
-=======
   defp parse_call_tracer_calls({%{"type" => 0}, _}, acc, _trace_address, _inner?), do: acc
 
   defp parse_call_tracer_calls(
          {%{"type" => type, "from" => from} = call, index},
->>>>>>> e7ae2d42
          acc,
          trace_address,
          inner?
@@ -252,13 +246,8 @@
         "type" => if(type in ~w(CALL CALLCODE DELEGATECALL STATICCALL), do: "call", else: String.downcase(type)),
         "callType" => String.downcase(type),
         "from" => from,
-<<<<<<< HEAD
-        "to" => to,
-        "createdContractAddressHash" => to,
-=======
         "to" => Map.get(call, "to", "0x"),
         "createdContractAddressHash" => Map.get(call, "to", "0x"),
->>>>>>> e7ae2d42
         "value" => Map.get(call, "value", "0x0"),
         "gas" => Map.get(call, "gas", "0x0"),
         "gasUsed" => Map.get(call, "gasUsed", "0x0"),
