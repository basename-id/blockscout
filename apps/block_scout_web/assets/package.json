--- conflicted
+++ resolved
@@ -36,11 +36,7 @@
     "highlight.js": "^11.7.0",
     "https-browserify": "^1.0.0",
     "humps": "^2.0.1",
-<<<<<<< HEAD
-    "jquery": "^3.6.2",
-=======
     "jquery": "^3.6.3",
->>>>>>> e7557c42
     "js-cookie": "^3.0.1",
     "lodash.debounce": "^4.0.8",
     "lodash.differenceby": "^4.8.0",
@@ -80,15 +76,9 @@
     "urijs": "^1.19.11",
     "url": "^0.11.0",
     "util": "^0.12.5",
-<<<<<<< HEAD
-    "viewerjs": "^1.11.1",
-    "web3": "^1.8.1",
-    "web3modal": "^1.9.10",
-=======
     "viewerjs": "^1.11.2",
     "web3": "^1.8.1",
     "web3modal": "^1.9.11",
->>>>>>> e7557c42
     "xss": "^1.0.14"
   },
   "devDependencies": {
