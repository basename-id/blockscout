--- conflicted
+++ resolved
@@ -36,26 +36,11 @@
       if (sanitizedInputValue === '' || sanitizedInputValue === '[]') {
         return [[]]
       } else {
-<<<<<<< HEAD
         if (isArrayOfTuple(inputType)) {
           return [JSON.parse(sanitizedInputValue)]
         } else {
           if (sanitizedInputValue.startsWith('[') && sanitizedInputValue.endsWith(']')) {
             sanitizedInputValue = sanitizedInputValue.substring(1, sanitizedInputValue.length - 1)
-=======
-        if (sanitizedInputValue.startsWith('[') && sanitizedInputValue.endsWith(']')) {
-          sanitizedInputValue = sanitizedInputValue.substring(1, sanitizedInputValue.length - 1)
-        }
-        const inputValueElements = sanitizedInputValue.split(',')
-        const sanitizedInputValueElements = inputValueElements.map(elementValue => {
-          const elementInputType = inputType.split('[')[0]
-
-          let sanitizedElementValue = replaceDoubleQuotes(elementValue, elementInputType)
-          sanitizedElementValue = replaceSpaces(sanitizedElementValue, elementInputType)
-
-          if (isBoolInputType(elementInputType)) {
-            sanitizedElementValue = convertToBool(elementValue)
->>>>>>> 5ab60984
           }
           const inputValueElements = sanitizedInputValue.split(',')
           const sanitizedInputValueElements = inputValueElements.map(elementValue => {
@@ -186,9 +171,6 @@
 
 function setConnectToAddress (account) {
   if (document.querySelector('[connected-to-address]')) {
-<<<<<<< HEAD
-    document.querySelector('[connected-to-address]').innerHTML = `<a href='/address/${account}'>${account}</a>`
-=======
     document.querySelector('[connected-to-address]').innerHTML = `<a href='/address/${account}'>${trimmedAddressHash(account)}</a>`
   }
 }
@@ -198,7 +180,6 @@
     return `${account.slice(0, 7)}–${account.slice(-6)}`
   } else {
     return account
->>>>>>> 5ab60984
   }
 }
 
