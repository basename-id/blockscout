--- conflicted
+++ resolved
@@ -21,12 +21,7 @@
     // @ts-ignore
     indexedText = `${intTxsPercentComplete} ${window.localized['Blocks With Internal Transactions Indexed']}`
   } else {
-<<<<<<< HEAD
     indexedText = `${blocksPercentComplete} Blocks Indexed`
-=======
-    // @ts-ignore
-    indexedText = `${blocksPercentComplete} ${window.localized['Blocks Indexed']}`
->>>>>>> 8464e825
   }
 
   if (indexedText !== el.innerHTML) {
