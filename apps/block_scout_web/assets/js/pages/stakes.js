import '../../css/stakes.scss'

import $ from 'jquery'
import _ from 'lodash'
import { subscribeChannel } from '../socket'
import { connectElements } from '../lib/redux_helpers.js'
import { createAsyncLoadStore, refreshPage } from '../lib/async_listing_load'
import Queue from '../lib/queue'
import Web3 from 'web3'
import { openPoolInfoModal } from './stakes/validator_info'
import { openDelegatorsListModal } from './stakes/delegators_list'
import { openBecomeCandidateModal, becomeCandidateConnectionLost } from './stakes/become_candidate'
import { openRemovePoolModal } from './stakes/remove_pool'
import { openMakeStakeModal } from './stakes/make_stake'
import { openMoveStakeModal } from './stakes/move_stake'
import { openWithdrawStakeModal } from './stakes/withdraw_stake'
import { openClaimRewardModal, claimRewardConnectionLost } from './stakes/claim_reward'
import { openClaimWithdrawalModal } from './stakes/claim_withdrawal'
import { checkForTokenDefinition, isSupportedNetwork } from './stakes/utils'
import { currentModal, openWarningModal, openErrorModal } from '../lib/modals'
import constants from './stakes/constants'
<<<<<<< HEAD
import * as Sentry from '@sentry/browser'
=======
import './stakes/add_chain_to_mm'
>>>>>>> c4dadd69

const stakesPageSelector = '[data-page="stakes"]'

if (localStorage.getItem('stakes-alert-read') === 'true') {
  $('.js-stakes-welcome-alert').hide()
} else {
  $('.js-stakes-welcome-alert').show()
}

if (localStorage.getItem('stakes-warning-read') === 'true') {
  $('.js-stakes-warning-alert').hide()
} else {
  $('.js-stakes-warning-alert').show()
}

export const initialState = {
  account: null,
  blockRewardContract: null,
  channel: null,
  currentBlockNumber: 0, // current block number
  finishRequestResolve: null,
  lastEpochNumber: 0,
  loading: true,
  network: null,
  refreshBlockNumber: 0, // last page refresh block number
  refreshInterval: null,
  refreshPageFunc: refreshPageWrapper,
  stakingAllowed: false,
  stakingTokenDefined: false,
  stakingContract: null,
  tokenContract: null,
  tokenDecimals: 0,
  tokenSymbol: '',
  validatorSetApplyBlock: 0,
  validatorSetContract: null,
  web3: null,
  stakingErrorShown: false
}

// 100 - id of xDai network, 101 - id of xDai test network
export const allowedNetworkIds = [100, 101]

export function reducer (state = initialState, action) {
  switch (action.type) {
    case 'PAGE_LOAD':
    case 'ELEMENTS_LOAD': {
      return Object.assign({}, state, _.omit(action, 'type'))
    }
    case 'CHANNEL_CONNECTED': {
      return Object.assign({}, state, { channel: action.channel })
    }
    case 'WEB3_DETECTED': {
      return Object.assign({}, state, { web3: action.web3 })
    }
    case 'ACCOUNT_UPDATED': {
      return Object.assign({}, state, {
        account: action.account,
        additionalParams: Object.assign({}, state.additionalParams, {
          account: action.account
        })
      })
    }
    case 'BLOCK_CREATED': {
      return Object.assign({}, state, {
        currentBlockNumber: action.currentBlockNumber
      })
    }
    case 'NETWORK_UPDATED': {
      return Object.assign({}, state, {
        network: action.network,
        additionalParams: Object.assign({}, state.additionalParams, {
          network: action.network
        })
      })
    }
    case 'FILTERS_UPDATED': {
      return Object.assign({}, state, {
        additionalParams: Object.assign({}, state.additionalParams, {
          filterBanned: 'filterBanned' in action ? action.filterBanned : state.additionalParams.filterBanned,
          filterMy: 'filterMy' in action ? action.filterMy : state.additionalParams.filterMy
        })
      })
    }
    case 'PAGE_REFRESHED': {
      return Object.assign({}, state, {
        refreshBlockNumber: action.refreshBlockNumber,
        finishRequestResolve: action.finishRequestResolve
      })
    }
    case 'RECEIVED_UPDATE': {
      return Object.assign({}, state, {
        lastEpochNumber: action.lastEpochNumber,
        stakingAllowed: action.stakingAllowed,
        stakingTokenDefined: action.stakingTokenDefined,
        validatorSetApplyBlock: action.validatorSetApplyBlock
      })
    }
    case 'RECEIVED_CONTRACTS': {
      return Object.assign({}, state, {
        stakingContract: action.stakingContract,
        blockRewardContract: action.blockRewardContract,
        validatorSetContract: action.validatorSetContract,
        tokenContract: action.tokenContract,
        tokenDecimals: action.tokenDecimals,
        tokenSymbol: action.tokenSymbol
      })
    }
    case 'FINISH_REQUEST': {
      $(stakesPageSelector).fadeTo(0, 1)
      if (state.finishRequestResolve) {
        state.finishRequestResolve()
        return Object.assign({}, state, {
          finishRequestResolve: null
        })
      }
      return state
    }
    case 'UNHEALTHY_APP_ERROR_SHOWN': {
      return Object.assign({}, state, {
        stakingErrorShown: true
      })
    }
    default:
      return state
  }
}

const elements = {
  '[data-page="stakes"]': {
    load ($el) {
      return {
        refreshInterval: $el.data('refresh-interval') || null,
        additionalParams: {
          filterBanned: $el.find('[pool-filter-banned]').prop('checked'),
          filterMy: $el.find('[pool-filter-my]').prop('checked')
        }
      }
    }
  }
}

const $stakesPage = $(stakesPageSelector)
const $stakesTop = $('[data-selector="stakes-top"]')
const $refreshInformer = $('.refresh-informer', $stakesPage)

if ($stakesPage.length) {
  const store = createAsyncLoadStore(reducer, initialState, 'dataset.identifierPool')
  connectElements({ store, elements })

  const channel = subscribeChannel('stakes:staking_update')
  store.dispatch({ type: 'CHANNEL_CONNECTED', channel })

  let updating = false

  async function onStakingUpdate (msg) { // eslint-disable-line no-inner-declarations
    const state = store.getState()

    if (state.finishRequestResolve || updating) {
      return
    }
    updating = true

    store.dispatch({ type: 'BLOCK_CREATED', currentBlockNumber: msg.block_number })

    // hide tooltip on tooltip triggering element reloading
    // due to issues with bootstrap tooltips https://github.com/twbs/bootstrap/issues/13133
    const stakesTopTooltipID = $('[aria-describedby]', $stakesTop).attr('aria-describedby')
    $('#' + stakesTopTooltipID).hide()

    $stakesTop.html(msg.top_html)

    if (accountChanged(msg.account, state)) {
      store.dispatch({ type: 'ACCOUNT_UPDATED', account: msg.account })
      resetFilterMy(store)
    }

    if (
      msg.staking_allowed !== state.stakingAllowed ||
      msg.epoch_number > state.lastEpochNumber ||
      msg.validator_set_apply_block !== state.validatorSetApplyBlock ||
      (state.refreshInterval && msg.block_number >= state.refreshBlockNumber + state.refreshInterval) ||
      accountChanged(msg.account, state) ||
      msg.by_set_account
    ) {
      await reloadPoolList(msg, store)
    }

    const refreshBlockNumber = store.getState().refreshBlockNumber
    const refreshGap = msg.block_number - refreshBlockNumber
    $refreshInformer.find('span').html(refreshGap)
    if (refreshGap > 0 && refreshBlockNumber > 0) {
      $refreshInformer.show()
    } else {
      $refreshInformer.hide()
    }

    const $refreshInformerLink = $refreshInformer.find('a')
    $refreshInformerLink.off('click')
    $refreshInformerLink.on('click', async (event) => {
      event.preventDefault()
      if (!store.getState().finishRequestResolve) {
        $refreshInformer.hide()
        $stakesPage.fadeTo(0, 0.5)
        await reloadPoolList(msg, store)
      }
    })

    if (msg.epoch_end_block === 0 && !state.stakingErrorShown) {
      openErrorModal('Staking DApp is currently unavailable', 'Not all functions are active at the moment. Please try again later.')
      store.dispatch({ type: 'UNHEALTHY_APP_ERROR_SHOWN' })
    }

    updating = false
  }

  const messagesQueue = new Queue()

  setTimeout(async () => {
    while (true) {
      const msg = messagesQueue.dequeue()
      if (msg) {
        // Synchronously handle the message
        await onStakingUpdate(msg)
      } else {
        // Wait for the next message
        await new Promise(resolve => setTimeout(resolve, 10))
      }
    }
  }, 0)

  channel.on('staking_update', msg => {
    messagesQueue.enqueue(msg)
  })

  channel.on('contracts', msg => {
    const web3 = store.getState().web3
    const stakingContract =
      new web3.eth.Contract(msg.staking_contract.abi, msg.staking_contract.address)
    const blockRewardContract =
      new web3.eth.Contract(msg.block_reward_contract.abi, msg.block_reward_contract.address)
    const validatorSetContract =
      new web3.eth.Contract(msg.validator_set_contract.abi, msg.validator_set_contract.address)
    const tokenContract =
      new web3.eth.Contract(msg.token_contract.abi, msg.token_contract.address)

    store.dispatch({
      type: 'RECEIVED_CONTRACTS',
      stakingContract,
      blockRewardContract,
      validatorSetContract,
      tokenContract,
      tokenDecimals: parseInt(msg.token_decimals, 10),
      tokenSymbol: msg.token_symbol
    })
  })

  channel.onError(becomeCandidateConnectionLost)
  channel.onError(claimRewardConnectionLost)

  $(document.body)
    .on('click', '.js-pool-info', event => {
      if (checkForTokenDefinition(store)) {
        openPoolInfoModal(event, store)
      }
    })
    .on('click', '.js-delegators-list', event => {
      openDelegatorsListModal(event, store)
    })
    .on('click', '.js-become-candidate', event => {
      if (checkForTokenDefinition(store)) {
        openBecomeCandidateModal(event, store)
      }
    })
    .on('click', '.js-remove-pool', () => {
      openRemovePoolModal(store)
    })
    .on('click', '.js-make-stake', event => {
      if (checkForTokenDefinition(store)) {
        openMakeStakeModal(event, store)
      }
    })
    .on('click', '.js-move-stake', event => {
      if (checkForTokenDefinition(store)) {
        openMoveStakeModal(event, store)
      }
    })
    .on('click', '.js-withdraw-stake', event => {
      if (checkForTokenDefinition(store)) {
        openWithdrawStakeModal(event, store)
      }
    })
    .on('click', '.js-claim-reward', event => {
      if (checkForTokenDefinition(store)) {
        openClaimRewardModal(event, store)
      }
    })
    .on('click', '.js-claim-withdrawal', event => {
      if (checkForTokenDefinition(store)) {
        openClaimWithdrawalModal(event, store)
      }
    })
    .on('click', '.js-stakes-btn-close-welcome-alert', event => {
      $(event.target).closest('section.container').hide()
      localStorage.setItem('stakes-alert-read', 'true')
    })
    .on('click', '.js-stakes-btn-close-warning', event => {
      $(event.target).closest('section.container').hide()
      localStorage.setItem('stakes-warning-read', 'true')
    })

  $stakesPage
    .on('change', '[pool-filter-banned]', () => updateFilters(store, 'banned'))
    .on('change', '[pool-filter-my]', () => updateFilters(store, 'my'))

  initialize(store)
}

function accountChanged (account, state) {
  return account !== state.account
}

async function getAccounts () {
  let accounts = []
  try {
    accounts = await window.ethereum.request({ method: 'eth_accounts' })
  } catch (e) {
    console.error(`eth_accounts request failed. ${constants.METAMASK_VERSION_WARNING}`)
    openErrorModal('Get account', `Cannot get your account address. ${constants.METAMASK_VERSION_WARNING}`)
    Sentry.captureException(e)
  }
  return accounts
}

async function getNetId (web3) {
  let netId = window.ethereum.chainId
  if (!netId) {
    netId = await window.ethereum.request({ method: 'eth_chainId' })
  }
  if (!netId) {
    const msg = `Cannot get chainId. ${constants.METAMASK_VERSION_WARNING}`
    console.error(msg)
    Sentry.captureMessage(msg)
  } else {
    netId = web3.utils.isHex(netId) ? web3.utils.hexToNumber(netId) : netId
  }
  return netId
}

function hideCurrentModal () {
  const $modal = currentModal()
  if ($modal) $modal.modal('hide')
}

function initialize (store) {
  if (window.ethereum) {
    const web3 = new Web3(window.ethereum)
    if (window.ethereum.autoRefreshOnNetworkChange) {
      window.ethereum.autoRefreshOnNetworkChange = false
    }
    store.dispatch({ type: 'WEB3_DETECTED', web3 })

    initNetworkAndAccount(store, web3)

    window.ethereum.on('chainChanged', async (chainId) => {
      const newNetId = web3.utils.isHex(chainId) ? web3.utils.hexToNumber(chainId) : chainId
      setNetwork(newNetId, store, true)
    })

    window.ethereum.on('accountsChanged', async (accs) => {
      const newAccount = accs && accs.length > 0 ? accs[0].toLowerCase() : null
      if (accountChanged(newAccount, store.getState())) {
        await setAccount(newAccount, store)
      }
    })

    $stakesTop.on('click', '[data-selector="login-button"]', loginByMetamask)
  } else {
    // We do the first load immediately if the latest version of MetaMask is not installed
    refreshPageWrapper(store)
  }
}

async function initNetworkAndAccount (store, web3) {
  const state = store.getState()
  const networkId = await getNetId(web3)

  if (!state.network || (networkId !== state.network.id)) {
    setNetwork(networkId, store, false)
  }

  const accounts = await getAccounts()
  const account = accounts[0] ? accounts[0].toLowerCase() : null

  if (accountChanged(account, state)) {
    await setAccount(account, store)
    // We don't call `refreshPageWrapper` in this case because it will be called
    // by the `onStakingUpdate` function
  } else {
    await refreshPageWrapper(store)
  }
}

async function loginByMetamask () {
  event.stopPropagation()
  event.preventDefault()
  try {
    await window.ethereum.request({ method: 'eth_requestAccounts' })
  } catch (e) {
    console.log(e)
    if (e.code !== 4001) {
      console.error(`eth_requestAccounts failed. ${constants.METAMASK_VERSION_WARNING}`)
      openErrorModal(`Request account access', 'Cannot request access to your account in MetaMask. ${constants.METAMASK_VERSION_WARNING}`)
    }
    Sentry.captureException(e)
  }
}

async function refreshPageWrapper (store) {
  while (store.getState().finishRequestResolve) {
    // Don't let anything simultaneously refresh the page
    await new Promise(resolve => setTimeout(resolve, 10))
  }

  let currentBlockNumber = store.getState().currentBlockNumber
  if (!currentBlockNumber) {
    currentBlockNumber = $('[data-block-number]', $stakesTop).data('blockNumber')
  }

  await new Promise(resolve => {
    store.dispatch({
      type: 'PAGE_REFRESHED',
      refreshBlockNumber: currentBlockNumber,
      finishRequestResolve: resolve
    })
    $refreshInformer.hide()
    refreshPage(store)
  })
}

async function reloadPoolList (msg, store) {
  store.dispatch({
    type: 'RECEIVED_UPDATE',
    lastEpochNumber: msg.epoch_number,
    stakingAllowed: msg.staking_allowed,
    stakingTokenDefined: msg.staking_token_defined,
    validatorSetApplyBlock: msg.validator_set_apply_block
  })
  await refreshPageWrapper(store)
}

function resetFilterMy (store) {
  $stakesPage.find('[pool-filter-my]').prop('checked', false)
  store.dispatch({ type: 'FILTERS_UPDATED', filterMy: false })
}

function setAccount (account, store) {
  return new Promise(resolve => {
    store.dispatch({ type: 'ACCOUNT_UPDATED', account })
    if (!account) {
      resetFilterMy(store)
    }

    const errorMsg = 'Cannot properly set account due to connection loss. Please, reload the page.'
    const $addressField = $('.stakes-top-stats-item-address .stakes-top-stats-value')
    $addressField.html('Loading...')
    store.getState().channel.push(
      'set_account', account
    ).receive('ok', () => {
      if (account) {
        $addressField.html(`
          <div data-placement="bottom" data-toggle="tooltip" title="${account}">
            ${account}
          </div>
        `)
      }
      hideCurrentModal()
      resolve(true)
    }).receive('error', () => {
      openErrorModal('Change account', errorMsg, true)
      Sentry.captureMessage(errorMsg)
      resolve(false)
    }).receive('timeout', () => {
      openErrorModal('Change account', errorMsg, true)
      Sentry.captureMessage(errorMsg)
      resolve(false)
    })
  })
}

function setNetwork (networkId, store, checkSupportedNetwork) {
  hideCurrentModal()

  const network = {
    id: networkId,
    authorized: false
  }

  if (allowedNetworkIds.includes(networkId)) {
    network.authorized = true
  }

  store.dispatch({ type: 'NETWORK_UPDATED', network })

  if (checkSupportedNetwork) {
    isSupportedNetwork(store)
  }
}

function updateFilters (store, filterType) {
  const filterBanned = $stakesPage.find('[pool-filter-banned]')
  const filterMy = $stakesPage.find('[pool-filter-my]')
  const state = store.getState()

  if (state.finishRequestResolve) {
    if (filterType === 'my') {
      filterMy.prop('checked', !filterMy.prop('checked'))
    } else {
      filterBanned.prop('checked', !filterBanned.prop('checked'))
    }
    openWarningModal('Still loading', 'The previous request to load pool list is not yet finished. Please, wait...')
    return
  }

  if (filterType === 'my' && !state.account) {
    filterMy.prop('checked', false)
    openWarningModal('Unauthorized', constants.METAMASK_PLEASE_LOGIN)
    return
  }
  store.dispatch({
    type: 'FILTERS_UPDATED',
    filterBanned: filterBanned.prop('checked'),
    filterMy: filterMy.prop('checked')
  })
  refreshPageWrapper(store)
}<|MERGE_RESOLUTION|>--- conflicted
+++ resolved
@@ -19,11 +19,8 @@
 import { checkForTokenDefinition, isSupportedNetwork } from './stakes/utils'
 import { currentModal, openWarningModal, openErrorModal } from '../lib/modals'
 import constants from './stakes/constants'
-<<<<<<< HEAD
 import * as Sentry from '@sentry/browser'
-=======
 import './stakes/add_chain_to_mm'
->>>>>>> c4dadd69
 
 const stakesPageSelector = '[data-page="stakes"]'
 
