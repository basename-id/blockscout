import $ from 'jquery'
import omit from 'lodash/omit'
import humps from 'humps'
import numeral from 'numeral'
import socket from '../socket'
import { connectElements } from '../lib/redux_helpers'
import { createAsyncLoadStore } from '../lib/random_access_pagination'
import { batchChannel } from '../lib/utils'
import '../app'

const BATCH_THRESHOLD = 10

export const initialState = {
  channelDisconnected: false,
  transactionCount: null,
  transactionsBatch: []
}

export function reducer (state = initialState, action) {
  switch (action.type) {
    case 'ELEMENTS_LOAD': {
      return Object.assign({}, state, omit(action, 'type'))
    }
    case 'CHANNEL_DISCONNECTED': {
      return Object.assign({}, state, {
        channelDisconnected: true,
        transactionsBatch: []
      })
    }
    case 'RECEIVED_NEW_TRANSACTION_BATCH': {
      if (state.channelDisconnected || state.beyondPageOne) return state

      const transactionCount = state.transactionCount + action.msgs.length

      if (!state.transactionsBatch.length && action.msgs.length < BATCH_THRESHOLD) {
        return Object.assign({}, state, {
          items: [
            ...action.msgs.map(msg => msg.transactionHtml).reverse(),
            ...state.items
          ],
          transactionCount
        })
      } else {
        return Object.assign({}, state, {
          transactionsBatch: [
            ...action.msgs.reverse(),
            ...state.transactionsBatch
          ],
          transactionCount
        })
      }
    }
    default:
      return state
  }
}

const elements = {
  '[data-selector="channel-disconnected-message"]': {
    render ($el, state) {
      if (state.channelDisconnected && !window.loading) $el.show()
    }
  },
  '[data-selector="channel-batching-count"]': {
    render ($el, state, _oldState) {
      const $channelBatching = $('[data-selector="channel-batching-message"]')
      if (!state.transactionsBatch.length) return $channelBatching.hide()
      $channelBatching.show()
      $el[0].innerHTML = numeral(state.transactionsBatch.length).format()
    }
  },
  '[data-selector="transaction-count"]': {
    load ($el) {
      return { transactionCount: numeral($el.text()).value() }
    },
    render ($el, state, oldState) {
      if (oldState.transactionCount === state.transactionCount) return
      $el.empty().append(numeral(state.transactionCount).format())
    }
  }
}

const $transactionListPage = $('[data-page="transaction-list"]')
if ($transactionListPage.length) {
  window.onbeforeunload = () => {
    window.loading = true
  }

  const store = createAsyncLoadStore(reducer, initialState, 'dataset.identifierHash')

  connectElements({ store, elements })

  const transactionsChannel = socket.channel('transactions:new_transaction')
  transactionsChannel.join()
  transactionsChannel.onError(() => store.dispatch({
    type: 'CHANNEL_DISCONNECTED'
  }))
  transactionsChannel.on('transaction', batchChannel((msgs) => {
<<<<<<< HEAD
    if (!store.getState().beyondPageOne) {
=======
    if (!store.getState().beyondPageOne && !store.getState().loading) {
>>>>>>> e0481472
      store.dispatch({
        type: 'RECEIVED_NEW_TRANSACTION_BATCH',
        msgs: humps.camelizeKeys(msgs)
      })
    }
  }))
}<|MERGE_RESOLUTION|>--- conflicted
+++ resolved
@@ -96,11 +96,7 @@
     type: 'CHANNEL_DISCONNECTED'
   }))
   transactionsChannel.on('transaction', batchChannel((msgs) => {
-<<<<<<< HEAD
-    if (!store.getState().beyondPageOne) {
-=======
     if (!store.getState().beyondPageOne && !store.getState().loading) {
->>>>>>> e0481472
       store.dispatch({
         type: 'RECEIVED_NEW_TRANSACTION_BATCH',
         msgs: humps.camelizeKeys(msgs)
