--- conflicted
+++ resolved
@@ -1,9 +1,5 @@
 import $ from 'jquery'
-<<<<<<< HEAD
-import { omit } from 'lodash-core'
-=======
 import omit from 'lodash.omit'
->>>>>>> 0aa4d250
 import humps from 'humps'
 import socket from '../../socket'
 import { connectElements } from '../../lib/redux_helpers.js'
