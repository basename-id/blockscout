--- conflicted
+++ resolved
@@ -75,12 +75,6 @@
     const topic = $('[data-search-field]').val()
     const addressHashPlain = store.getState().addressHash
     const addressHashChecksum = addressHashPlain && utils.toChecksumAddress(addressHashPlain)
-<<<<<<< HEAD
-    const pathObj = document.getElementById('network-path')
-    // @ts-ignore
-    const commonPath = (pathObj && pathObj.value) || ''
-=======
->>>>>>> 314b8439
     const path = `${commonPath}/search-logs?topic=${topic}&address_id=${addressHashChecksum}`
     loadPage(store, path)
   }
