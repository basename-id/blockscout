import $ from 'jquery'
import { addChainToMM } from '../lib/add_chain_to_mm'
import * as analytics from '../lib/analytics'
import { commonPath } from '../lib/path_helper'

analytics.init()

const simpleEvents = {
  '.profile-button': 'Profile click',
  '.watchlist-button': 'Watch list click',
  '.address-tags-button': 'Address tags click',
  '.transaction-tags-button': 'Transaction tags click',
  '.api-keys-button': 'API keys click',
  '.custom-abi-button': 'Custom ABI click',
  '.public-tags-button': 'Public tags click',
  '.sign-out-button': 'Sign out click',
  '.sign-in-button': 'Sign in click',
  '.add-address-button': 'Add address to watch list click',
  '.add-address-tag-button': 'Add address tag click',
  '.add-transaction-tag-button': 'Add transaction tag click',
  '.add-api-key-button': 'Add API key click',
  '.add-custom-abi-button': 'Add custom ABI click',
  '.add-public-tag-button': 'Request to add public tag click'
}

if (analytics.mixpanelInitialized || analytics.amplitudeInitialized) {
  for (const elementClass in simpleEvents) {
    $(elementClass).click((_event) => {
      analytics.trackEvent(simpleEvents[elementClass])
    })
  }
}

$('.save-address-button').click((_event) => {
  const eventProperties = {
    address_hash: $('#watchlist_address_address_hash').val(),
    private_tag: $('#watchlist_address_name').val(),
    eth_incoming: $('#watchlist_address_watch_coin_input').prop('checked'),
    eth_outgoing: $('#watchlist_address_watch_coin_output').prop('checked'),
    erc_20_incoming: $('#watchlist_address_watch_erc_20_input').prop('checked'),
    erc_20_outgoing: $('#watchlist_address_watch_erc_20_output').prop('checked'),
    erc_721_1155_incoming: $('#watchlist_address_watch_erc_721_input').prop('checked'),
    erc_721_1155_outgoing: $('#watchlist_address_watch_erc_721_output').prop('checked'),
    email_notifications: $('#watchlist_address_notify_email').prop('checked')
  }
  const eventName = 'New address to watchlist completed'

  analytics.trackEvent(eventName, eventProperties)
})

$('.save-address-tag-button').click((_event) => {
  const eventName = 'Add address tag completed'
  const eventProperties = {
    address_hash: $('#tag_address_address_hash').val(),
    private_tag: $('#tag_address_name').val()
  }

  analytics.trackEvent(eventName, eventProperties)
})

$('.save-transaction-tag-button').click((_event) => {
  const eventName = 'Add transaction tag completed'
  const eventProperties = {
    address_hash: $('#tag_transaction_tx_hash').val(),
    private_tag: $('#tag_transaction_name').val()
  }

  analytics.trackEvent(eventName, eventProperties)
})

$('.save-api-key-button').click((_event) => {
  const eventName = 'Generate API key completed'
  const eventProperties = {
    application_name: $('#key_name').val()
  }

  analytics.trackEvent(eventName, eventProperties)
})

$('.save-custom-abi-button').click((_event) => {
  const eventName = 'Custom ABI completed'
  const eventProperties = {
    smart_contract_address: $('#custom_abi_address_hash').val(),
    project_name: $('#custom_abi_name').val(),
    custom_abi: $('#custom_abi_abi').val()
  }

  analytics.trackEvent(eventName, eventProperties)
})

$('.send-public-tag-request-button').click((_event) => {
  const eventName = 'Request a public tag completed'
  const eventProperties = {
    name: $('#public_tags_request_full_name').val(),
    email: $('#public_tags_request_email').val(),
    company_name: $('#public_tags_request_company').val(),
    company_website: $('#public_tags_request_website').val(),
    goal: $('#public_tags_request_is_owner_true').prop('checked') ? 'Add tags' : 'Incorrect public tag',
    public_tag: $('#public_tags_request_tags').val(),
    smart_contracts: $('*[id=public_tags_request_addresses]').map((_i, el) => {
      // @ts-ignore
      return el.value
    }).get(),
    reason: $('#public_tags_request_additional_comment').val()
  }

  analytics.trackEvent(eventName, eventProperties)
})

$(document).ready(() => {
  let timer
  const waitTime = 500
  const observer = new MutationObserver((mutations) => {
    // @ts-ignore
    if (mutations[0].target.hidden) {
      return
    }

    const $results = $('li[id^="autoComplete_result_"]')

    clearTimeout(timer)
    timer = setTimeout(() => {
      let eventName = 'Occurs searching according to substring at the nav bar'
      let eventProperties = {
        search: $('.main-search-autocomplete').val() || $('.main-search-autocomplete-mobile').val()
      }

      analytics.trackEvent(eventName, eventProperties)

      eventName = 'Search list displays at the nav bar'
      // @ts-ignore
      eventProperties = {
        resultsNumber: $results.length,
        results: $results.map((_i, el) => {
          // @ts-ignore
          return el.children[1].innerText
        })
      }

      analytics.trackEvent(eventName, eventProperties)
    }, waitTime)

    $results.click((event) => {
      const eventName = 'Search item click at the nav bar'
      const eventProperties = {
        item: event.currentTarget.innerText
      }

      analytics.trackEvent(eventName, eventProperties)
    })
  })
  observer.observe($('#autoComplete_list_1')[0], {
    attributeFilter: ['hidden'],
    childList: true
  })
  observer.observe($('#autoComplete_list_2')[0], {
    attributeFilter: ['hidden']
  })
})

$(document).click(function (event) {
  const clickover = $(event.target)
  const _opened = $('.navbar-collapse').hasClass('show')
  // @ts-ignore
  if (_opened === true && $('.navbar').find(clickover).length < 1) {
    $('.navbar-toggler').click()
  }
})

const search = (value) => {
  const eventName = 'Occurs searching according to substring at the nav bar'
  const eventProperties = {
    search: value
  }

  analytics.trackEvent(eventName, eventProperties)

  if (value) {
<<<<<<< HEAD
    window.location.href = `${process.env.NETWORK_PATH}/search?q=${value}`
=======
    window.location.href = `${commonPath}/search?q=${value}`
>>>>>>> 50456f34
  }
}

$(document)
  .on('keyup', function (event) {
    if (event.key === '/') {
      $('.main-search-autocomplete').trigger('focus')
    }
  })
  .on('click', '.js-btn-add-chain-to-mm', event => {
    const $btn = $(event.target)
    addChainToMM({ btn: $btn })
  })

$('.main-search-autocomplete').on('keyup', function (event) {
  if (event.key === 'Enter') {
    let selected = false
    $('li[id^="autoComplete_result_"]').each(function () {
      if ($(this).attr('aria-selected')) {
        selected = true
      }
    })
    if (!selected) {
      // @ts-ignore
      search(event.target.value)
    }
  }
})

$('#search-icon').on('click', function (event) {
  const value = $('.main-search-autocomplete').val() || $('.main-search-autocomplete-mobile').val()
  search(value)
})

$('.main-search-autocomplete').on('focus', function (_event) {
  $('#slash-icon').hide()
  $('.search-control').addClass('focused-field')
})

$('.main-search-autocomplete').on('focusout', function (_event) {
  $('#slash-icon').show()
  $('.search-control').removeClass('focused-field')
})<|MERGE_RESOLUTION|>--- conflicted
+++ resolved
@@ -176,11 +176,7 @@
   analytics.trackEvent(eventName, eventProperties)
 
   if (value) {
-<<<<<<< HEAD
-    window.location.href = `${process.env.NETWORK_PATH}/search?q=${value}`
-=======
     window.location.href = `${commonPath}/search?q=${value}`
->>>>>>> 50456f34
   }
 }
 
