--- conflicted
+++ resolved
@@ -10,11 +10,8 @@
 
   alias BlockScoutWeb.TransactionView
   alias Explorer.{Chain, Market}
-<<<<<<< HEAD
   alias Explorer.Chain.AddressTokenTransferCsvExporter
-=======
   alias Explorer.Chain.AddressTransactionCsvExporter
->>>>>>> 3d9ba360
   alias Explorer.ExchangeRates.Token
   alias Indexer.Fetcher.CoinBalanceOnDemand
   alias Phoenix.View
@@ -112,7 +109,6 @@
     end
   end
 
-<<<<<<< HEAD
   def token_transfers_csv(conn, %{"address_id" => address_hash_string}) do
     with {:ok, address_hash} <- Chain.string_to_address_hash(address_hash_string),
          {:ok, address} <- Chain.hash_to_address(address_hash) do
@@ -122,7 +118,17 @@
         conn
         |> put_resp_content_type("application/csv")
         |> put_resp_header("content-disposition", "attachment; filename=token_transfers.csv")
-=======
+        |> send_chunked(200)
+      )
+    else
+      :error ->
+        unprocessable_entity(conn)
+
+      {:error, :not_found} ->
+        not_found(conn)
+    end
+  end
+
   def transactions_csv(conn, %{"address_id" => address_hash_string}) do
     with {:ok, address_hash} <- Chain.string_to_address_hash(address_hash_string),
          {:ok, address} <- Chain.hash_to_address(address_hash) do
@@ -132,7 +138,6 @@
         conn
         |> put_resp_content_type("application/csv")
         |> put_resp_header("content-disposition", "attachment; filename=transactions.csv")
->>>>>>> 3d9ba360
         |> send_chunked(200)
       )
     else
