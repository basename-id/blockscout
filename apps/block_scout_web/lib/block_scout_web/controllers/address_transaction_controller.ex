defmodule BlockScoutWeb.AddressTransactionController do
  @moduledoc """
    Display all the Transactions that terminate at this Address.
  """

  use BlockScoutWeb, :controller

  import BlockScoutWeb.Chain,
    only: [
<<<<<<< HEAD
      fetch_page_number: 1,
      current_filter: 1,
      paging_options: 1,
      next_page_params: 4,
      split_list_by_page: 1,
=======
      current_filter: 1,
      next_page_params: 2,
>>>>>>> 40876c62
      supplement_page_options: 2
    ]

  alias BlockScoutWeb.{AccessHelpers, Controller, TransactionView}
  alias Explorer.{Chain, Market, PagingOptions}

  alias Explorer.Chain.{
    AddressInternalTransactionCsvExporter,
    AddressLogCsvExporter,
    AddressTokenTransferCsvExporter,
    AddressTransactionCsvExporter
  }

  alias Explorer.ExchangeRates.Token
  alias Indexer.Fetcher.CoinBalanceOnDemand
  alias Phoenix.View

  @default_options [
    paging_options: %PagingOptions{page_size: Chain.default_page_size()},
    necessity_by_association: %{
      [created_contract_address: :names] => :optional,
      [from_address: :names] => :optional,
      [to_address: :names] => :optional,
      :block => :optional
    }
  ]

  {:ok, burn_address_hash} = Chain.string_to_address_hash("0x0000000000000000000000000000000000000000")
  @burn_address_hash burn_address_hash

  def index(conn, %{"address_id" => address_hash_string, "type" => "JSON"} = params) do
    address_options = [necessity_by_association: %{:names => :optional}]

    with {:ok, address_hash} <- Chain.string_to_address_hash(address_hash_string),
         {:ok, address} <- Chain.hash_to_address(address_hash, address_options, false),
         {:ok, false} <- AccessHelpers.restricted_access?(address_hash_string, params) do
      options =
        @default_options
        |> Keyword.merge(current_filter(params))
        |> supplement_page_options(params)

<<<<<<< HEAD
      full_options = supplement_page_options(options, params)

      %{transactions_count: transactions_count, transactions: transactions_plus_one} =
        Chain.address_to_transactions_rap(address_hash, full_options)

      {transactions, next_page} =
        if fetch_page_number(params) == 1 do
          split_list_by_page(transactions_plus_one)
        else
          {transactions_plus_one, nil}
        end
=======
      %{transactions_count: transactions_count, transactions: transactions} =
        Chain.address_to_transactions_rap(address_hash, options)

      next_page_params = next_page_params(params, transactions_count)
>>>>>>> 40876c62

      next_page_params = next_page_params(params, transactions_count, next_page, transactions)

      items_json =
        Enum.map(transactions, fn transaction ->
          View.render_to_string(
            TransactionView,
            "_tile.html",
            conn: conn,
            current_address: address,
            transaction: transaction,
            burn_address_hash: @burn_address_hash
          )
        end)

      json(conn, %{items: items_json, next_page_params: next_page_params})
    else
      :error ->
        unprocessable_entity(conn)

      {:restricted_access, _} ->
        not_found(conn)

      {:error, :not_found} ->
        case Chain.Hash.Address.validate(address_hash_string) do
          {:ok, _} ->
            json(conn, %{items: [], next_page_params: nil})

          _ ->
            not_found(conn)
        end
    end
  end

  def index(conn, %{"address_id" => address_hash_string} = params) do
    with {:ok, address_hash} <- Chain.string_to_address_hash(address_hash_string),
         {:ok, address} <- Chain.hash_to_address(address_hash),
         {:ok, false} <- AccessHelpers.restricted_access?(address_hash_string, params) do
      render(
        conn,
        "index.html",
        address: address,
        coin_balance_status: CoinBalanceOnDemand.trigger_fetch(address),
        exchange_rate: Market.get_exchange_rate(Explorer.coin()) || Token.null(),
        filter: params["filter"],
        counters_path: address_path(conn, :address_counters, %{"id" => address_hash_string}),
        current_path: Controller.current_full_path(conn)
      )
    else
      :error ->
        unprocessable_entity(conn)

      {:restricted_access, _} ->
        not_found(conn)

      {:error, :not_found} ->
        {:ok, address_hash} = Chain.string_to_address_hash(address_hash_string)
        address = %Chain.Address{hash: address_hash, smart_contract: nil, token: nil}

        case Chain.Hash.Address.validate(address_hash_string) do
          {:ok, _} ->
            render(
              conn,
              "index.html",
              address: address,
              coin_balance_status: nil,
              exchange_rate: Market.get_exchange_rate(Explorer.coin()) || Token.null(),
              filter: params["filter"],
              counters_path: address_path(conn, :address_counters, %{"id" => address_hash_string}),
              current_path: Controller.current_full_path(conn)
            )

          _ ->
            not_found(conn)
        end
    end
  end

  def token_transfers_csv(conn, %{
        "address_id" => address_hash_string,
        "from_period" => from_period,
        "to_period" => to_period
      })
      when is_binary(address_hash_string) do
    with {:ok, address_hash} <- Chain.string_to_address_hash(address_hash_string),
         {:ok, address} <- Chain.hash_to_address(address_hash) do
      address
      |> AddressTokenTransferCsvExporter.export(from_period, to_period)
      |> Enum.into(
        conn
        |> put_resp_content_type("application/csv")
        |> put_resp_header("content-disposition", "attachment; filename=token_transfers.csv")
        |> send_chunked(200)
      )
    else
      :error ->
        unprocessable_entity(conn)

      {:error, :not_found} ->
        not_found(conn)
    end
  end

  def token_transfers_csv(conn, _), do: not_found(conn)

  def transactions_csv(conn, %{
        "address_id" => address_hash_string,
        "from_period" => from_period,
        "to_period" => to_period
      }) do
    with {:ok, address_hash} <- Chain.string_to_address_hash(address_hash_string),
         {:ok, address} <- Chain.hash_to_address(address_hash) do
      address
      |> AddressTransactionCsvExporter.export(from_period, to_period)
      |> Enum.into(
        conn
        |> put_resp_content_type("application/csv")
        |> put_resp_header("content-disposition", "attachment; filename=transactions.csv")
        |> send_chunked(200)
      )
    else
      :error ->
        unprocessable_entity(conn)

      {:error, :not_found} ->
        not_found(conn)
    end
  end

  def transactions_csv(conn, _), do: not_found(conn)

  def internal_transactions_csv(conn, %{
        "address_id" => address_hash_string,
        "from_period" => from_period,
        "to_period" => to_period
      }) do
    with {:ok, address_hash} <- Chain.string_to_address_hash(address_hash_string),
         {:ok, address} <- Chain.hash_to_address(address_hash) do
      address
      |> AddressInternalTransactionCsvExporter.export(from_period, to_period)
      |> Enum.into(
        conn
        |> put_resp_content_type("application/csv")
        |> put_resp_header("content-disposition", "attachment; filename=internal_transactions.csv")
        |> send_chunked(200)
      )
    else
      :error ->
        unprocessable_entity(conn)

      {:error, :not_found} ->
        not_found(conn)
    end
  end

  def internal_transactions_csv(conn, _), do: not_found(conn)

  def logs_csv(conn, %{"address_id" => address_hash_string, "from_period" => from_period, "to_period" => to_period}) do
    with {:ok, address_hash} <- Chain.string_to_address_hash(address_hash_string),
         {:ok, address} <- Chain.hash_to_address(address_hash) do
      address
      |> AddressLogCsvExporter.export(from_period, to_period)
      |> Enum.into(
        conn
        |> put_resp_content_type("application/csv")
        |> put_resp_header("content-disposition", "attachment; filename=logs.csv")
        |> send_chunked(200)
      )
    else
      :error ->
        unprocessable_entity(conn)

      {:error, :not_found} ->
        not_found(conn)
    end
  end

  def logs_csv(conn, _), do: not_found(conn)
end<|MERGE_RESOLUTION|>--- conflicted
+++ resolved
@@ -7,16 +7,8 @@
 
   import BlockScoutWeb.Chain,
     only: [
-<<<<<<< HEAD
-      fetch_page_number: 1,
-      current_filter: 1,
-      paging_options: 1,
-      next_page_params: 4,
-      split_list_by_page: 1,
-=======
       current_filter: 1,
       next_page_params: 2,
->>>>>>> 40876c62
       supplement_page_options: 2
     ]
 
@@ -58,26 +50,10 @@
         |> Keyword.merge(current_filter(params))
         |> supplement_page_options(params)
 
-<<<<<<< HEAD
-      full_options = supplement_page_options(options, params)
-
-      %{transactions_count: transactions_count, transactions: transactions_plus_one} =
-        Chain.address_to_transactions_rap(address_hash, full_options)
-
-      {transactions, next_page} =
-        if fetch_page_number(params) == 1 do
-          split_list_by_page(transactions_plus_one)
-        else
-          {transactions_plus_one, nil}
-        end
-=======
       %{transactions_count: transactions_count, transactions: transactions} =
         Chain.address_to_transactions_rap(address_hash, options)
 
       next_page_params = next_page_params(params, transactions_count)
->>>>>>> 40876c62
-
-      next_page_params = next_page_params(params, transactions_count, next_page, transactions)
 
       items_json =
         Enum.map(transactions, fn transaction ->
