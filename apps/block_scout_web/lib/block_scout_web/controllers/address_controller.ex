defmodule BlockScoutWeb.AddressController do
  use BlockScoutWeb, :controller

  import BlockScoutWeb.Chain, only: [paging_options: 1, next_page_params: 3, split_list_by_page: 1]

  alias BlockScoutWeb.{AccessHelpers, AddressView, Controller, CurrencyHelpers}
  alias Explorer.Counters.{AddressTokenTransfersCounter, AddressTransactionsCounter, AddressTransactionsGasUsageCounter}
  alias Explorer.{Chain, CustomContractsHelpers, Market}
  alias Explorer.ExchangeRates.Token
  alias Phoenix.View

  def index(conn, %{"type" => "JSON"} = params) do
    addresses =
      params
      |> paging_options()
      |> Chain.list_top_addresses()

    {addresses_page, next_page} = split_list_by_page(addresses)

    next_page_path =
      case next_page_params(next_page, addresses_page, params) do
        nil ->
          nil

        next_page_params ->
          address_path(
            conn,
            :index,
            Map.delete(next_page_params, "type")
          )
      end

    exchange_rate = Market.get_exchange_rate(Explorer.coin()) || Token.null()
    total_supply = Chain.total_supply()

    items_count_str = Map.get(params, "items_count")

    items_count =
      if items_count_str do
        {items_count, _} = Integer.parse(items_count_str)
        items_count
      else
        0
      end

    items =
      addresses_page
      |> Enum.with_index(1)
      |> Enum.map(fn {{address, tx_count}, index} ->
        View.render_to_string(
          AddressView,
          "_tile.html",
          address: address,
          index: items_count + index,
          exchange_rate: exchange_rate,
          total_supply: total_supply,
          tx_count: tx_count
        )
      end)

    json(
      conn,
      %{
        items: items,
        next_page_path: next_page_path
      }
    )
  end

  def index(conn, _params) do
    total_supply = Chain.total_supply()

    render(conn, "index.html",
      current_path: Controller.current_full_path(conn),
      address_count: Chain.address_estimated_count(),
      total_supply: total_supply
    )
  end

  def show(conn, %{"id" => id}) do
    redirect(conn, to: AccessHelpers.get_path(conn, :address_transaction_path, :index, id))
  end

  def address_counters(conn, %{"id" => address_hash_string}) do
    with {:ok, address_hash} <- Chain.string_to_address_hash(address_hash_string),
         {:ok, address} <- Chain.hash_to_address(address_hash) do
      {transaction_count, token_transfer_count, validation_count, crc_total_worth} = address_counters(address)

      address_gas_usage_from_db = address.gas_used || 0

      json(conn, %{
        transaction_count: transaction_count,
        token_transfer_count: token_transfer_count,
        gas_usage_count: address_gas_usage_from_db,
        validation_count: validation_count,
        crc_total_worth: crc_total_worth
      })
    else
      _ ->
        json(conn, %{
          transaction_count: 0,
          token_transfer_count: 0,
          gas_usage_count: 0,
          validation_count: 0,
          crc_total_worth: 0
        })
    end
  end

  defp address_counters(address) do
    transaction_count_task =
      Task.async(fn ->
        transaction_count(address)
      end)

    token_transfer_count_task =
      Task.async(fn ->
        token_transfers_count(address)
      end)

    validation_count_task =
      Task.async(fn ->
        validation_count(address)
      end)

    crc_total_worth_task =
      Task.async(fn ->
        crc_total_worth(address)
      end)

    Task.start_link(fn ->
      gas_usage_count(address)
    end)

    [
      transaction_count_task,
      token_transfer_count_task,
      validation_count_task,
      crc_total_worth_task
    ]
<<<<<<< HEAD
    |> Task.yield_many(:timer.seconds(300))
=======
    |> Task.yield_many(:infinity)
>>>>>>> 2e358857
    |> Enum.map(fn {_task, res} ->
      case res do
        {:ok, result} ->
          result

        {:exit, reason} ->
          raise "Query fetching address counters terminated: #{inspect(reason)}"

        nil ->
          raise "Query fetching address counters timed out."
      end
    end)
    |> List.to_tuple()
  end

  def transaction_count(address) do
    AddressTransactionsCounter.fetch(address)
  end

  def token_transfers_count(address) do
    AddressTokenTransfersCounter.fetch(address)
  end

  def gas_usage_count(address) do
    AddressTransactionsGasUsageCounter.fetch(address)
  end

  defp validation_count(address) do
    Chain.address_to_validation_count(address.hash)
  end

  defp crc_total_worth(address) do
    circles_total_balance(address.hash)
  end

  defp circles_total_balance(address_hash) do
    circles_addresses_list = CustomContractsHelpers.get_custom_addresses_list(:circles_addresses)

    token_balances =
      address_hash
      |> Chain.fetch_last_token_balances()

    token_balances_except_bridged =
      token_balances
      |> Enum.filter(fn {_, _, token} -> !token.bridged end)

    circles_total_balance_raw =
      if Enum.count(circles_addresses_list) > 0 do
        token_balances_except_bridged
        |> Enum.reduce(Decimal.new(0), fn {token_balance, _, token}, acc_balance ->
          {:ok, token_address} = Chain.hash_to_address(token.contract_address_hash)

          from_address = AddressView.from_address_hash(token_address)

          created_from_address_hash =
            if from_address,
              do: "0x" <> Base.encode16(from_address.bytes, case: :lower),
              else: nil

          if Enum.member?(circles_addresses_list, created_from_address_hash) && token.name == "Circles" &&
               token.symbol == "CRC" do
            Decimal.add(acc_balance, token_balance.value)
          else
            acc_balance
          end
        end)
      else
        Decimal.new(0)
      end

    CurrencyHelpers.format_according_to_decimals(circles_total_balance_raw, Decimal.new(18))
  end
end<|MERGE_RESOLUTION|>--- conflicted
+++ resolved
@@ -138,11 +138,7 @@
       validation_count_task,
       crc_total_worth_task
     ]
-<<<<<<< HEAD
-    |> Task.yield_many(:timer.seconds(300))
-=======
     |> Task.yield_many(:infinity)
->>>>>>> 2e358857
     |> Enum.map(fn {_task, res} ->
       case res do
         {:ok, result} ->
