--- conflicted
+++ resolved
@@ -7,8 +7,8 @@
   alias Explorer.Chain.Events.Publisher, as: EventsPublisher
   alias Explorer.Chain.{Hash, SmartContract}
   alias Explorer.SmartContract.Solidity.Publisher
+  alias Explorer.SmartContract.Vyper.Publisher, as: VyperPublisher
   alias Explorer.ThirdPartyIntegrations.Sourcify
-  alias Explorer.SmartContract.Vyper.Publisher, as: VyperPublisher
 
   def verify(conn, %{"addressHash" => address_hash} = params) do
     with {:params, {:ok, fetched_params}} <- {:params, fetch_verify_params(params)},
@@ -46,7 +46,6 @@
     end
   end
 
-<<<<<<< HEAD
   def verify_via_sourcify(conn, %{"addressHash" => address_hash} = input) do
     files =
       if Map.has_key?(input, "files") do
@@ -194,7 +193,10 @@
         render(conn, :error, error: error)
 
       {:error, error} ->
-=======
+        render(conn, :error, error: error)
+    end
+  end
+
   def verify_vyper_contract(conn, %{"addressHash" => address_hash} = params) do
     with {:params, {:ok, fetched_params}} <- {:params, fetch_vyper_verify_params(params)},
          {:format, {:ok, casted_address_hash}} <- to_address_hash(address_hash),
@@ -225,16 +227,11 @@
         render(conn, :error, error: "Invalid address hash")
 
       {:params, {:error, error}} ->
->>>>>>> 168346aa9 (added vyper verification api endpoint)
         render(conn, :error, error: error)
     end
   end
 
-<<<<<<< HEAD
   def publish_without_broadcast(%{"addressHash" => address_hash, "params" => params, "abi" => abi} = input) do
-=======
-  def publish(conn, %{"addressHash" => address_hash, "params" => params, "abi" => abi} = input) do
->>>>>>> 168346aa9 (added vyper verification api endpoint)
     params =
       if Map.has_key?(input, "secondarySources") do
         params
