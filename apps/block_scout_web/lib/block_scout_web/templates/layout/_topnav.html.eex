--- conflicted
+++ resolved
@@ -232,41 +232,7 @@
             <path fill="#9B62FF" fill-rule="evenodd" d="M14.88 11.578a.544.544 0 0 0-.599-.166 5.7 5.7 0 0 1-1.924.321c-3.259 0-5.91-2.632-5.91-5.866 0-1.947.968-3.759 2.59-4.849a.534.534 0 0 0-.225-.97A5.289 5.289 0 0 0 8.059 0C3.615 0 0 3.588 0 8s3.615 8 8.059 8c2.82 0 5.386-1.423 6.862-3.806a.533.533 0 0 0-.041-.616z"/>
           </svg>
         </button>
-<<<<<<< HEAD
-        <%= if @current_user do %>
-          <li class="nav-item dropdown">
-            <a class="nav-link topnav-nav-link dropdown-toggle" href="#" id="navbarBlocksDropdown" role="button" data-toggle="dropdown" aria-haspopup="true" aria-expanded="false">
-              <span class="nav-link-icon">
-                <img src="<%= Plug.Conn.get_session(@conn, :current_user)[:avatar] %>"  size="20" height="20" width="20"  >
-              </span>
-            </a>
-            <div class="dropdown-menu" aria-labelledby="navbarBlocksDropdown">
-              <div class="header dropdown-item">
-                <%= "Signed in as " <> Plug.Conn.get_session(@conn, :current_user)[:nickname] %>
-              </div>
-              <a href="<%= auth_path(@conn, :profile) %>" class= "dropdown-item"><%= gettext "Profile" %></a>
-              <a href="<%= watchlist_path(@conn, :show) %>" class= "dropdown-item"><%= gettext "Watch list" %></a>
-              <a href="<%= tag_address_path(@conn, :index) %>" class= "dropdown-item"><%= gettext "Address Tags" %></a>
-              <a href="<%= tag_transaction_path(@conn, :index) %>" class= "dropdown-item"><%= gettext "Transaction Tags" %></a>
-              <a href="<%= api_key_path(@conn, :index) %>" class= "dropdown-item"><%= gettext "API keys" %></a>
-              <a href="<%= custom_abi_path(@conn, :index) %>" class= "dropdown-item"><%= gettext "Custom ABI" %></a>
-              <a href="<%= public_tags_request_path(@conn, :index) %>" class= "dropdown-item"><%= gettext "Public Tags" %></a>
-              <a href="<%= BlockScoutWeb.LayoutView.sign_out_link %>" class= "dropdown-item"><%= gettext "Sign out" %></a>
-            </div>
-          </li>
-        <% else %>
-          <li>
-            <a class="nav-link topnav-nav-link" href="<%= BlockScoutWeb.LayoutView.sign_in_link %>" id="navbarBlocksDropdown" role="button" aria-haspopup="true">
-              <span class="nav-link-icon">
-                <%= render BlockScoutWeb.IconsView, "_accounts_icon.html" %>
-              </span>
-              Sign in
-            </a>
-          </li>
-        <% end %>
-=======
         <%= render BlockScoutWeb.LayoutView, "_account_menu_item.html", conn: @conn, current_user: @current_user %>
->>>>>>> 1ece2b7e
       </ul>
       <%= render BlockScoutWeb.LayoutView, "_search.html", conn: @conn, id: "main-search-autocomplete", additional_classes: ["mobile-search-hide"] %>
     </div>
