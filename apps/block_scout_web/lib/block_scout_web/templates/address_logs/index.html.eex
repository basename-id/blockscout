<section class="container">
  <% is_proxy = BlockScoutWeb.AddressView.smart_contract_is_proxy?(@address) %>

<<<<<<< HEAD
  <% tags = if assigns[:tags], do: @tags, else: [] %>

  <%= render BlockScoutWeb.AddressView, "overview.html", address: @address, is_proxy: is_proxy, conn: @conn, exchange_rate: @exchange_rate, coin_balance_status: @coin_balance_status, counters_path: @counters_path, tags: tags %>
=======
  <% private_tags = if assigns[:private_tags], do: @private_tags, else: [] %>

  <%= render BlockScoutWeb.AddressView, "overview.html", address: @address, is_proxy: is_proxy, conn: @conn, exchange_rate: @exchange_rate, coin_balance_status: @coin_balance_status, counters_path: @counters_path, private_tags: private_tags %>
>>>>>>> 8497a719
  <section data-page="address-logs">
  <div class="card">
    <%= render BlockScoutWeb.AddressView, "_tabs.html", address: @address, is_proxy: is_proxy, conn: @conn %>

    <div class="card-body" data-async-load data-async-listing="<%= @current_path %>">
      <h2 class="card-title"><%= gettext "Logs" %></h2>
      <div class="logs-topbar">

        <div data-search class="logs-search">
          <input data-search-field class="logs-search-input" type='text' placeholder=<%= gettext("Topic") %> id='search-text-input' />
          <button data-cancel-search-button class="logs-search-btn-cancel" type="button">x</button>
          <button data-search-button class="logs-search-btn" type="button"><%= gettext("Search") %></button>
        </div>

        <%= render BlockScoutWeb.CommonComponentsView, "_pagination_container.html", position: "top", show_pagination_limit: true, data_next_page_button: true, data_prev_page_button: true %>
      </div>

        <button data-error-message class="alert alert-danger col-12 text-left" style="display: none;">
          <span href="#" class="alert-link"><%= gettext("Something went wrong, click to reload.") %></span>
        </button>

        <div data-empty-response-message style="display: none;">
          <div class="tile tile-muted text-center" data-selector="empty-logs-list">
            <%= gettext "There are no logs for this address." %>
          </div>
        </div>

        <div data-items>
          <%= render BlockScoutWeb.CommonComponentsView, "_tile-loader.html" %>
        </div>

        <div class="transaction-bottom-panel">
          <%= render BlockScoutWeb.CommonComponentsView, "_csv_export_button.html", address: Address.checksum(@address.hash), type: "logs", conn: @conn %>
          <%= render BlockScoutWeb.CommonComponentsView, "_pagination_container.html", position: "bottom", cur_page_number: "1", show_pagination_limit: true, data_next_page_button: true, data_prev_page_button: true %>
        </div>

    </div>

  </div>
  <script defer data-cfasync="false" src="<%= static_path(@conn, "/js/address-logs.js") %>"></script>
  </section>
</section><|MERGE_RESOLUTION|>--- conflicted
+++ resolved
@@ -1,15 +1,10 @@
 <section class="container">
   <% is_proxy = BlockScoutWeb.AddressView.smart_contract_is_proxy?(@address) %>
 
-<<<<<<< HEAD
   <% tags = if assigns[:tags], do: @tags, else: [] %>
-
-  <%= render BlockScoutWeb.AddressView, "overview.html", address: @address, is_proxy: is_proxy, conn: @conn, exchange_rate: @exchange_rate, coin_balance_status: @coin_balance_status, counters_path: @counters_path, tags: tags %>
-=======
   <% private_tags = if assigns[:private_tags], do: @private_tags, else: [] %>
 
-  <%= render BlockScoutWeb.AddressView, "overview.html", address: @address, is_proxy: is_proxy, conn: @conn, exchange_rate: @exchange_rate, coin_balance_status: @coin_balance_status, counters_path: @counters_path, private_tags: private_tags %>
->>>>>>> 8497a719
+  <%= render BlockScoutWeb.AddressView, "overview.html", address: @address, is_proxy: is_proxy, conn: @conn, exchange_rate: @exchange_rate, coin_balance_status: @coin_balance_status, counters_path: @counters_path, private_tags: private_tags, tags: tags %>
   <section data-page="address-logs">
   <div class="card">
     <%= render BlockScoutWeb.AddressView, "_tabs.html", address: @address, is_proxy: is_proxy, conn: @conn %>
