<tr data-identifier-hash="<%= @token.contract_address_hash %>">
  <td class="stakes-td">
      <!-- incremented number by order in the list -->
      <span class="color-lighten">
        <%= @index %>
      </span>
  </td>
  <td class="token-icon">
    <%= if System.get_env("DISPLAY_TOKEN_ICONS") === "true" do %>
      <% chain_id_for_token_icon = System.get_env("CHAIN_ID") %>
      <% foreign_token_contract_address_hash = nil %>
      <% token_hash_for_token_icon = if foreign_token_contract_address_hash, do: foreign_token_contract_address_hash, else: Address.checksum(@token.contract_address_hash) %>
      <%=
        render BlockScoutWeb.TokensView,
        "_token_icon.html",
        chain_id: chain_id_for_token_icon,
        address: token_hash_for_token_icon
      %>
    <% end %>
  </td>
  <td class="stakes-td">
<<<<<<< HEAD
    <% end %>
    <% token = token_display_name(@token, @bridged_token) %>
=======
    <% token = token_display_name(@token) %>
>>>>>>> db97ddca
    <%= link(token,
      to: token_path(BlockScoutWeb.Endpoint, :show, @token.contract_address_hash),
      "data-test": "token_link",
      class: "text-truncate") %>
  </td>
  <td class="stakes-td">
    <%= render BlockScoutWeb.AddressView,
      "_link.html",
      address: @token.contract_address,
      contract: true,
      use_custom_tooltip: false
    %>
  </td>
  <td class="stakes-td">
    <%= if decimals?(@token) do %>
      <span data-test="token_supply"><%= format_according_to_decimals(@token.total_supply, @token.decimals) %></span>
    <% else %>
      <span data-test="token_supply"><%= format_integer_to_currency(@token.total_supply) %></span>
    <% end %> <%= @token.symbol %>
  </td>
  <td class="stakes-td">
    <span class="mr-4">
      <span data-test="transaction_count">
        <%= @token.holder_count %>
      </span>
    </span>
  </td>
</tr><|MERGE_RESOLUTION|>--- conflicted
+++ resolved
@@ -19,12 +19,7 @@
     <% end %>
   </td>
   <td class="stakes-td">
-<<<<<<< HEAD
-    <% end %>
     <% token = token_display_name(@token, @bridged_token) %>
-=======
-    <% token = token_display_name(@token) %>
->>>>>>> db97ddca
     <%= link(token,
       to: token_path(BlockScoutWeb.Endpoint, :show, @token.contract_address_hash),
       "data-test": "token_link",
