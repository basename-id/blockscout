<% block = @transaction.block %>
<% decoded_input_data = decoded_input_data(@transaction) %>
<% status = transaction_status(@transaction) %>
<section data-page="transaction-details" data-page-transaction-hash="<%= @transaction %>">
  <div class="row">
    <div class="col-md-12 col-lg-8 pr-0-md">
      <!-- Transaction Details -->
      <div class="card card-mr-50-md">
        <div class="card-body">
          <h1 class="card-title">
            <%= gettext "Transaction Details" %>
            <!-- buttons -->
            <span class="overview-title-buttons float-right">
              <span data-clipboard-text="<%= @transaction %>">
                <span
                  aria-label='<%= gettext("Copy Transaction Hash") %>'
                  class="btn-copy-icon"
                  data-placement="top"
                  data-toggle="tooltip"
                  title='<%= gettext("Copy Txn Hash") %>'
                >
                  <svg xmlns="http://www.w3.org/2000/svg" viewBox="0 0 32.5 32.5" width="32" height="32">
                    <path fill-rule="evenodd" d="M23.5 20.5a1 1 0 0 1-1-1v-9h-9a1 1 0 0 1 0-2h10a1 1 0 0 1 1 1v10a1 1 0 0 1-1 1zm-3-7v10a1 1 0 0 1-1 1h-10a1 1 0 0 1-1-1v-10a1 1 0 0 1 1-1h10a1 1 0 0 1 1 1zm-2 1h-8v8h8v-8z"/>
                  </svg>
                </span>
              </span>
            </span>
          </h1>
          <%= if status == :pending do %>
            <div class="tile tile-muted d-flex justify-content-center align-items-center mb-4">
              <div class="loading-spinner">
                <span class="loading-spinner-block-1"></span>
                <span class="loading-spinner-block-2"></span>
              </div>
              <%= gettext("This transaction is pending confirmation.") %>
            </div>
          <% end %>
          <h3 class="transaction-details-address" data-test="transaction_detail_hash"><%= @transaction %> </h3>
          <span class="d-block mb-2 text-muted">
            <%= @transaction |> BlockScoutWeb.AddressView.address_partial_selector(:from, nil) |> BlockScoutWeb.RenderHelpers.render_partial() %>
            <span class="text-muted">  &rarr; </span>
            <%= @transaction |> BlockScoutWeb.AddressView.address_partial_selector(:to, nil) |> BlockScoutWeb.RenderHelpers.render_partial() %>
          </span>
          <div class="d-flex flex-row justify-content-start text-muted">
            <span class="mr-4 text-<%= BlockScoutWeb.TransactionView.type_suffix(@transaction) %>"><%= BlockScoutWeb.TransactionView.transaction_display_type(@transaction) %></span>
            <span class="mr-4" data-transaction-status="<%= BlockScoutWeb.TransactionView.formatted_status(status) %>"><%= BlockScoutWeb.TransactionView.formatted_status(status) %></span>
            <span class="mr-4">
              <%= if block do %>
                <span data-from-now="<%= @transaction.block.timestamp %>"></span>
              <% end %>
            </span>
          </div>
<<<<<<< HEAD
          
            <%= render BlockScoutWeb.AddressView, "_verify_other_explorers.html", address: to_address_hash(@transaction) %>
          
=======
          <!-- Verify in other explorers -->
          <%# <%= render BlockScoutWeb.AddressView, "_verify_other_explorers.html", hash: hash(@transaction), type: "tx" %> %>
>>>>>>> 164d6872
          <hr>
          <!-- Block Hash -->
          <dl class="row">
            <dt class="col-sm-3 text-muted"><%= gettext "Block Number" %> </dt>
            <dd class="col-sm-9" data-selector="block-number">
              <%= if block do %>
                <%= link(
                      block,
                      class: "transaction__link",
                      to: block_path(@conn, :show, block)
                    ) %>
              <% else %>
                <%= formatted_status(status) %>
              <% end %>
            </dd>
          </dl>
          <dl class="row">
            <dt class="col-sm-3 text-muted"><%= gettext "Block Confirmations" %></dt>
            <dd class="col-sm-9">
              <span data-selector="block-confirmations" class="font-weight-bold"><%= confirmations(@transaction, block_height: @block_height) %></span>
          </dd>
          </dl>
          <!-- Nonce -->
          <dl class="row">
            <dt class="col-sm-3 text-muted"> <%= gettext "Nonce" %> </dt>
            <dd class="col-sm-9 font-weight-bold"> <%= @transaction.nonce %> </dd>
          </dl>
          <!-- TX Fee -->
          <dl class="row">
            <dt class="col-sm-3 text-muted"> <%= gettext "TX Fee" %> </dt>
            <dd class="col-sm-9 font-weight-bold">
              <%= formatted_fee(@transaction, denomination: :ether) %>

              <%= if !empty_exchange_rate?(@exchange_rate) do %>
                (<span data-wei-value=<%= fee(@transaction) %> data-usd-exchange-rate=<%= @exchange_rate.usd_value %>></span>)
              <% end %>
            </dd>
          </dl>
          <!-- Processing Time -->
          <%= case processing_time_duration(@transaction) do %>
            <% :pending -> %>
              <% nil %>
            <% :unknown -> %>
              <% nil %>
            <% {:ok, interval_string} -> %>
              <dl class="row">
                <dt class="col-sm-3 text-muted"> <%= gettext "Transaction Speed" %> </dt>
                <dd class="col-sm-9">
                  <%= interval_string %>
                </dd>
              </dl>
          <% end %>
          <%= unless value_transfer?(@transaction) do %>
            <dl class="row">
              <dt class="col-sm-3 text-muted"><%= gettext "Raw Input" %></dt>
              <dd class="col-sm-9">
                <div class="d-flex mb-1 justify-content-between">
                  <!-- Dropdown -->
                  <div class="dropdown">
                    <button class="btn-dropdown-line dropdown-toggle" type="button" id="tx-input-decoding-button" data-toggle="dropdown" aria-haspopup="true" aria-expanded="false">
                      <%= gettext("Hex (Default)") %>
                    </button>
                    <div class="dropdown-menu" aria-labelledby="transaction-input-decoding-button">
                      <a href class="dropdown-item tx-input-dropdown" data-target=".tx-raw-input" id="tx-dropdown-raw">
                        <%= gettext("Hex (Default)") %>
                      </a>
                      <a href class="dropdown-item tx-input-dropdown" data-target=".tx-utf8-input" id="tx-dropdown-utf8">
                        <%= gettext("UTF-8") %>
                      </a>
                    </div>
                  </div>
                  <!-- Copy -->
                  <span
                    aria-label="Copy Value"
                    class="btn-copy-icon tx-raw-input transaction-input"
                    id="tx-raw-input"
                    data-clipboard-text="<%= @transaction.input %>"
                    data-placement="top"
                    data-toggle="tooltip"
                  >
                    <svg xmlns="http://www.w3.org/2000/svg" viewBox="0 0 32.5 32.5" width="32" height="32">
                      <path fill-rule="evenodd" d="M23.5 20.5a1 1 0 0 1-1-1v-9h-9a1 1 0 0 1 0-2h10a1 1 0 0 1 1 1v10a1 1 0 0 1-1 1zm-3-7v10a1 1 0 0 1-1 1h-10a1 1 0 0 1-1-1v-10a1 1 0 0 1 1-1h10a1 1 0 0 1 1 1zm-2 1h-8v8h8v-8z"/>
                    </svg>
                  </span>
                  <!-- Copy -->
                  <span
                    aria-label="Copy Value"
                    class="btn-copy-icon tx-utf8-input transaction-input"
                    data-clipboard-text="<%= @transaction.input %>"
                    data-placement="top"
                    data-toggle="tooltip"
                    style="display: none;"
                  >
                    <svg xmlns="http://www.w3.org/2000/svg" viewBox="0 0 32.5 32.5" width="32" height="32">
                      <path fill-rule="evenodd" d="M23.5 20.5a1 1 0 0 1-1-1v-9h-9a1 1 0 0 1 0-2h10a1 1 0 0 1 1 1v10a1 1 0 0 1-1 1zm-3-7v10a1 1 0 0 1-1 1h-10a1 1 0 0 1-1-1v-10a1 1 0 0 1 1-1h10a1 1 0 0 1 1 1zm-2 1h-8v8h8v-8z"/>
                    </svg>
                  </span>
                </div>
                <!-- Textarea -->
                <div class="transaction-input tx-raw-input">
                  <div class="tile tile-muted">
                    <pre class="pre-scrollable pre-scrollable-shorty pre-wrap mb-0"><code><%= @transaction.input %></code></pre>
                  </div>
                </div>
                <!-- Textfield -->
                <div class="transaction-input tx-utf8-input" style="display: none;">
                  <div class="tile tile-muted">
                    <pre class="pre-scrollable pre-scrollable-shorty pre-wrap mb-0"><code><%= @transaction.input.bytes %></code></pre>
                  </div>
                </div>
              </dd>
            </dl>
          <% end %>
        </div>
      </div>
    </div>

    <%= cond do %>
      <% erc20_token_transfer = assigns[:token_transfers] && erc20_token_transfer(@transaction, @token_transfers) -> %>

        <div class="col-md-12 col-lg-4 d-flex flex-column flex-md-row flex-lg-column pl-0">
        <!-- Value -->
        <div class="card card-background-1 flex-grow-1">
          <div class="card-body card-body-flex-column-space-between">
            <h2 class="card-title balance-card-title"><%= gettext "ERC-20" %> <%= gettext "Token Transfer" %></h2>
            <div class="text-right">
              <h3 class="address-balance-text">
                  <%= token_transfer_amount(erc20_token_transfer) %>
                  <%= link(token_symbol(erc20_token_transfer.token), to: token_path(BlockScoutWeb.Endpoint, :show, erc20_token_transfer.token.contract_address_hash)) %>
              </h3>
            </div>
          </div>
        </div>
      <% erc721_token_transfer = assigns[:token_transfers] && erc721_token_transfer(@transaction, @token_transfers) -> %>
        <div class="col-md-12 col-lg-4 d-flex flex-column flex-md-row flex-lg-column">
        <!-- Value -->
        <div class="card card-primary flex-grow-1">
          <div class="card-body">
            <h2 class="card-title text-white"><%= gettext "ERC-721" %> <%= gettext "Token Transfer" %></h2>
            <div class="text-right">
              <h3 class="text-white">
                <span class="col-12 col-md-7 ml-3 ml-sm-0">
                  <%= token_transfer_amount(erc721_token_transfer) %>
                  <%= link(token_symbol(erc721_token_transfer.token), to: token_path(BlockScoutWeb.Endpoint, :show, erc721_token_transfer.token.contract_address_hash)) %>
                </span>
              </h3>
            </div>
          </div>
        </div>
      <% true -> %>
        <div class="col-md-12 col-lg-4 d-flex flex-column flex-md-row flex-lg-column pl-0-md">
        <!-- Value -->
        <div class="card card-background-1 flex-grow-1">
          <div class="card-body card-body-flex-column-space-between">
            <h2 class="card-title balance-card-title"><%= gettext "Ether" %> <%= gettext "Value" %></h2>
            <div class="text-right">
              <h3 class="address-balance-text">
                <%= value(@transaction) %>
              </h3>
              <%= if !empty_exchange_rate?(@exchange_rate) do %>
                <p class="address-current-balance" 
                  data-wei-value=<%= @transaction.value.value %> 
                  data-usd-exchange-rate=<%= @exchange_rate.usd_value %>>
                </p>
              <% end %>
            </div>
          </div>
      </div>
    <% end %>
      <!-- Gas -->
      <div class="card flex-grow-1 ml-0 ml-md-5 ml-lg-0">
        <div class="card-body card-body-flex-column-space-between">
          <h2 class="card-title balance-card-title"> <%= gettext "Gas" %> </h2>
          <div class="text-right">
            <!-- Gas Used -->
            <h3 class="address-balance-text">
              <%= gettext "Used" %>
              <%= gas_used(@transaction) %> @
              <%= gas_price(@transaction, :gwei) %>
            </h3>
            <!-- Gas Limit -->
            <p class="address-current-balance">
              <%= gettext "Limit" %>
              <%= format_gas_limit(@transaction.gas) %>
            </p>
          </div>
        </div>
      </div>
    </div>
  </div>

  <%= unless skip_decoding?(@transaction) do %>
    <div class="row">
      <div class="col-md-12">
        <%= render BlockScoutWeb.TransactionView, "_decoded_input.html", Map.put(assigns, :decoded_input_data, decoded_input_data) %>
      </div>
    </div>
  <% end %>

</section><|MERGE_RESOLUTION|>--- conflicted
+++ resolved
@@ -50,14 +50,8 @@
               <% end %>
             </span>
           </div>
-<<<<<<< HEAD
-          
-            <%= render BlockScoutWeb.AddressView, "_verify_other_explorers.html", address: to_address_hash(@transaction) %>
-          
-=======
           <!-- Verify in other explorers -->
           <%# <%= render BlockScoutWeb.AddressView, "_verify_other_explorers.html", hash: hash(@transaction), type: "tx" %> %>
->>>>>>> 164d6872
           <hr>
           <!-- Block Hash -->
           <dl class="row">
