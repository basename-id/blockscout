defmodule BlockScoutWeb.ErrorView do
  use BlockScoutWeb, :view

  # when type in ["json", "html"]
  def render("404." <> _type, _assigns) do
    "Page not found"
  end

  def render("400." <> _type, _assigns) do
    "Bad request"
  end

<<<<<<< HEAD
=======
  def render("401." <> _type, _assigns) do
    "Unauthorized"
  end

  def render("403." <> _type, _assigns) do
    "Forbidden"
  end

>>>>>>> 1ece2b7e
  def render("422." <> _type, _assigns) do
    "Unprocessable entity"
  end

  def render("500." <> _type, _assigns) do
    "Internal server error"
  end

  # In case no render clause matches or no
  # template is found, let's render it as 500
  def template_not_found(_template, assigns) do
    render("500.html", assigns)
  end
end<|MERGE_RESOLUTION|>--- conflicted
+++ resolved
@@ -10,8 +10,6 @@
     "Bad request"
   end
 
-<<<<<<< HEAD
-=======
   def render("401." <> _type, _assigns) do
     "Unauthorized"
   end
@@ -20,7 +18,6 @@
     "Forbidden"
   end
 
->>>>>>> 1ece2b7e
   def render("422." <> _type, _assigns) do
     "Unprocessable entity"
   end
