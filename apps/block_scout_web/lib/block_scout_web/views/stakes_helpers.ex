--- conflicted
+++ resolved
@@ -44,11 +44,6 @@
   def from_wei(%Decimal{} = amount, %Token{} = token, to_string \\ true) do
     decimals = if token.decimals, do: Decimal.to_integer(token.decimals), else: 0
 
-<<<<<<< HEAD
-    amount.sign
-    |> Decimal.new(amount.coef, amount.exp - decimals)
-    |> Decimal.normalize()
-=======
     result =
       amount.sign
       |> Decimal.new(amount.coef, amount.exp - decimals)
@@ -59,7 +54,6 @@
     else
       result
     end
->>>>>>> 6afc85d5
   end
 
   def format_token_amount(amount, token, options \\ [])
