defmodule BlockScoutWeb.AddressView do
  use BlockScoutWeb, :view

  require Logger

  alias BlockScoutWeb.{AccessHelpers, LayoutView}
  alias Explorer.{Chain, CustomContractsHelpers, Repo}
  alias Explorer.Chain.{Address, Hash, InternalTransaction, SmartContract, Token, TokenTransfer, Transaction, Wei}
  alias Explorer.Chain.Block.Reward
  alias Explorer.ExchangeRates.Token, as: TokenExchangeRate
  alias Explorer.SmartContract.{Helper, Writer}

  @dialyzer :no_match

  @tabs [
    "coin-balances",
    "contracts",
    "decompiled-contracts",
    "internal-transactions",
    "token-transfers",
    "read-contract",
    "read-proxy",
    "write-contract",
    "write-proxy",
    "tokens",
    "transactions",
    "validations"
  ]

  def address_partial_selector(struct_to_render_from, direction, current_address, truncate \\ false)

  def address_partial_selector(%Address{} = address, _, current_address, truncate) do
    matching_address_check(current_address, address, contract?(address), truncate)
  end

  def address_partial_selector(
        %InternalTransaction{to_address_hash: nil, created_contract_address_hash: nil},
        :to,
        _current_address,
        _truncate
      ) do
    gettext("Contract Address Pending")
  end

  def address_partial_selector(
        %InternalTransaction{to_address: nil, created_contract_address: contract_address},
        :to,
        current_address,
        truncate
      ) do
    matching_address_check(current_address, contract_address, true, truncate)
  end

  def address_partial_selector(%InternalTransaction{to_address: address}, :to, current_address, truncate) do
    matching_address_check(current_address, address, contract?(address), truncate)
  end

  def address_partial_selector(%InternalTransaction{from_address: address}, :from, current_address, truncate) do
    matching_address_check(current_address, address, contract?(address), truncate)
  end

  def address_partial_selector(%TokenTransfer{to_address: address}, :to, current_address, truncate) do
    matching_address_check(current_address, address, contract?(address), truncate)
  end

  def address_partial_selector(%TokenTransfer{from_address: address}, :from, current_address, truncate) do
    matching_address_check(current_address, address, contract?(address), truncate)
  end

  def address_partial_selector(
        %Transaction{to_address_hash: nil, created_contract_address_hash: nil},
        :to,
        _current_address,
        _truncate
      ) do
    gettext("Contract Address Pending")
  end

  def address_partial_selector(
        %Transaction{to_address: nil, created_contract_address: contract_address},
        :to,
        current_address,
        truncate
      ) do
    matching_address_check(current_address, contract_address, true, truncate)
  end

  def address_partial_selector(%Transaction{to_address: address}, :to, current_address, truncate) do
    matching_address_check(current_address, address, contract?(address), truncate)
  end

  def address_partial_selector(%Transaction{from_address: address}, :from, current_address, truncate) do
    matching_address_check(current_address, address, contract?(address), truncate)
  end

  def address_partial_selector(%Reward{address: address}, _, current_address, truncate) do
    matching_address_check(current_address, address, false, truncate)
  end

  def address_title(%Address{} = address) do
    if contract?(address) do
      gettext("Contract Address")
    else
      gettext("Address")
    end
  end

  @doc """
  Returns a formatted address balance and includes the unit.
  """
  def balance(%Address{fetched_coin_balance: nil}), do: ""

  def balance(%Address{fetched_coin_balance: balance}) do
    format_wei_value(balance, :ether)
  end

  def balance_percentage_enabled?(total_supply) do
    Application.get_env(:block_scout_web, :show_percentage) && total_supply > 0
  end

  def balance_percentage(_, nil), do: ""

  def balance_percentage(
        %Address{
          hash: %Explorer.Chain.Hash{
            byte_count: 20,
            bytes: <<0, 0, 0, 0, 0, 0, 0, 0, 0, 0, 0, 0, 0, 0, 0, 0, 0, 0, 0, 0>>
          }
        },
        _
      ),
      do: ""

  def balance_percentage(%Address{fetched_coin_balance: balance}, total_supply) do
    if Decimal.compare(total_supply, 0) == :gt do
      balance
      |> Wei.to(:ether)
      |> Decimal.div(Decimal.new(total_supply))
      |> Decimal.mult(100)
      |> Decimal.round(4)
      |> Decimal.to_string(:normal)
      |> Kernel.<>("% #{gettext("Market Cap")}")
    else
      balance
      |> Wei.to(:ether)
      |> Decimal.to_string(:normal)
    end
  end

  def empty_exchange_rate?(exchange_rate) do
    TokenExchangeRate.null?(exchange_rate)
  end

  def balance_percentage(%Address{fetched_coin_balance: _} = address) do
    balance_percentage(address, Chain.total_supply())
  end

  def balance_block_number(%Address{fetched_coin_balance_block_number: nil}), do: ""

  def balance_block_number(%Address{fetched_coin_balance_block_number: fetched_coin_balance_block_number}) do
    to_string(fetched_coin_balance_block_number)
  end

  def contract?(%Address{contract_code: nil}), do: false

  def contract?(%Address{contract_code: _}), do: true

  def contract?(nil), do: true

  def validator?(val) when val > 0, do: true

  def validator?(_), do: false

  def hash(%Address{hash: hash}) do
    to_string(hash)
  end

  @doc """
  Returns the primary name of an address if available. If there is no names on address function performs preload of names association.
  """
  def primary_name(_, second_time? \\ false)

  def primary_name(%Address{names: [_ | _] = address_names}, _second_time?) do
    case Enum.find(address_names, &(&1.primary == true)) do
      nil ->
        %Address.Name{name: name} = Enum.at(address_names, 0)
        name

      %Address.Name{name: name} ->
        name
    end
  end

  def primary_name(%Address{names: _} = address, false) do
    primary_name(Repo.preload(address, [:names]), true)
  end

  def primary_name(%Address{names: _}, true), do: nil

  def implementation_name(%Address{smart_contract: %{implementation_name: implementation_name}}),
    do: implementation_name

  def implementation_name(_), do: nil

  def primary_validator_metadata(%Address{names: [_ | _] = address_names}) do
    case Enum.find(address_names, &(&1.primary == true)) do
      %Address.Name{
        metadata:
          metadata = %{
            "license_id" => _,
            "address" => _,
            "state" => _,
            "zipcode" => _,
            "expiration_date" => _,
            "created_date" => _
          }
      } ->
        metadata

      _ ->
        nil
    end
  end

  def primary_validator_metadata(%Address{names: _}), do: nil

  def format_datetime_string(unix_date) do
    unix_date
    |> DateTime.from_unix!()
    |> Timex.format!("{M}-{D}-{YYYY}")
  end

  def qr_code(address_hash) do
    address_hash
    |> to_string()
    |> QRCode.to_png()
    |> Base.encode64()
  end

  def smart_contract_verified?(%Address{smart_contract: %{metadata_from_verified_twin: true}}), do: false

  def smart_contract_verified?(%Address{smart_contract: %SmartContract{}}), do: true

  def smart_contract_verified?(%Address{smart_contract: nil}), do: false

  def smart_contract_with_read_only_functions?(%Address{smart_contract: %SmartContract{}} = address) do
    Enum.any?(address.smart_contract.abi, &is_read_function?(&1))
  end

  def smart_contract_with_read_only_functions?(%Address{smart_contract: nil}), do: false

  def is_read_function?(function), do: Helper.queriable_method?(function) || Helper.read_with_wallet_method?(function)

  def smart_contract_is_proxy?(%Address{smart_contract: %SmartContract{} = smart_contract}) do
    SmartContract.proxy_contract?(smart_contract)
  end

  def smart_contract_is_proxy?(%Address{smart_contract: nil}), do: false

  def smart_contract_with_write_functions?(%Address{smart_contract: %SmartContract{}} = address) do
    Enum.any?(
      address.smart_contract.abi,
      &Writer.write_function?(&1)
    )
  end

  def smart_contract_with_write_functions?(%Address{smart_contract: nil}), do: false

  def has_decompiled_code?(address) do
    address.has_decompiled_code? ||
      (Ecto.assoc_loaded?(address.decompiled_smart_contracts) && Enum.count(address.decompiled_smart_contracts) > 0)
  end

  def token_title(%Token{name: nil, contract_address_hash: contract_address_hash}) do
    short_hash_left_right(contract_address_hash)
  end

  def token_title(%Token{name: name, symbol: symbol}), do: "#{name} (#{symbol})"

  def trimmed_hash(%Hash{} = hash) do
    string_hash = to_string(hash)
    trimmed_hash(string_hash)
  end

  def trimmed_hash(address) when is_binary(address) do
    "#{String.slice(address, 0..7)}–#{String.slice(address, -6..-1)}"
  end

  def trimmed_hash(_), do: ""

  def trimmed_verify_link(hash) do
    string_hash = to_string(hash)
    "#{String.slice(string_hash, 0..21)}..."
  end

  def transaction_hash(%Address{contracts_creation_internal_transaction: %InternalTransaction{}} = address) do
    address.contracts_creation_internal_transaction.transaction_hash
  end

  def transaction_hash(%Address{contracts_creation_transaction: %Transaction{}} = address) do
    address.contracts_creation_transaction.hash
  end

  def from_address_hash(%Address{contracts_creation_internal_transaction: %InternalTransaction{}} = address) do
    address.contracts_creation_internal_transaction.from_address_hash
  end

  def from_address_hash(%Address{contracts_creation_transaction: %Transaction{}} = address) do
    address.contracts_creation_transaction.from_address_hash
  end

  def from_address_hash(_address), do: nil

  def address_link_to_other_explorer(link, address, full) do
    if full do
      link <> to_string(address)
    else
      trimmed_verify_link(link <> to_string(address))
    end
  end

  defp matching_address_check(%Address{hash: hash} = current_address, %Address{hash: hash}, contract?, truncate) do
    [
      view_module: __MODULE__,
      partial: "_responsive_hash.html",
      address: current_address,
      contract: contract?,
      truncate: truncate,
      use_custom_tooltip: false
    ]
  end

  defp matching_address_check(_current_address, %Address{} = address, contract?, truncate) do
    [
      view_module: __MODULE__,
      partial: "_link.html",
      address: address,
      contract: contract?,
      truncate: truncate,
      use_custom_tooltip: false
    ]
  end

  @doc """
  Get the current tab name/title from the request path and possible tab names.

  The tabs on mobile are represented by a dropdown list, which has a title. This title is the
  currently selected tab name. This function returns that name, properly gettext'ed.

  The list of possible tab names for this page is represented by the attribute @tab.

  Raises error if there is no match, so a developer of a new tab must include it in the list.
  """
  def current_tab_name(request_path) do
    @tabs
    |> Enum.filter(&tab_active?(&1, request_path))
    |> tab_name()
  end

  defp tab_name(["tokens"]), do: gettext("Tokens")
  defp tab_name(["internal-transactions"]), do: gettext("Internal Transactions")
  defp tab_name(["transactions"]), do: gettext("Transactions")
  defp tab_name(["token-transfers"]), do: gettext("Token Transfers")
  defp tab_name(["contracts"]), do: gettext("Code")
  defp tab_name(["decompiled-contracts"]), do: gettext("Decompiled Code")
  defp tab_name(["read-contract"]), do: gettext("Read Contract")
  defp tab_name(["read-proxy"]), do: gettext("Read Proxy")
  defp tab_name(["write-contract"]), do: gettext("Write Contract")
  defp tab_name(["write-proxy"]), do: gettext("Write Proxy")
  defp tab_name(["coin-balances"]), do: gettext("Coin Balance History")
  defp tab_name(["validations"]), do: gettext("Blocks Validated")
  defp tab_name(["logs"]), do: gettext("Logs")

  def short_hash(%Address{hash: hash}) do
    <<
      "0x",
      short_address::binary-size(6),
      _rest::binary
    >> = to_string(hash)

    "0x" <> short_address
  end

  def short_hash_left_right(hash) when not is_nil(hash) do
    case hash do
      "0x" <> rest ->
        shortify_hash_string(rest)

      %Chain.Hash{
        byte_count: _,
        bytes: bytes
      } ->
        shortify_hash_string(Base.encode16(bytes, case: :lower))

      hash ->
        shortify_hash_string(hash)
    end
  end

  def short_hash_left_right(hash) when is_nil(hash), do: ""

  defp shortify_hash_string(hash) do
    <<
      left::binary-size(6),
      _middle::binary-size(28),
      right::binary-size(6)
    >> = to_string(hash)

    "0x" <> left <> "-" <> right
  end

  def short_contract_name(name, max_length) do
    short_string(name, max_length)
  end

  def short_token_id(%Decimal{} = token_id, max_length) do
    token_id
    |> Decimal.to_string()
    |> short_string(max_length)
  end

  def short_token_id(token_id, max_length) do
    short_string(token_id, max_length)
  end

  def short_string(nil, _max_length), do: ""

  def short_string(name, max_length) do
    part_length = Kernel.trunc(max_length / 4)

    if String.length(name) <= max_length,
      do: name,
      else: "#{String.slice(name, 0, max_length - part_length)}..#{String.slice(name, -part_length, part_length)}"
  end

  def address_page_title(address) do
    cond do
      smart_contract_verified?(address) -> "#{address.smart_contract.name} (#{to_string(address)})"
      contract?(address) -> "Contract #{to_string(address)}"
      true -> "#{to_string(address)}"
    end
  end

  def smart_contract_is_gnosis_safe_proxy?(%Address{smart_contract: %SmartContract{}} = address) do
    address.smart_contract.name == "GnosisSafeProxy" && Chain.gnosis_safe_contract?(address.smart_contract.abi)
  end

  def smart_contract_is_gnosis_safe_proxy?(_address), do: false
<<<<<<< HEAD

  def is_faucet?(nil), do: false

  def is_faucet?(address_hash) do
    address_hash_str = "0x" <> Base.encode16(address_hash.bytes, case: :lower)
    address_hash_str == String.downcase(System.get_env("FAUCET_ADDRESS", ""))
  end

  def is_omni_bridge?(nil), do: false

  def is_omni_bridge?(address_hash) do
    address_hash_str = "0x" <> Base.encode16(address_hash.bytes, case: :lower)

    address_hash_str == String.downcase(System.get_env("ETH_OMNI_BRIDGE_MEDIATOR", "")) ||
      address_hash_str == String.downcase(System.get_env("BSC_OMNI_BRIDGE_MEDIATOR", ""))
  end

  def is_amb_bridge?(nil), do: false

  def is_amb_bridge?(address_hash) do
    address_hash_str = "0x" <> Base.encode16(address_hash.bytes, case: :lower)
    String.downcase(System.get_env("AMB_BRIDGE_MEDIATORS", "")) =~ address_hash_str
  end
=======
>>>>>>> ef43da6d
end<|MERGE_RESOLUTION|>--- conflicted
+++ resolved
@@ -446,7 +446,6 @@
   end
 
   def smart_contract_is_gnosis_safe_proxy?(_address), do: false
-<<<<<<< HEAD
 
   def is_faucet?(nil), do: false
 
@@ -454,22 +453,4 @@
     address_hash_str = "0x" <> Base.encode16(address_hash.bytes, case: :lower)
     address_hash_str == String.downcase(System.get_env("FAUCET_ADDRESS", ""))
   end
-
-  def is_omni_bridge?(nil), do: false
-
-  def is_omni_bridge?(address_hash) do
-    address_hash_str = "0x" <> Base.encode16(address_hash.bytes, case: :lower)
-
-    address_hash_str == String.downcase(System.get_env("ETH_OMNI_BRIDGE_MEDIATOR", "")) ||
-      address_hash_str == String.downcase(System.get_env("BSC_OMNI_BRIDGE_MEDIATOR", ""))
-  end
-
-  def is_amb_bridge?(nil), do: false
-
-  def is_amb_bridge?(address_hash) do
-    address_hash_str = "0x" <> Base.encode16(address_hash.bytes, case: :lower)
-    String.downcase(System.get_env("AMB_BRIDGE_MEDIATORS", "")) =~ address_hash_str
-  end
-=======
->>>>>>> ef43da6d
 end