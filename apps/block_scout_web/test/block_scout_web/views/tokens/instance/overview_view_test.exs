--- conflicted
+++ resolved
@@ -94,11 +94,6 @@
 
       data = Jason.decode!(json)
 
-<<<<<<< HEAD
-      assert OverviewView.media_src(%{metadata: data}) ==
-               "https://assets.cargo.build/611a883b0d039100261bfe79/b89cf189-13e9-47ed-b801-a1f6aa15a7bf/376db72d-f8dc-44bb-b6ac-0e8a31fc6164-comp-1_8mp4.mp4"
-    end
-=======
       assert OverviewView.media_src(%{metadata: data}, true) ==
                "https://assets.cargo.build/611a883b0d039100261bfe79/b89cf189-13e9-47ed-b801-a1f6aa15a7bf/376db72d-f8dc-44bb-b6ac-0e8a31fc6164-comp-1_8mp4.mp4"
     end
@@ -123,6 +118,5 @@
       assert OverviewView.media_src(%{metadata: data}) ==
                "https://assets.cargo.build/611a883b0d039100261bfe79/b89cf189-13e9-47ed-b801-a1f6aa15a7bf/a0784ea0-45be-41cd-9cdd-cc40ad20f20d-zombiepngpng.png"
     end
->>>>>>> f47e1dd8
   end
 end