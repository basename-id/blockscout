--- conflicted
+++ resolved
@@ -78,7 +78,6 @@
 
 config :block_scout_web, BlockScoutWeb.WebRouter, enabled: System.get_env("DISABLE_WEBAPP") != "true"
 
-<<<<<<< HEAD
 config :briefly,
   directory: ["/tmp"],
   default_prefix: "briefly",
@@ -94,27 +93,12 @@
     auth0: {
       Ueberauth.Strategy.Auth0,
       [callback_url: "https://blockscout.com/xdai/mainnet/auth/auth0/callback"]
-=======
-# Configures Ueberauth local settings
-config :ueberauth, Ueberauth,
-  providers: [
-    auth0: {
-      Ueberauth.Strategy.Auth0,
-      [callback_path: "/auth/auth0/callback"]
->>>>>>> 1ece2b7e
     }
   ]
 
 config :hammer,
   backend: {Hammer.Backend.ETS, [expiry_ms: 60_000 * 60 * 4, cleanup_interval_ms: 60_000 * 10]}
 
-config :block_scout_web, BlockScoutWeb.Guardian, issuer: "block_scout_web"
-
-config :guardian, Guardian.DB,
-  repo: Explorer.Repo.Account,
-  schema_name: "guardian_tokens",
-  sweep_interval: 60
-
 # Import environment specific config. This must remain at the bottom
 # of this file so it overrides the configuration defined above.
 import_config "#{config_env()}.exs"