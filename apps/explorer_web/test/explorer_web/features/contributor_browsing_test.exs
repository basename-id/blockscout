defmodule ExplorerWeb.UserListTest do
  use ExplorerWeb.FeatureCase, async: true

  import Wallaby.Query, only: [css: 1, css: 2, link: 1]

  # alias Explorer.Chain
  alias Explorer.Chain.{Address, Block, Credit, Debit, Transaction}

  @logo css("[data-test='header_logo']")

  test "browses the home page", %{session: session} do
    session |> visit("/")
    assert current_path(session) == "/en"

    session
    |> click(css("[data-test='hamburger_menu_button']"))
    |> click(@logo)
    |> assert_has(css("main", text: "Blocks"))
  end

  test "search for blocks", %{session: session} do
    %Block{miner_hash: miner_hash} = insert(:block, number: 42)

    session
    |> visit("/")
    |> fill_in(css(".header__cell--search-input"), with: "42")
    |> send_keys([:enter])
    |> assert_has(css(~s|.block__item dd[title="#{miner_hash}"]|))
  end

  test "search for transactions", %{session: session} do
    input = "INPUT"
    %Transaction{hash: hash} = insert(:transaction, input: input)

    session
    |> visit("/")
    |> fill_in(css(".header__cell--search-input"), with: to_string(hash))
    |> send_keys([:enter])
    |> assert_has(css(".transaction__item", text: input))
  end

  test "search for address", %{session: session} do
    %Address{hash: hash} = insert(:address)
    string = to_string(hash)

    session
    |> visit("/")
    |> fill_in(css(".header__cell--search-input"), with: string)
    |> send_keys([:enter])
    |> assert_has(css(".address__subheading", text: string))
  end

  test "views blocks", %{session: session} do
    insert_list(4, :block, %{
      timestamp: Timex.now() |> Timex.shift(hours: -1),
      gas_used: 10
    })

    number = 311
    number_string = to_string(number)

    fifth_block =
      insert(:block, %{
        number: number,
        timestamp: Timex.now() |> Timex.shift(hours: -1),
        size: 9_999_999,
        gas_used: 1_010_101,
        gas_limit: 5_030_101
      })

    transaction = insert(:transaction, block_hash: fifth_block.hash, index: 0)

    insert(:transaction, block_hash: fifth_block.hash, index: 1)
    insert(:transaction, block_hash: fifth_block.hash, index: 2)
    insert(:receipt, transaction_hash: transaction.hash, transaction_index: transaction.index)

    Credit.refresh()
    Debit.refresh()

    session
    |> visit("/en")
    |> assert_has(css(".blocks__title", text: "Blocks"))
    |> assert_has(css(".blocks__column--transactions-count", count: 5))
    |> assert_has(css(".blocks__column--transactions-count", count: 1, text: "3"))
    |> assert_has(css(".blocks__column--age", count: 5, text: "1 hour ago"))
    |> assert_has(css(".blocks__column--gas-used", count: 5, text: "10"))

    session
    |> click(css("[data-test='hamburger_menu_button']"))
    |> click(link("Blocks"))
    |> assert_has(css(".blocks__column--height", text: number_string))
    |> click(link(number_string))
    |> assert_has(css(~s|.block__item dd[title="#{fifth_block.hash}"]|))
    |> assert_has(css(~s|.block__item dd[title="#{fifth_block.miner_hash}"]|))
    |> assert_has(css(".block__item", text: "9,999,999"))
    |> assert_has(css(".block__item", text: "1 hour ago"))
    |> assert_has(css(".block__item", text: "5,030,101"))
    #    |> assert_has(css(".block__item", text: to_string(fifth_block.nonce)))
    |> assert_has(css(".block__item", text: "1,010,101"))
    |> click(css(".block__link", text: "Transactions"))
    |> assert_has(css(".transactions__link--long-hash", text: to_string(transaction.hash)))
  end

<<<<<<< HEAD
  test "views transactions", %{session: session} do
    block =
      insert(:block, %{
        number: 555,
        timestamp: Timex.now() |> Timex.shift(hours: -2),
        gas_used: 123_987
      })

    Enum.each(0..3, &insert(:transaction, block_hash: block.hash, index: &1))
    #    pending_transaction = insert(:transaction, gas: 5891)

    lincoln = insert(:address)
    taft = insert(:address)

    transaction =
      insert(
        :transaction,
        block_hash: block.hash,
        from_address_hash: taft.hash,
        gas: Decimal.new(1_230_000_000_000_123_123),
        gas_price: Decimal.new(7_890_000_000_898_912_300_045),
        index: 4,
        input: "0x00012",
        inserted_at: Timex.parse!("1970-01-01T00:00:18-00:00", "{ISO:Extended}"),
        nonce: 99045,
        to_address_hash: lincoln.hash,
        updated_at: Timex.parse!("1980-01-01T00:00:18-00:00", "{ISO:Extended}"),
        value: Explorer.Chain.Wei.from(Decimal.new(5656), :ether)
      )

    insert(:receipt, status: :error, transaction_hash: transaction.hash, transaction_index: transaction.index)
    insert(:log, address_hash: lincoln.hash, transaction_hash: transaction.hash)

    # From Lincoln to Taft.
    transaction_from_lincoln =
      insert(
        :transaction,
        block_hash: block.hash,
        from_address_hash: lincoln.hash,
        index: 5,
        to_address_hash: taft.hash
      )

    insert(:receipt, transaction_hash: transaction_from_lincoln.hash, transaction_index: transaction_from_lincoln.index)

    #    internal = insert(:internal_transaction, transaction_hash: transaction.hash)

    Credit.refresh()
    Debit.refresh()

    #    transaction_hash_string = to_string(transaction.hash)

    session
    |> visit("/en")
    |> assert_has(css(".transactions__title", text: "Transactions"))
    |> assert_has(css(".transactions__column--hash", count: 5))
    |> assert_has(css(".transactions__column--value", count: 5))
    |> assert_has(css(".transactions__column--age", count: 5, visible: false))

    #    |> visit("/transactions")
    #    |> click(css(".transactions__tab-link", text: "Pending"))
    #    |> click(css(".transactions__link", text: Chain.transaction_hash_to_string(pending_transaction.hash)))
    #    |> assert_has(css(".transaction__item-value--status", text: "Pending"))
    #    |> visit("/transactions")
    #    |> refute_has(css(".transactions__column--block", text: "Pending"))
    #    |> click(link(transaction_hash_string))
    #    |> assert_has(css(".transaction__subheading", text: transaction_hash_string))
    #    |> assert_has(css(".transaction__item", text: "123,987"))
    #    |> assert_has(css(".transaction__item", text: "5,656 POA"))
    #    |> assert_has(css(".transaction__item", text: "Success"))
    #    |> assert_has(
    #      css(
    #        ".transaction__item",
    #        text: "7,890,000,000,898,912,300,045 Wei (7,890,000,000,898.912 Gwei)"
    #      )
    #    )
    #    |> assert_has(css(".transaction__item", text: "1,230,000,000,000,123,123 Gas"))
    #    |> assert_has(css(".transaction__item", text: "0x00012"))
    #    |> assert_has(css(".transaction__item", text: "99045"))
    #    |> assert_has(css(".transaction__item", text: "123,987"))
    #    |> assert_has(css(".transaction__item", text: "0xlincoln"))
    #    |> assert_has(css(".transaction__item", text: "0xhowardtaft"))
    #    |> assert_has(css(".transaction__item", text: "block confirmations"))
    #    |> assert_has(css(".transaction__item", text: "49 years ago"))
    #    |> assert_has(css(".transaction__item", text: "38 years ago"))
    #    |> click(link("Internal Transactions"))
    #    |> assert_has(css(".internal-transaction__table", text: internal.call_type))
    #    |> visit("/en/transactions/0xSk8")
    #    |> click(link("Logs"))
    #    |> assert_has(css(".transaction-log__link", text: "0xlincoln"))
    #    |> click(css(".transaction-log__link", text: "0xlincoln"))
    #    |> assert_has(css(".address__subheading", text: "0xlincoln"))
    #    |> click(css(".address__link", text: "Transactions To"))
    #    |> assert_has(css(".transactions__link--long-hash", text: "0xSk8"))
    #    |> click(css(".address__link", text: "Transactions From"))
    #    |> assert_has(
    #      css(".transactions__link--long-hash", text: Chain.transaction_hash_to_string(transaction_from_lincoln.hash))
    #    )
=======
  describe "transactions and address pages" do
    setup do
      block =
        insert(:block, %{
          number: 555,
          timestamp: Timex.now() |> Timex.shift(hours: -2),
          gas_used: 123_987
        })

      for _ <- 0..3, do: insert(:transaction) |> with_block(block)
      insert(:transaction, hash: "0xC001", gas: 5891) |> with_block

      lincoln = insert(:address, hash: "0xlincoln")
      taft = insert(:address, hash: "0xhowardtaft")

      transaction =
        insert(
          :transaction,
          hash: "0xSk8",
          value: Explorer.Chain.Wei.from(Decimal.new(5656), :ether),
          gas: Decimal.new(1_230_000_000_000_123_123),
          gas_price: Decimal.new(7_890_000_000_898_912_300_045),
          input: "0x00012",
          nonce: 99045,
          inserted_at: Timex.parse!("1970-01-01T00:00:18-00:00", "{ISO:Extended}"),
          updated_at: Timex.parse!("1980-01-01T00:00:18-00:00", "{ISO:Extended}"),
          from_address_id: taft.id,
          to_address_id: lincoln.id
        )

      insert(:block_transaction, block: block, transaction: transaction)

      receipt = insert(:receipt, transaction: transaction, status: 1)
      insert(:log, address_id: lincoln.id, receipt: receipt)

      # From Lincoln to Taft.
      txn_from_lincoln =
        insert(
          :transaction,
          hash: "0xrazerscooter",
          from_address_id: lincoln.id,
          to_address_id: taft.id
        )

      insert(:block_transaction, block: block, transaction: txn_from_lincoln)

      insert(:receipt, transaction: txn_from_lincoln)

      internal = insert(:internal_transaction, transaction_id: transaction.id)

      Credit.refresh()
      Debit.refresh()

      {:ok, %{internal: internal}}
    end

    test "views transactions", %{session: session} do
      session
      |> visit("/en")
      |> assert_has(css(".transactions__title", text: "Transactions"))
      |> assert_has(css(".transactions__column--hash", count: 5))
      |> assert_has(css(".transactions__column--value", count: 5))
      |> assert_has(css(".transactions__column--age", count: 5, visible: false))
    end

    test "can see pending transactions", %{session: session} do
      session
      |> visit("/transactions")
      |> click(css(".transactions__tab-link", text: "Pending"))
      |> click(css(".transactions__link", text: "0xC001"))
      |> assert_has(css(".transaction__item-value--status", text: "Pending"))
    end

    test "don't see pending transactions by default", %{session: session} do
      session
      |> visit("/transactions")
      |> refute_has(css(".transactions__column--block", text: "Pending"))
    end

    test "can see a transaction's details", %{session: session} do
      session
      |> visit("/transactions")
      |> click(link("0xSk8"))
      |> assert_has(css(".transaction__subheading", text: "0xSk8"))
      |> assert_has(css(".transaction__item", text: "123,987"))
      |> assert_has(css(".transaction__item", text: "5,656 POA"))
      |> assert_has(css(".transaction__item", text: "Success"))
      |> assert_has(
        css(
          ".transaction__item",
          text: "7,890,000,000,898,912,300,045 Wei (7,890,000,000,898.912 Gwei)"
        )
      )
      |> assert_has(css(".transaction__item", text: "1,230,000,000,000,123,123 Gas"))
      |> assert_has(css(".transaction__item", text: "0x00012"))
      |> assert_has(css(".transaction__item", text: "99045"))
      |> assert_has(css(".transaction__item", text: "123,987"))
      |> assert_has(css(".transaction__item", text: "0xlincoln"))
      |> assert_has(css(".transaction__item", text: "0xhowardtaft"))
      |> assert_has(css(".transaction__item", text: "block confirmations"))
      |> assert_has(css(".transaction__item", text: "49 years ago"))
      |> assert_has(css(".transaction__item", text: "38 years ago"))
    end

    test "can see internal transactions for a transaction", %{
      session: session,
      internal: internal
    } do
      session
      |> visit("/en/transactions/0xSk8")
      |> click(link("Internal Transactions"))
      |> assert_has(css(".internal-transaction__table", text: internal.call_type))
    end

    test "can view a transaction's logs", %{session: session} do
      session
      |> visit("/en/transactions/0xSk8")
      |> click(link("Logs"))
      |> assert_has(css(".transaction-log__link", text: "0xlincoln"))
    end

    test "can visit an address from the transaction logs page", %{session: session} do
      session
      |> visit("/en/transactions/0xSk8/logs")
      |> click(css(".transaction-log__link", text: "0xlincoln"))
      |> assert_has(css(".address__subheading", text: "0xlincoln"))
    end

    test "see's all addresses transactions by default", %{session: session} do
      session
      |> visit("/en/addresses/0xlincoln")
      |> assert_has(css(".transactions__link--long-hash", text: "0xSk8"))
      |> assert_has(css(".transactions__link--long-hash", text: "0xrazerscooter"))
    end

    test "can filter to only see transactions to an address", %{session: session} do
      session
      |> visit("/en/addresses/0xlincoln")
      |> click(css("[data-test='filter_dropdown']", text: "Filter: All"))
      |> click(css(".address__link", text: "To"))
      |> assert_has(css(".transactions__link--long-hash", text: "0xSk8"))
      |> refute_has(css(".transactions__link--long-hash", text: "0xrazerscooter"))
    end

    test "can filter to only see transactions from an address", %{session: session} do
      session
      |> visit("/en/addresses/0xlincoln")
      |> click(css("[data-test='filter_dropdown']", text: "Filter: All"))
      |> click(css(".address__link", text: "From"))
      |> assert_has(css(".transactions__link--long-hash", text: "0xrazerscooter"))
      |> refute_has(css(".transactions__link--long-hash", text: "0xSk8"))
    end
>>>>>>> 288bca7e
  end

  test "views addresses", %{session: session} do
    address = insert(:address, balance: 500)

    session
<<<<<<< HEAD
    |> visit("/en/addresses/#{Phoenix.Param.to_param(address)}")
    |> assert_has(css(".address__balance", text: "0.0000000000000005"))
=======
    |> visit("/en/addresses/0xthinmints")
    |> assert_has(css(".address__balance", text: "0.000,000,000,000,000,500 POA"))
>>>>>>> 288bca7e
  end
end<|MERGE_RESOLUTION|>--- conflicted
+++ resolved
@@ -1,10 +1,9 @@
-defmodule ExplorerWeb.UserListTest do
+defmodule ExplorerWeb.ContributorBrowsingTest do
   use ExplorerWeb.FeatureCase, async: true
 
   import Wallaby.Query, only: [css: 1, css: 2, link: 1]
 
-  # alias Explorer.Chain
-  alias Explorer.Chain.{Address, Block, Credit, Debit, Transaction}
+  alias Explorer.Chain.{Credit, Debit}
 
   @logo css("[data-test='header_logo']")
 
@@ -19,53 +18,55 @@
   end
 
   test "search for blocks", %{session: session} do
-    %Block{miner_hash: miner_hash} = insert(:block, number: 42)
+    block = insert(:block, number: 42)
+
+    refute block.miner_hash == nil
 
     session
     |> visit("/")
-    |> fill_in(css(".header__cell--search-input"), with: "42")
+    |> fill_in(css(".header__cell--search-input"), with: to_string(block.number))
     |> send_keys([:enter])
-    |> assert_has(css(~s|.block__item dd[title="#{miner_hash}"]|))
+    |> assert_has(css(".block__item", text: to_string(block.miner_hash)))
   end
 
   test "search for transactions", %{session: session} do
-    input = "INPUT"
-    %Transaction{hash: hash} = insert(:transaction, input: input)
+    transaction = insert(:transaction, input: "socks")
 
     session
     |> visit("/")
-    |> fill_in(css(".header__cell--search-input"), with: to_string(hash))
+    |> fill_in(
+      css(".header__cell--search-input"),
+      with: to_string(transaction.hash)
+    )
     |> send_keys([:enter])
-    |> assert_has(css(".transaction__item", text: input))
+    |> assert_has(css(".transaction__item", text: transaction.input))
   end
 
   test "search for address", %{session: session} do
-    %Address{hash: hash} = insert(:address)
-    string = to_string(hash)
+    address = insert(:address)
 
     session
     |> visit("/")
-    |> fill_in(css(".header__cell--search-input"), with: string)
+    |> fill_in(
+      css(".header__cell--search-input"),
+      with: to_string(address.hash)
+    )
     |> send_keys([:enter])
-    |> assert_has(css(".address__subheading", text: string))
+    |> assert_has(css(".address__subheading", text: to_string(address.hash)))
   end
 
   test "views blocks", %{session: session} do
-    insert_list(4, :block, %{
-      timestamp: Timex.now() |> Timex.shift(hours: -1),
-      gas_used: 10
-    })
-
-    number = 311
-    number_string = to_string(number)
+    timestamp = Timex.now() |> Timex.shift(hours: -1)
+    Enum.map(307..310, &insert(:block, number: &1, timestamp: timestamp, gas_used: 10))
 
     fifth_block =
       insert(:block, %{
-        number: number,
-        timestamp: Timex.now() |> Timex.shift(hours: -1),
+        gas_limit: 5_030_101,
+        gas_used: 1_010_101,
+        nonce: 123_456_789,
+        number: 311,
         size: 9_999_999,
-        gas_used: 1_010_101,
-        gas_limit: 5_030_101
+        timestamp: timestamp
       })
 
     transaction = insert(:transaction, block_hash: fifth_block.hash, index: 0)
@@ -80,6 +81,7 @@
     session
     |> visit("/en")
     |> assert_has(css(".blocks__title", text: "Blocks"))
+    |> assert_has(css(".blocks__column--height", count: 2, text: "1"))
     |> assert_has(css(".blocks__column--transactions-count", count: 5))
     |> assert_has(css(".blocks__column--transactions-count", count: 1, text: "3"))
     |> assert_has(css(".blocks__column--age", count: 5, text: "1 hour ago"))
@@ -88,119 +90,19 @@
     session
     |> click(css("[data-test='hamburger_menu_button']"))
     |> click(link("Blocks"))
-    |> assert_has(css(".blocks__column--height", text: number_string))
-    |> click(link(number_string))
-    |> assert_has(css(~s|.block__item dd[title="#{fifth_block.hash}"]|))
-    |> assert_has(css(~s|.block__item dd[title="#{fifth_block.miner_hash}"]|))
+    |> assert_has(css(".blocks__column--height", text: "311"))
+    |> click(link("311"))
+    |> assert_has(css(".block__item", text: to_string(fifth_block.hash)))
+    |> assert_has(css(".block__item", text: to_string(fifth_block.miner_hash)))
     |> assert_has(css(".block__item", text: "9,999,999"))
     |> assert_has(css(".block__item", text: "1 hour ago"))
     |> assert_has(css(".block__item", text: "5,030,101"))
-    #    |> assert_has(css(".block__item", text: to_string(fifth_block.nonce)))
+    |> assert_has(css(".block__item", text: to_string(fifth_block.nonce)))
     |> assert_has(css(".block__item", text: "1,010,101"))
     |> click(css(".block__link", text: "Transactions"))
     |> assert_has(css(".transactions__link--long-hash", text: to_string(transaction.hash)))
   end
 
-<<<<<<< HEAD
-  test "views transactions", %{session: session} do
-    block =
-      insert(:block, %{
-        number: 555,
-        timestamp: Timex.now() |> Timex.shift(hours: -2),
-        gas_used: 123_987
-      })
-
-    Enum.each(0..3, &insert(:transaction, block_hash: block.hash, index: &1))
-    #    pending_transaction = insert(:transaction, gas: 5891)
-
-    lincoln = insert(:address)
-    taft = insert(:address)
-
-    transaction =
-      insert(
-        :transaction,
-        block_hash: block.hash,
-        from_address_hash: taft.hash,
-        gas: Decimal.new(1_230_000_000_000_123_123),
-        gas_price: Decimal.new(7_890_000_000_898_912_300_045),
-        index: 4,
-        input: "0x00012",
-        inserted_at: Timex.parse!("1970-01-01T00:00:18-00:00", "{ISO:Extended}"),
-        nonce: 99045,
-        to_address_hash: lincoln.hash,
-        updated_at: Timex.parse!("1980-01-01T00:00:18-00:00", "{ISO:Extended}"),
-        value: Explorer.Chain.Wei.from(Decimal.new(5656), :ether)
-      )
-
-    insert(:receipt, status: :error, transaction_hash: transaction.hash, transaction_index: transaction.index)
-    insert(:log, address_hash: lincoln.hash, transaction_hash: transaction.hash)
-
-    # From Lincoln to Taft.
-    transaction_from_lincoln =
-      insert(
-        :transaction,
-        block_hash: block.hash,
-        from_address_hash: lincoln.hash,
-        index: 5,
-        to_address_hash: taft.hash
-      )
-
-    insert(:receipt, transaction_hash: transaction_from_lincoln.hash, transaction_index: transaction_from_lincoln.index)
-
-    #    internal = insert(:internal_transaction, transaction_hash: transaction.hash)
-
-    Credit.refresh()
-    Debit.refresh()
-
-    #    transaction_hash_string = to_string(transaction.hash)
-
-    session
-    |> visit("/en")
-    |> assert_has(css(".transactions__title", text: "Transactions"))
-    |> assert_has(css(".transactions__column--hash", count: 5))
-    |> assert_has(css(".transactions__column--value", count: 5))
-    |> assert_has(css(".transactions__column--age", count: 5, visible: false))
-
-    #    |> visit("/transactions")
-    #    |> click(css(".transactions__tab-link", text: "Pending"))
-    #    |> click(css(".transactions__link", text: Chain.transaction_hash_to_string(pending_transaction.hash)))
-    #    |> assert_has(css(".transaction__item-value--status", text: "Pending"))
-    #    |> visit("/transactions")
-    #    |> refute_has(css(".transactions__column--block", text: "Pending"))
-    #    |> click(link(transaction_hash_string))
-    #    |> assert_has(css(".transaction__subheading", text: transaction_hash_string))
-    #    |> assert_has(css(".transaction__item", text: "123,987"))
-    #    |> assert_has(css(".transaction__item", text: "5,656 POA"))
-    #    |> assert_has(css(".transaction__item", text: "Success"))
-    #    |> assert_has(
-    #      css(
-    #        ".transaction__item",
-    #        text: "7,890,000,000,898,912,300,045 Wei (7,890,000,000,898.912 Gwei)"
-    #      )
-    #    )
-    #    |> assert_has(css(".transaction__item", text: "1,230,000,000,000,123,123 Gas"))
-    #    |> assert_has(css(".transaction__item", text: "0x00012"))
-    #    |> assert_has(css(".transaction__item", text: "99045"))
-    #    |> assert_has(css(".transaction__item", text: "123,987"))
-    #    |> assert_has(css(".transaction__item", text: "0xlincoln"))
-    #    |> assert_has(css(".transaction__item", text: "0xhowardtaft"))
-    #    |> assert_has(css(".transaction__item", text: "block confirmations"))
-    #    |> assert_has(css(".transaction__item", text: "49 years ago"))
-    #    |> assert_has(css(".transaction__item", text: "38 years ago"))
-    #    |> click(link("Internal Transactions"))
-    #    |> assert_has(css(".internal-transaction__table", text: internal.call_type))
-    #    |> visit("/en/transactions/0xSk8")
-    #    |> click(link("Logs"))
-    #    |> assert_has(css(".transaction-log__link", text: "0xlincoln"))
-    #    |> click(css(".transaction-log__link", text: "0xlincoln"))
-    #    |> assert_has(css(".address__subheading", text: "0xlincoln"))
-    #    |> click(css(".address__link", text: "Transactions To"))
-    #    |> assert_has(css(".transactions__link--long-hash", text: "0xSk8"))
-    #    |> click(css(".address__link", text: "Transactions From"))
-    #    |> assert_has(
-    #      css(".transactions__link--long-hash", text: Chain.transaction_hash_to_string(transaction_from_lincoln.hash))
-    #    )
-=======
   describe "transactions and address pages" do
     setup do
       block =
@@ -210,51 +112,58 @@
           gas_used: 123_987
         })
 
-      for _ <- 0..3, do: insert(:transaction) |> with_block(block)
-      insert(:transaction, hash: "0xC001", gas: 5891) |> with_block
-
-      lincoln = insert(:address, hash: "0xlincoln")
-      taft = insert(:address, hash: "0xhowardtaft")
+      for index <- 0..3, do: insert(:transaction, block_hash: block.hash, index: index)
+      pending = insert(:transaction, block_hash: nil, gas: 5891, index: nil)
+
+      lincoln = insert(:address)
+      taft = insert(:address)
 
       transaction =
         insert(
           :transaction,
-          hash: "0xSk8",
+          block_hash: block.hash,
           value: Explorer.Chain.Wei.from(Decimal.new(5656), :ether),
           gas: Decimal.new(1_230_000_000_000_123_123),
           gas_price: Decimal.new(7_890_000_000_898_912_300_045),
+          index: 4,
           input: "0x00012",
           nonce: 99045,
           inserted_at: Timex.parse!("1970-01-01T00:00:18-00:00", "{ISO:Extended}"),
           updated_at: Timex.parse!("1980-01-01T00:00:18-00:00", "{ISO:Extended}"),
-          from_address_id: taft.id,
-          to_address_id: lincoln.id
+          from_address_hash: taft.hash,
+          to_address_hash: lincoln.hash
         )
 
-      insert(:block_transaction, block: block, transaction: transaction)
-
-      receipt = insert(:receipt, transaction: transaction, status: 1)
-      insert(:log, address_id: lincoln.id, receipt: receipt)
+      receipt = insert(:receipt, status: :ok, transaction_hash: transaction.hash, transaction_index: transaction.index)
+      insert(:log, address_hash: lincoln.hash, index: 0, transaction_hash: receipt.transaction_hash)
 
       # From Lincoln to Taft.
       txn_from_lincoln =
         insert(
           :transaction,
-          hash: "0xrazerscooter",
-          from_address_id: lincoln.id,
-          to_address_id: taft.id
+          block_hash: block.hash,
+          index: 5,
+          from_address_hash: lincoln.hash,
+          to_address_hash: taft.hash
         )
 
-      insert(:block_transaction, block: block, transaction: txn_from_lincoln)
-
-      insert(:receipt, transaction: txn_from_lincoln)
-
-      internal = insert(:internal_transaction, transaction_id: transaction.id)
+      internal_receipt =
+        insert(:receipt, transaction_hash: txn_from_lincoln.hash, transaction_index: txn_from_lincoln.index)
+
+      internal = insert(:internal_transaction, transaction_hash: internal_receipt.transaction_hash)
 
       Credit.refresh()
       Debit.refresh()
 
-      {:ok, %{internal: internal}}
+      {:ok,
+       %{
+         pending: pending,
+         internal: internal,
+         lincoln: lincoln,
+         taft: taft,
+         transaction: transaction,
+         txn_from_lincoln: txn_from_lincoln
+       }}
     end
 
     test "views transactions", %{session: session} do
@@ -266,11 +175,11 @@
       |> assert_has(css(".transactions__column--age", count: 5, visible: false))
     end
 
-    test "can see pending transactions", %{session: session} do
+    test "can see pending transactions", %{pending: pending, session: session} do
       session
       |> visit("/transactions")
       |> click(css(".transactions__tab-link", text: "Pending"))
-      |> click(css(".transactions__link", text: "0xC001"))
+      |> click(css(".transactions__link", text: to_string(pending.hash)))
       |> assert_has(css(".transaction__item-value--status", text: "Pending"))
     end
 
@@ -280,11 +189,11 @@
       |> refute_has(css(".transactions__column--block", text: "Pending"))
     end
 
-    test "can see a transaction's details", %{session: session} do
+    test "can see a transaction's details", %{lincoln: lincoln, session: session, taft: taft, transaction: transaction} do
       session
       |> visit("/transactions")
-      |> click(link("0xSk8"))
-      |> assert_has(css(".transaction__subheading", text: "0xSk8"))
+      |> click(link(to_string(transaction.hash)))
+      |> assert_has(css(".transaction__subheading", text: to_string(transaction.hash)))
       |> assert_has(css(".transaction__item", text: "123,987"))
       |> assert_has(css(".transaction__item", text: "5,656 POA"))
       |> assert_has(css(".transaction__item", text: "Success"))
@@ -298,74 +207,88 @@
       |> assert_has(css(".transaction__item", text: "0x00012"))
       |> assert_has(css(".transaction__item", text: "99045"))
       |> assert_has(css(".transaction__item", text: "123,987"))
-      |> assert_has(css(".transaction__item", text: "0xlincoln"))
-      |> assert_has(css(".transaction__item", text: "0xhowardtaft"))
+      |> assert_has(css(".transaction__item", text: to_string(lincoln.hash)))
+      |> assert_has(css(".transaction__item", text: to_string(taft.hash)))
       |> assert_has(css(".transaction__item", text: "block confirmations"))
       |> assert_has(css(".transaction__item", text: "49 years ago"))
       |> assert_has(css(".transaction__item", text: "38 years ago"))
     end
 
     test "can see internal transactions for a transaction", %{
-      session: session,
-      internal: internal
-    } do
-      session
-      |> visit("/en/transactions/0xSk8")
+      internal: internal,
+      session: session,
+      txn_from_lincoln: txn_from_lincoln
+    } do
+      session
+      |> visit("/en/transactions/#{Phoenix.Param.to_param(txn_from_lincoln)}")
       |> click(link("Internal Transactions"))
       |> assert_has(css(".internal-transaction__table", text: internal.call_type))
     end
 
-    test "can view a transaction's logs", %{session: session} do
-      session
-      |> visit("/en/transactions/0xSk8")
+    test "can view a transaction's logs", %{lincoln: lincoln, session: session, transaction: transaction} do
+      session
+      |> visit("/en/transactions/#{Phoenix.Param.to_param(transaction)}")
       |> click(link("Logs"))
-      |> assert_has(css(".transaction-log__link", text: "0xlincoln"))
-    end
-
-    test "can visit an address from the transaction logs page", %{session: session} do
-      session
-      |> visit("/en/transactions/0xSk8/logs")
-      |> click(css(".transaction-log__link", text: "0xlincoln"))
-      |> assert_has(css(".address__subheading", text: "0xlincoln"))
-    end
-
-    test "see's all addresses transactions by default", %{session: session} do
-      session
-      |> visit("/en/addresses/0xlincoln")
-      |> assert_has(css(".transactions__link--long-hash", text: "0xSk8"))
-      |> assert_has(css(".transactions__link--long-hash", text: "0xrazerscooter"))
-    end
-
-    test "can filter to only see transactions to an address", %{session: session} do
-      session
-      |> visit("/en/addresses/0xlincoln")
+      |> assert_has(css(".transaction-log__link", text: to_string(lincoln.hash)))
+    end
+
+    test "can visit an address from the transaction logs page", %{
+      lincoln: lincoln,
+      session: session,
+      transaction: transaction
+    } do
+      session
+      |> visit("/en/transactions/#{Phoenix.Param.to_param(transaction)}/logs")
+      |> click(css(".transaction-log__link", text: to_string(lincoln.hash)))
+      |> assert_has(css(".address__subheading", text: to_string(lincoln.hash)))
+    end
+
+    test "see's all addresses transactions by default", %{
+      lincoln: lincoln,
+      session: session,
+      transaction: transaction,
+      txn_from_lincoln: txn_from_lincoln
+    } do
+      session
+      |> visit("/en/addresses/#{Phoenix.Param.to_param(lincoln)}")
+      |> assert_has(css(".transactions__link--long-hash", text: to_string(transaction.hash)))
+      |> assert_has(css(".transactions__link--long-hash", text: to_string(txn_from_lincoln.hash)))
+    end
+
+    test "can filter to only see transactions to an address", %{
+      lincoln: lincoln,
+      session: session,
+      transaction: transaction,
+      txn_from_lincoln: txn_from_lincoln
+    } do
+      session
+      |> visit("/en/addresses/#{Phoenix.Param.to_param(lincoln)}")
       |> click(css("[data-test='filter_dropdown']", text: "Filter: All"))
       |> click(css(".address__link", text: "To"))
-      |> assert_has(css(".transactions__link--long-hash", text: "0xSk8"))
-      |> refute_has(css(".transactions__link--long-hash", text: "0xrazerscooter"))
-    end
-
-    test "can filter to only see transactions from an address", %{session: session} do
-      session
-      |> visit("/en/addresses/0xlincoln")
+      |> assert_has(css(".transactions__link--long-hash", text: to_string(transaction.hash)))
+      |> refute_has(css(".transactions__link--long-hash", text: to_string(txn_from_lincoln.hash)))
+    end
+
+    test "can filter to only see transactions from an address", %{
+      lincoln: lincoln,
+      session: session,
+      transaction: transaction,
+      txn_from_lincoln: txn_from_lincoln
+    } do
+      session
+      |> visit("/en/addresses/#{Phoenix.Param.to_param(lincoln)}")
       |> click(css("[data-test='filter_dropdown']", text: "Filter: All"))
       |> click(css(".address__link", text: "From"))
-      |> assert_has(css(".transactions__link--long-hash", text: "0xrazerscooter"))
-      |> refute_has(css(".transactions__link--long-hash", text: "0xSk8"))
-    end
->>>>>>> 288bca7e
+      |> assert_has(css(".transactions__link--long-hash", text: to_string(txn_from_lincoln.hash)))
+      |> refute_has(css(".transactions__link--long-hash", text: to_string(transaction.hash)))
+    end
   end
 
   test "views addresses", %{session: session} do
     address = insert(:address, balance: 500)
 
     session
-<<<<<<< HEAD
     |> visit("/en/addresses/#{Phoenix.Param.to_param(address)}")
-    |> assert_has(css(".address__balance", text: "0.0000000000000005"))
-=======
-    |> visit("/en/addresses/0xthinmints")
     |> assert_has(css(".address__balance", text: "0.000,000,000,000,000,500 POA"))
->>>>>>> 288bca7e
   end
 end