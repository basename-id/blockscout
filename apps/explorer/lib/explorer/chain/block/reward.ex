defmodule Explorer.Chain.Block.Reward do
  @moduledoc """
  Represents the total reward given to an address in a block.
  """

  use Explorer.Schema

  alias Explorer.Chain
  alias Explorer.Chain.Block.Reward.AddressType
  alias Explorer.Chain.{Address, Block, Hash, Wei}
  alias Explorer.{PagingOptions, Repo}
  alias Explorer.SmartContract.Reader

  @required_attrs ~w(address_hash address_type block_hash block_number reward)a

  @get_payout_by_mining_abi %{
    "type" => "function",
    "stateMutability" => "view",
    "payable" => false,
    "outputs" => [%{"type" => "address", "name" => ""}],
    "name" => "getPayoutByMining",
    "inputs" => [%{"type" => "address", "name" => ""}],
    "constant" => true
  }

  @is_validator_abi %{
    "type" => "function",
    "stateMutability" => "view",
    "payable" => false,
    "outputs" => [%{"type" => "bool", "name" => ""}],
    "name" => "isValidator",
    "inputs" => [%{"type" => "address", "name" => ""}],
    "constant" => true
  }

  @empty_address "0x0000000000000000000000000000000000000000"

  @typedoc """
  The validation reward given related to a block.

  * `:address_hash` - Hash of address who received the reward
  * `:address_type` - Type of the address_hash, either emission_funds, uncle or validator
  * `:block_hash` - Hash of the validated block
  * `:reward` - Total block reward
  """
  @type t :: %__MODULE__{
          address: %Ecto.Association.NotLoaded{} | Address.t() | nil,
          address_hash: Hash.Address.t(),
          address_type: AddressType.t(),
          block: %Ecto.Association.NotLoaded{} | Block.t() | nil,
          block_hash: Hash.Full.t(),
          block_number: non_neg_integer(),
          reward: Wei.t()
        }

  @primary_key false
  schema "block_rewards" do
    field(:address_type, AddressType)
    field(:reward, Wei)
    field(:block_number, :integer)

    belongs_to(
      :address,
      Address,
      foreign_key: :address_hash,
      references: :hash,
      type: Hash.Address
    )

    belongs_to(
      :block,
      Block,
      foreign_key: :block_hash,
      references: :hash,
      type: Hash.Full
    )

    timestamps()
  end

  def changeset(%__MODULE__{} = reward, attrs) do
    reward
    |> cast(attrs, @required_attrs)
    |> validate_required(@required_attrs)
  end

  def paginate(query, %PagingOptions{key: nil}), do: query

  def paginate(query, %PagingOptions{key: {block_number, _}}) do
    where(query, [reward], reward.block_number < ^block_number)
  end

  @doc """
  Returns a list of tuples representing rewards by the EmissionFunds on POA chains.
  The tuples have the format {EmissionFunds, Validator}
  """
  def fetch_emission_rewards_tuples(address_hash, paging_options) do
    address_rewards =
      __MODULE__
      |> preload(:address)
      |> paginate(paging_options)
      |> limit(^paging_options.page_size)
      |> order_by([reward], desc: reward.block_number)
      |> where([reward], reward.address_hash == ^address_hash)
      |> Repo.all()

    case List.first(address_rewards) do
      nil ->
        []

      reward ->
        block_hashes = Enum.map(address_rewards, & &1.block_hash)

        other_type =
          case reward.address_type do
            :validator ->
              :emission_funds

            :emission_funds ->
              :validator
          end

        other_rewards =
          __MODULE__
          |> preload(:address)
          |> order_by([reward], desc: reward.block_number)
          |> where([reward], reward.address_type == ^other_type)
          |> where([reward], reward.block_hash in ^block_hashes)
          |> Repo.all()

        if other_type == :emission_funds do
          Enum.zip(other_rewards, address_rewards)
        else
          Enum.zip(address_rewards, other_rewards)
        end
    end
  end

  defp is_validator(mining_key) do
    validators_contract_address =
      Application.get_env(:explorer, Explorer.Chain.Block.Reward, %{})[:validators_contract_address]

    if validators_contract_address do
      # facd743b=keccak256(isValidator(address))
      is_validator_params = %{"facd743b" => [mining_key.bytes]}

      call_contract(validators_contract_address, @is_validator_abi, is_validator_params)
    else
      nil
    end
  end

  def get_validator_payout_key_by_mining(mining_key) do
    is_validator = is_validator(mining_key)

    if is_validator do
      keys_manager_contract_address =
        Application.get_env(:explorer, Explorer.Chain.Block.Reward, %{})[:keys_manager_contract_address]

      if keys_manager_contract_address do
        payout_key =
          if keys_manager_contract_address do
            # 7cded930=keccak256(getPayoutByMining(address))
            get_payout_by_mining_params = %{"7cded930" => [mining_key.bytes]}

            payout_key_hash =
              call_contract(keys_manager_contract_address, @get_payout_by_mining_abi, get_payout_by_mining_params)

            if payout_key_hash == @empty_address do
              mining_key
            else
              case Chain.string_to_address_hash(payout_key_hash) do
                {:ok, payout_key} ->
                  payout_key

                _ ->
                  mining_key
              end
            end
          else
            mining_key
          end

        %{is_validator: is_validator, payout_key: payout_key}
      else
        %{is_validator: is_validator, payout_key: mining_key}
      end
    else
      %{is_validator: is_validator, payout_key: mining_key}
    end
  end

  defp call_contract(address, abi, params) do
    abi = [abi]

    method_id =
      params
      |> Enum.map(fn {key, _value} -> key end)
      |> List.first()

    case Reader.query_contract(address, abi, params, false) do
      %{^method_id => {:ok, [result]}} -> result
      _ -> @empty_address
    end
  end

<<<<<<< HEAD
  defp address_rewards_blocks_ranges_clause(query, min_block_number, max_block_number, paging_options) do
    if is_number(min_block_number) and max_block_number > 0 and min_block_number > 0 do
      cond do
        paging_options.page_number == 1 ->
          query
          |> where([reward], reward.block_number >= ^min_block_number)

        min_block_number == max_block_number ->
          query
          |> where([reward], reward.block_number == ^min_block_number)

        true ->
          query
          |> where([reward], reward.block_number >= ^min_block_number)
          |> where([reward], reward.block_number <= ^max_block_number)
      end
    else
      query
    end
=======
  defp join_associations(query) do
    query
    |> preload(:address)
    |> join(:inner, [reward], block in assoc(reward, :block))
    |> preload(:block)
>>>>>>> 25a33da5
  end
end<|MERGE_RESOLUTION|>--- conflicted
+++ resolved
@@ -204,32 +204,10 @@
     end
   end
 
-<<<<<<< HEAD
-  defp address_rewards_blocks_ranges_clause(query, min_block_number, max_block_number, paging_options) do
-    if is_number(min_block_number) and max_block_number > 0 and min_block_number > 0 do
-      cond do
-        paging_options.page_number == 1 ->
-          query
-          |> where([reward], reward.block_number >= ^min_block_number)
-
-        min_block_number == max_block_number ->
-          query
-          |> where([reward], reward.block_number == ^min_block_number)
-
-        true ->
-          query
-          |> where([reward], reward.block_number >= ^min_block_number)
-          |> where([reward], reward.block_number <= ^max_block_number)
-      end
-    else
-      query
-    end
-=======
   defp join_associations(query) do
     query
     |> preload(:address)
     |> join(:inner, [reward], block in assoc(reward, :block))
     |> preload(:block)
->>>>>>> 25a33da5
   end
 end