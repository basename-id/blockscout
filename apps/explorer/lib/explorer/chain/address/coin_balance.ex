--- conflicted
+++ resolved
@@ -69,12 +69,7 @@
       cb in subquery(coin_balance_subquery),
       limit: ^1,
       order_by: [desc: :block_number],
-<<<<<<< HEAD
-      select_merge: %{delta: fragment("value - coalesce(lag(value, 1) over (order by block_number desc), 0)")},
-      select_merge: %{block_timestamp: b.timestamp}
-=======
       select_merge: %{delta: fragment("value - coalesce(lag(value, 1) over (order by block_number), 0)")}
->>>>>>> 17908d00
     )
   end
 
