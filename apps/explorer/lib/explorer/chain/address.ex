--- conflicted
+++ resolved
@@ -13,12 +13,9 @@
     Address,
     Block,
     CeloAccount,
-<<<<<<< HEAD
     CeloSigners,
-=======
     CeloValidator,
     CeloValidatorGroup,
->>>>>>> 982ffa2a
     Data,
     DecompiledSmartContract,
     Hash,
