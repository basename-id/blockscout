defmodule Explorer.Application do
  @moduledoc """
  This is the Application module for Explorer.
  """

  use Application

<<<<<<< HEAD
  import Supervisor.Spec, only: [supervisor: 3]

  # Functions

  ## Application callbacks

  @impl Application
=======
  # See https://hexdocs.pm/elixir/Application.html
  # for more information on OTP Applications
>>>>>>> fcf0572b
  def start(_type, _args) do
    # See https://hexdocs.pm/elixir/Supervisor.html
    # for other strategies and supported options

<<<<<<< HEAD
  ## Private Functions

  defp children(:test), do: children()

  defp children(_) do
    children() ++
      [
        Explorer.JSONRPC,
        supervisor(Task.Supervisor, [[name: Explorer.TaskSupervisor]], id: Explorer.TaskSupervisor),
        Explorer.Indexer,
        Explorer.Chain.Statistics.Server,
        Explorer.ExchangeRates
      ]
=======
    # Children to start in all environments
    base_children = [
      Explorer.Repo,
      {Task.Supervisor, name: Explorer.MarketTaskSupervisor}
    ]

    children = base_children ++ secondary_children(Mix.env())

    opts = [strategy: :one_for_one, name: Explorer.Supervisor]

    Supervisor.start_link(children, opts)
>>>>>>> fcf0572b
  end

  defp secondary_children(:test), do: []

  # Children to start when not testing
  defp secondary_children(_) do
    [
<<<<<<< HEAD
      Explorer.Repo,
      supervisor(
        Task.Supervisor,
        [[name: Explorer.ExchangeRateTaskSupervisor]],
        id: Explorer.ExchangeRateTaskSupervisor
      )
=======
      %{
        id: Exq,
        start: {Exq, :start_link, [[mode: :enqueuer]]},
        type: :supervisor
      },
      Explorer.Chain.Statistics.Server,
      Explorer.ExchangeRates,
      Explorer.Market.History.Cataloger
>>>>>>> fcf0572b
    ]
  end
end<|MERGE_RESOLUTION|>--- conflicted
+++ resolved
@@ -5,7 +5,6 @@
 
   use Application
 
-<<<<<<< HEAD
   import Supervisor.Spec, only: [supervisor: 3]
 
   # Functions
@@ -13,29 +12,7 @@
   ## Application callbacks
 
   @impl Application
-=======
-  # See https://hexdocs.pm/elixir/Application.html
-  # for more information on OTP Applications
->>>>>>> fcf0572b
   def start(_type, _args) do
-    # See https://hexdocs.pm/elixir/Supervisor.html
-    # for other strategies and supported options
-
-<<<<<<< HEAD
-  ## Private Functions
-
-  defp children(:test), do: children()
-
-  defp children(_) do
-    children() ++
-      [
-        Explorer.JSONRPC,
-        supervisor(Task.Supervisor, [[name: Explorer.TaskSupervisor]], id: Explorer.TaskSupervisor),
-        Explorer.Indexer,
-        Explorer.Chain.Statistics.Server,
-        Explorer.ExchangeRates
-      ]
-=======
     # Children to start in all environments
     base_children = [
       Explorer.Repo,
@@ -47,31 +24,21 @@
     opts = [strategy: :one_for_one, name: Explorer.Supervisor]
 
     Supervisor.start_link(children, opts)
->>>>>>> fcf0572b
   end
+
+  ## Private Functions
 
   defp secondary_children(:test), do: []
 
   # Children to start when not testing
   defp secondary_children(_) do
     [
-<<<<<<< HEAD
-      Explorer.Repo,
-      supervisor(
-        Task.Supervisor,
-        [[name: Explorer.ExchangeRateTaskSupervisor]],
-        id: Explorer.ExchangeRateTaskSupervisor
-      )
-=======
-      %{
-        id: Exq,
-        start: {Exq, :start_link, [[mode: :enqueuer]]},
-        type: :supervisor
-      },
+      Explorer.JSONRPC,
+      supervisor(Task.Supervisor, [[name: Explorer.TaskSupervisor]], id: Explorer.TaskSupervisor),
+      Explorer.Indexer,
       Explorer.Chain.Statistics.Server,
       Explorer.ExchangeRates,
       Explorer.Market.History.Cataloger
->>>>>>> fcf0572b
     ]
   end
 end