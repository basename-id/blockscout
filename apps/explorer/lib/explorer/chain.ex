defmodule Explorer.Chain do
  @moduledoc """
  The chain context.
  """

  import Ecto.Query,
    only: [
      from: 2,
      join: 4,
      join: 5,
      limit: 2,
      lock: 2,
      order_by: 2,
      order_by: 3,
      preload: 2,
      select: 2,
      select: 3,
      subquery: 1,
      union: 2,
      where: 2,
      where: 3
    ]

  import EthereumJSONRPC, only: [integer_to_quantity: 1, json_rpc: 2, fetch_block_internal_transactions: 2]

  require Logger

  alias ABI.{TypeDecoder, TypeEncoder}
  alias Ecto.Adapters.SQL
  alias Ecto.{Changeset, Multi}

  alias EthereumJSONRPC.Contract
  alias EthereumJSONRPC.Transaction, as: EthereumJSONRPCTransaction

  alias Explorer.Counters.LastFetchedCounter

  alias Explorer.Chain

  alias Explorer.Chain.{
    Address,
    Address.CoinBalance,
    Address.CoinBalanceDaily,
    Address.CurrentTokenBalance,
    Address.TokenBalance,
    Block,
    BridgedToken,
    CurrencyHelpers,
    Data,
    DecompiledSmartContract,
    Hash,
    Import,
    InternalTransaction,
    Log,
    PendingBlockOperation,
    SmartContract,
    SmartContractAdditionalSource,
    StakingPool,
    StakingPoolsDelegator,
    Token,
    Token.Instance,
    TokenTransfer,
    Transaction,
    Wei
  }

  alias Explorer.Chain.Block.{EmissionReward, Reward}

  alias Explorer.Chain.Cache.{
    Accounts,
    BlockCount,
    BlockNumber,
    Blocks,
    GasUsage,
    TokenExchangeRate,
    TransactionCount,
    Transactions,
    Uncles
  }

  alias Explorer.Chain.Import.Runner
  alias Explorer.Chain.InternalTransaction.{CallType, Type}
  alias Explorer.Chain.Transaction.History.TransactionStats
  alias Explorer.Counters.{AddressesCounter, AddressesWithBalanceCounter}
  alias Explorer.Market.MarketHistoryCache
  alias Explorer.{PagingOptions, Repo}
  alias Explorer.SmartContract.Reader
  alias Explorer.Staking.ContractState

  alias Dataloader.Ecto, as: DataloaderEcto

  @default_paging_options %PagingOptions{page_size: 50}

  @max_incoming_transactions_count 10_000

  @revert_msg_prefix_1 "Revert: "
  @revert_msg_prefix_2 "revert: "
  @revert_msg_prefix_3 "reverted "
  @revert_msg_prefix_4 "Reverted "
  # keccak256("Error(string)")
  @revert_error_method_id "08c379a0"

  @burn_address_hash_str "0x0000000000000000000000000000000000000000"

  @typedoc """
  The name of an association on the `t:Ecto.Schema.t/0`
  """
  @type association :: atom()

  @typedoc """
  The max `t:Explorer.Chain.Block.block_number/0` for `consensus` `true` `t:Explorer.Chain.Block.t/0`s.
  """
  @type block_height :: Block.block_number()

  @typedoc """
  Event type where data is broadcasted whenever data is inserted from chain indexing.
  """
  @type chain_event ::
          :addresses
          | :address_coin_balances
          | :blocks
          | :block_rewards
          | :exchange_rate
          | :internal_transactions
          | :logs
          | :transactions
          | :token_transfers

  @type direction :: :from | :to

  @typedoc """
   * `:optional` - the association is optional and only needs to be loaded if available
   * `:required` - the association is required and MUST be loaded.  If it is not available, then the parent struct
     SHOULD NOT be returned.
  """
  @type necessity :: :optional | :required

  @typedoc """
  The `t:necessity/0` of each association that should be loaded
  """
  @type necessity_by_association :: %{association => necessity}

  @typep necessity_by_association_option :: {:necessity_by_association, necessity_by_association}
  @typep paging_options :: {:paging_options, PagingOptions.t()}
  @typep balance_by_day :: %{date: String.t(), value: Wei.t()}

  @doc """
  Gets from the cache the count of `t:Explorer.Chain.Address.t/0`'s where the `fetched_coin_balance` is > 0
  """
  @spec count_addresses_with_balance_from_cache :: non_neg_integer()
  def count_addresses_with_balance_from_cache do
    AddressesWithBalanceCounter.fetch()
  end

  @doc """
  Estimated count of `t:Explorer.Chain.Address.t/0`.

  Estimated count of addresses.
  """
  @spec address_estimated_count() :: non_neg_integer()
  def address_estimated_count do
    cached_value = AddressesCounter.fetch()

    if is_nil(cached_value) do
      %Postgrex.Result{rows: [[count]]} = Repo.query!("SELECT reltuples FROM pg_class WHERE relname = 'addresses';")

      count
    else
      cached_value
    end
  end

  @doc """
  Counts the number of addresses with fetched coin balance > 0.

  This function should be used with caution. In larger databases, it may take a
  while to have the return back.
  """
  def count_addresses_with_balance do
    Repo.one(
      Address.count_with_fetched_coin_balance(),
      timeout: :infinity
    )
  end

  @doc """
  Counts the number of all addresses.

  This function should be used with caution. In larger databases, it may take a
  while to have the return back.
  """
  def count_addresses do
    Repo.one(
      Address.count(),
      timeout: :infinity
    )
  end

  @doc """
  `t:Explorer.Chain.InternalTransaction/0`s from the address with the given `hash`.

  This function excludes any internal transactions in the results where the
  internal transaction has no siblings within the parent transaction.

  ## Options

    * `:direction` - if specified, will filter internal transactions by address type. If `:to` is specified, only
      internal transactions where the "to" address matches will be returned. Likewise, if `:from` is specified, only
      internal transactions where the "from" address matches will be returned. If `:direction` is omitted, internal
      transactions either to or from the address will be returned.
    * `:necessity_by_association` - use to load `t:association/0` as `:required` or `:optional`. If an association is
      `:required`, and the `t:Explorer.Chain.InternalTransaction.t/0` has no associated record for that association,
      then the `t:Explorer.Chain.InternalTransaction.t/0` will not be included in the page `entries`.
    * `:paging_options` - a `t:Explorer.PagingOptions.t/0` used to specify the `:page_size` and
      `:key` (a tuple of the lowest/oldest `{block_number, transaction_index, index}`) and. Results will be the internal
      transactions older than the `block_number`, `transaction index`, and `index` that are passed.

  """
  @spec address_to_internal_transactions(Hash.Address.t(), [paging_options | necessity_by_association_option]) :: [
          InternalTransaction.t()
        ]
  def address_to_internal_transactions(hash, options \\ []) do
    necessity_by_association = Keyword.get(options, :necessity_by_association, %{})
    direction = Keyword.get(options, :direction)

    from_block = from_block(options)
    to_block = to_block(options)

    paging_options = Keyword.get(options, :paging_options, @default_paging_options)

    if direction == nil do
      query_to_address_hash_wrapped =
        InternalTransaction
        |> InternalTransaction.where_nonpending_block()
        |> InternalTransaction.where_address_fields_match(hash, :to_address_hash)
        |> InternalTransaction.where_block_number_in_period(from_block, to_block)
        |> common_where_limit_order(paging_options)
        |> wrapped_union_subquery()

      query_from_address_hash_wrapped =
        InternalTransaction
        |> InternalTransaction.where_nonpending_block()
        |> InternalTransaction.where_address_fields_match(hash, :from_address_hash)
        |> InternalTransaction.where_block_number_in_period(from_block, to_block)
        |> common_where_limit_order(paging_options)
        |> wrapped_union_subquery()

      query_created_contract_address_hash_wrapped =
        InternalTransaction
        |> InternalTransaction.where_nonpending_block()
        |> InternalTransaction.where_address_fields_match(hash, :created_contract_address_hash)
        |> InternalTransaction.where_block_number_in_period(from_block, to_block)
        |> common_where_limit_order(paging_options)
        |> wrapped_union_subquery()

      full_query =
        query_to_address_hash_wrapped
        |> union(^query_from_address_hash_wrapped)
        |> union(^query_created_contract_address_hash_wrapped)

      full_query
      |> wrapped_union_subquery()
      |> order_by(
        [q],
        desc: q.block_number,
        desc: q.transaction_index,
        desc: q.index
      )
      |> preload(transaction: :block)
      |> join_associations(necessity_by_association)
      |> Repo.all()
    else
      InternalTransaction
      |> InternalTransaction.where_nonpending_block()
      |> InternalTransaction.where_address_fields_match(hash, direction)
      |> InternalTransaction.where_block_number_in_period(from_block, to_block)
      |> common_where_limit_order(paging_options)
      |> preload(transaction: :block)
      |> join_associations(necessity_by_association)
      |> Repo.all()
    end
  end

  def wrapped_union_subquery(query) do
    from(
      q in subquery(query),
      select: q
    )
  end

  defp common_where_limit_order(query, paging_options) do
    query
    |> InternalTransaction.where_is_different_from_parent_transaction()
    |> InternalTransaction.where_block_number_is_not_null()
    |> page_internal_transaction(paging_options)
    |> limit(^paging_options.page_size)
    |> order_by(
      [it],
      desc: it.block_number,
      desc: it.transaction_index,
      desc: it.index
    )
  end

  @doc """
  Get the total number of transactions sent by the address with the given hash according to the last block indexed.

  We have to increment +1 in the last nonce result because it works like an array position, the first
  nonce has the value 0. When last nonce is nil, it considers that the given address has 0 transactions.
  """
  @spec total_transactions_sent_by_address(Hash.Address.t()) :: non_neg_integer()
  def total_transactions_sent_by_address(address_hash) do
    last_nonce =
      address_hash
      |> Transaction.last_nonce_by_address_query()
      |> Repo.one(timeout: :infinity)

    case last_nonce do
      nil -> 0
      value -> value + 1
    end
  end

  @doc """
  Fetches the transactions related to the address with the given hash, including
  transactions that only have the address in the `token_transfers` related table
  and rewards for block validation.

  This query is divided into multiple subqueries intentionally in order to
  improve the listing performance.

  The `token_trasfers` table tends to grow exponentially, and the query results
  with a `transactions` `join` statement takes too long.

  To solve this the `transaction_hashes` are fetched in a separate query, and
  paginated through the `block_number` already present in the `token_transfers`
  table.

  ## Options

    * `:necessity_by_association` - use to load `t:association/0` as `:required` or `:optional`.  If an association is
      `:required`, and the `t:Explorer.Chain.Transaction.t/0` has no associated record for that association, then the
      `t:Explorer.Chain.Transaction.t/0` will not be included in the page `entries`.
    * `:paging_options` - a `t:Explorer.PagingOptions.t/0` used to specify the `:page_size` and
      `:key` (a tuple of the lowest/oldest `{block_number, index}`) and. Results will be the transactions older than
      the `block_number` and `index` that are passed.

  """
  @spec address_to_transactions_with_rewards(Hash.Address.t(), [paging_options | necessity_by_association_option]) ::
          [
            Transaction.t()
          ]
  def address_to_transactions_with_rewards(address_hash, options \\ []) when is_list(options) do
    paging_options = Keyword.get(options, :paging_options, @default_paging_options)

    if Application.get_env(:block_scout_web, BlockScoutWeb.Chain)[:has_emission_funds] do
      cond do
        Keyword.get(options, :direction) == :from ->
          address_to_transactions_without_rewards(address_hash, options)

        address_has_rewards?(address_hash) ->
          %{payout_key: block_miner_payout_address} = Reward.get_validator_payout_key_by_mining(address_hash)

          if block_miner_payout_address && address_hash == block_miner_payout_address do
            transactions_with_rewards_results(address_hash, options, paging_options)
          else
            address_to_transactions_without_rewards(address_hash, options)
          end

        true ->
          address_to_transactions_without_rewards(address_hash, options)
      end
    else
      address_to_transactions_without_rewards(address_hash, options)
    end
  end

  defp transactions_with_rewards_results(address_hash, options, paging_options) do
    blocks_range = address_to_transactions_tasks_range_of_blocks(address_hash, options)

    rewards_task =
      Task.async(fn -> Reward.fetch_emission_rewards_tuples(address_hash, paging_options, blocks_range) end)

    [rewards_task | address_to_transactions_tasks(address_hash, options)]
    |> wait_for_address_transactions()
    |> Enum.sort_by(fn item ->
      case item do
        {%Reward{} = emission_reward, _} ->
          {-emission_reward.block.number, 1}

        item ->
          block_number = if item.block_number, do: -item.block_number, else: 0
          index = if item.index, do: -item.index, else: 0
          {block_number, index}
      end
    end)
    |> Enum.dedup_by(fn item ->
      case item do
        {%Reward{} = emission_reward, _} ->
          {emission_reward.block_hash, emission_reward.address_hash, emission_reward.address_type}

        transaction ->
          transaction.hash
      end
    end)
    |> Enum.take(paging_options.page_size)
  end

  def address_to_transactions_without_rewards(address_hash, options) do
    paging_options = Keyword.get(options, :paging_options, @default_paging_options)

    address_hash
    |> address_to_transactions_tasks(options)
    |> wait_for_address_transactions()
    |> Enum.sort_by(&{&1.block_number, &1.index}, &>=/2)
    |> Enum.dedup_by(& &1.hash)
    |> Enum.take(paging_options.page_size)
  end

  def address_to_mined_transactions_without_rewards(address_hash, options) do
    paging_options = Keyword.get(options, :paging_options, @default_paging_options)

    address_hash
    |> address_to_mined_transactions_tasks(options)
    |> wait_for_address_transactions()
    |> Enum.sort_by(&{&1.block_number, &1.index}, &>=/2)
    |> Enum.dedup_by(& &1.hash)
    |> Enum.take(paging_options.page_size)
  end

  defp address_to_transactions_tasks_query(options) do
    options
    |> Keyword.get(:paging_options, @default_paging_options)
    |> fetch_transactions()
  end

  defp transactions_block_numbers_at_address(address_hash, options) do
    direction = Keyword.get(options, :direction)

    options
    |> address_to_transactions_tasks_query()
    |> Transaction.not_pending_transactions()
    |> select([t], t.block_number)
    |> Transaction.matching_address_queries_list(direction, address_hash)
  end

  defp address_to_transactions_tasks(address_hash, options) do
    direction = Keyword.get(options, :direction)
    necessity_by_association = Keyword.get(options, :necessity_by_association, %{})

    options
    |> address_to_transactions_tasks_query()
    |> Transaction.not_dropped_or_replaced_transacions()
    |> join_associations(necessity_by_association)
    |> Transaction.matching_address_queries_list(direction, address_hash)
    |> Enum.map(fn query -> Task.async(fn -> Repo.all(query) end) end)
  end

  defp address_to_mined_transactions_tasks(address_hash, options) do
    direction = Keyword.get(options, :direction)
    necessity_by_association = Keyword.get(options, :necessity_by_association, %{})

    options
    |> address_to_transactions_tasks_query()
    |> Transaction.not_pending_transactions()
    |> join_associations(necessity_by_association)
    |> Transaction.matching_address_queries_list(direction, address_hash)
    |> Enum.map(fn query -> Task.async(fn -> Repo.all(query) end) end)
  end

  def address_to_transactions_tasks_range_of_blocks(address_hash, options) do
    extremums_list =
      address_hash
      |> transactions_block_numbers_at_address(options)
      |> Enum.map(fn query ->
        extremum_query =
          from(
            q in subquery(query),
            select: %{min_block_number: min(q.block_number), max_block_number: max(q.block_number)}
          )

        extremum_query
        |> Repo.one!()
      end)

    extremums_list
    |> Enum.reduce(%{min_block_number: nil, max_block_number: 0}, fn %{
                                                                       min_block_number: min_number,
                                                                       max_block_number: max_number
                                                                     },
                                                                     extremums_result ->
      current_min_number = Map.get(extremums_result, :min_block_number)
      current_max_number = Map.get(extremums_result, :max_block_number)

      extremums_result =
        if is_number(current_min_number) do
          if is_number(min_number) and min_number > 0 and min_number < current_min_number do
            extremums_result
            |> Map.put(:min_block_number, min_number)
          else
            extremums_result
          end
        else
          extremums_result
          |> Map.put(:min_block_number, min_number)
        end

      if is_number(max_number) and max_number > 0 and max_number > current_max_number do
        extremums_result
        |> Map.put(:max_block_number, max_number)
      else
        extremums_result
      end
    end)
  end

  defp wait_for_address_transactions(tasks) do
    tasks
    |> Task.yield_many(:timer.seconds(20))
    |> Enum.flat_map(fn {_task, res} ->
      case res do
        {:ok, result} ->
          result

        {:exit, reason} ->
          raise "Query fetching address transactions terminated: #{inspect(reason)}"

        nil ->
          raise "Query fetching address transactions timed out."
      end
    end)
  end

  @spec address_hash_to_token_transfers(Hash.Address.t(), Keyword.t()) :: [Transaction.t()]
  def address_hash_to_token_transfers(address_hash, options \\ []) do
    paging_options = Keyword.get(options, :paging_options, @default_paging_options)
    direction = Keyword.get(options, :direction)

    direction
    |> Transaction.transactions_with_token_transfers_direction(address_hash)
    |> Transaction.preload_token_transfers(address_hash)
    |> handle_paging_options(paging_options)
    |> Repo.all()
  end

  @spec address_to_logs(Hash.Address.t(), Keyword.t()) :: [Log.t()]
  def address_to_logs(address_hash, options \\ []) when is_list(options) do
    paging_options = Keyword.get(options, :paging_options) || %PagingOptions{page_size: 50}

    from_block = from_block(options)
    to_block = to_block(options)

    {block_number, transaction_index, log_index} = paging_options.key || {BlockNumber.get_max(), 0, 0}

    base_query =
      from(log in Log,
        inner_join: transaction in Transaction,
        on: transaction.hash == log.transaction_hash,
        order_by: [desc: log.block_number, desc: log.index],
        where: transaction.block_number < ^block_number,
        or_where: transaction.block_number == ^block_number and transaction.index > ^transaction_index,
        or_where:
          transaction.block_number == ^block_number and transaction.index == ^transaction_index and
            log.index > ^log_index,
        where: log.address_hash == ^address_hash,
        limit: ^paging_options.page_size,
        select: log
      )

    wrapped_query =
      from(
        log in subquery(base_query),
        inner_join: transaction in Transaction,
        preload: [:transaction, transaction: [to_address: :smart_contract]],
        where:
          log.block_hash == transaction.block_hash and
            log.block_number == transaction.block_number and
            log.transaction_hash == transaction.hash,
        select: log
      )

    wrapped_query
    |> filter_topic(options)
    |> where_block_number_in_period(from_block, to_block)
    |> Repo.all()
    |> Enum.take(paging_options.page_size)
  end

  defp filter_topic(base_query, topic: topic) do
    from(log in base_query,
      where:
        log.first_topic == ^topic or log.second_topic == ^topic or log.third_topic == ^topic or
          log.fourth_topic == ^topic
    )
  end

  defp filter_topic(base_query, _), do: base_query

  def where_block_number_in_period(base_query, from_block, to_block) when is_nil(from_block) and not is_nil(to_block) do
    from(q in base_query,
      where: q.block_number <= ^to_block
    )
  end

  def where_block_number_in_period(base_query, from_block, to_block) when not is_nil(from_block) and is_nil(to_block) do
    from(q in base_query,
      where: q.block_number > ^from_block
    )
  end

  def where_block_number_in_period(base_query, from_block, to_block) when is_nil(from_block) and is_nil(to_block) do
    from(q in base_query,
      where: 1
    )
  end

  def where_block_number_in_period(base_query, from_block, to_block) do
    from(q in base_query,
      where: q.block_number > ^from_block and q.block_number <= ^to_block
    )
  end

  @doc """
  Finds all `t:Explorer.Chain.Transaction.t/0`s given the address_hash and the token contract
  address hash.

  ## Options

    * `:paging_options` - a `t:Explorer.PagingOptions.t/0` used to specify the `:page_size` and
      `:key` (in the form of `%{"inserted_at" => inserted_at}`). Results will be the transactions
      older than the `index` that are passed.
  """
  @spec address_to_transactions_with_token_transfers(Hash.t(), Hash.t(), [paging_options]) :: [Transaction.t()]
  def address_to_transactions_with_token_transfers(address_hash, token_hash, options \\ []) do
    paging_options = Keyword.get(options, :paging_options, @default_paging_options)

    address_hash
    |> Transaction.transactions_with_token_transfers(token_hash)
    |> Transaction.preload_token_transfers(address_hash)
    |> handle_paging_options(paging_options)
    |> Repo.all()
  end

  @doc """
  The `t:Explorer.Chain.Address.t/0` `balance` in `unit`.
  """
  @spec balance(Address.t(), :wei) :: Wei.wei() | nil
  @spec balance(Address.t(), :gwei) :: Wei.gwei() | nil
  @spec balance(Address.t(), :ether) :: Wei.ether() | nil
  def balance(%Address{fetched_coin_balance: balance}, unit) do
    case balance do
      nil -> nil
      _ -> Wei.to(balance, unit)
    end
  end

  @doc """
  The number of `t:Explorer.Chain.Block.t/0`.

      iex> insert_list(2, :block)
      iex> Explorer.Chain.block_count()
      2

  When there are no `t:Explorer.Chain.Block.t/0`.

      iex> Explorer.Chain.block_count()
      0

  """
  def block_count do
    Repo.aggregate(Block, :count, :hash)
  end

  @doc """
  Reward for mining a block.

  The block reward is the sum of the following:

  * Sum of the transaction fees (gas_used * gas_price) for the block
  * A static reward for miner (this value may change during the life of the chain)
  * The reward for uncle blocks (1/32 * static_reward * number_of_uncles)

  *NOTE*

  Uncles are not currently accounted for.
  """
  @spec block_reward(Block.block_number()) :: Wei.t()
  def block_reward(block_number) do
    query =
      from(
        block in Block,
        left_join: transaction in assoc(block, :transactions),
        inner_join: emission_reward in EmissionReward,
        on: fragment("? <@ ?", block.number, emission_reward.block_range),
        where: block.number == ^block_number,
        group_by: emission_reward.reward,
        select: %Wei{
          value: coalesce(sum(transaction.gas_used * transaction.gas_price), 0) + emission_reward.reward
        }
      )

    Repo.one!(query)
  end

  @doc """
  The `t:Explorer.Chain.Wei.t/0` paid to the miners of the `t:Explorer.Chain.Block.t/0`s with `hash`
  `Explorer.Chain.Hash.Full.t/0` by the signers of the transactions in those blocks to cover the gas fee
  (`gas_used * gas_price`).
  """
  @spec gas_payment_by_block_hash([Hash.Full.t()]) :: %{Hash.Full.t() => Wei.t()}
  def gas_payment_by_block_hash(block_hashes) when is_list(block_hashes) do
    query =
      from(
        block in Block,
        left_join: transaction in assoc(block, :transactions),
        where: block.hash in ^block_hashes and block.consensus == true,
        group_by: block.hash,
        select: {block.hash, %Wei{value: coalesce(sum(transaction.gas_used * transaction.gas_price), 0)}}
      )

    query
    |> Repo.all()
    |> Enum.into(%{})
  end

  @doc """
  Finds all `t:Explorer.Chain.Transaction.t/0`s in the `t:Explorer.Chain.Block.t/0`.

  ## Options

    * `:necessity_by_association` - use to load `t:association/0` as `:required` or `:optional`.  If an association is
      `:required`, and the `t:Explorer.Chain.Transaction.t/0` has no associated record for that association, then the
      `t:Explorer.Chain.Transaction.t/0` will not be included in the page `entries`.
    * `:paging_options` - a `t:Explorer.PagingOptions.t/0` used to specify the `:page_size` and
      `:key` (a tuple of the lowest/oldest `{index}`) and. Results will be the transactions older than
      the `index` that are passed.
  """
  @spec block_to_transactions(Hash.Full.t(), [paging_options | necessity_by_association_option]) :: [Transaction.t()]
  def block_to_transactions(block_hash, options \\ []) when is_list(options) do
    necessity_by_association = Keyword.get(options, :necessity_by_association, %{})

    options
    |> Keyword.get(:paging_options, @default_paging_options)
    |> fetch_transactions()
    |> join(:inner, [transaction], block in assoc(transaction, :block))
    |> where([_, block], block.hash == ^block_hash)
    |> join_associations(necessity_by_association)
    |> preload([{:token_transfers, [:token, :from_address, :to_address]}])
    |> Repo.all()
  end

  @doc """
  Counts the number of `t:Explorer.Chain.Transaction.t/0` in the `block`.
  """
  @spec block_to_transaction_count(Hash.Full.t()) :: non_neg_integer()
  def block_to_transaction_count(block_hash) do
    query =
      from(
        transaction in Transaction,
        where: transaction.block_hash == ^block_hash
      )

    Repo.aggregate(query, :count, :hash)
  end

  @spec address_to_incoming_transaction_count(Hash.Address.t()) :: non_neg_integer()
  def address_to_incoming_transaction_count(address_hash) do
    to_address_query =
      from(
        transaction in Transaction,
        where: transaction.to_address_hash == ^address_hash
      )

    Repo.aggregate(to_address_query, :count, :hash, timeout: :infinity)
  end

  @spec address_to_incoming_transaction_gas_usage(Hash.Address.t()) :: non_neg_integer()
  def address_to_incoming_transaction_gas_usage(address_hash) do
    to_address_query =
      from(
        transaction in Transaction,
        where: transaction.to_address_hash == ^address_hash
      )

    Repo.aggregate(to_address_query, :sum, :gas_used, timeout: :infinity)
  end

  @spec address_to_outcoming_transaction_gas_usage(Hash.Address.t()) :: non_neg_integer()
  def address_to_outcoming_transaction_gas_usage(address_hash) do
    to_address_query =
      from(
        transaction in Transaction,
        where: transaction.from_address_hash == ^address_hash
      )

    Repo.aggregate(to_address_query, :sum, :gas_used, timeout: :infinity)
  end

  @spec max_incoming_transactions_count() :: non_neg_integer()
  def max_incoming_transactions_count, do: @max_incoming_transactions_count

  @doc """
  How many blocks have confirmed `block` based on the current `max_block_number`

  A consensus block's number of confirmations is the difference between its number and the current block height + 1.

      iex> block = insert(:block, number: 1)
      iex> Explorer.Chain.confirmations(block, block_height: 2)
      {:ok, 2}

  The newest block at the block height has 1 confirmation.

      iex> block = insert(:block, number: 1)
      iex> Explorer.Chain.confirmations(block, block_height: 1)
      {:ok, 1}

  A non-consensus block has no confirmations and is orphaned even if there are child blocks of it on an orphaned chain.

      iex> parent_block = insert(:block, consensus: false, number: 1)
      iex> insert(
      ...>   :block,
      ...>   parent_hash: parent_block.hash,
      ...>   consensus: false,
      ...>   number: parent_block.number + 1
      ...> )
      iex> Explorer.Chain.confirmations(parent_block, block_height: 3)
      {:error, :non_consensus}

  If you calculate the block height and then get a newer block, the confirmations will be `0` instead of negative.

      iex> block = insert(:block, number: 1)
      iex> Explorer.Chain.confirmations(block, block_height: 0)
      {:ok, 1}
  """
  @spec confirmations(Block.t(), [{:block_height, block_height()}]) ::
          {:ok, non_neg_integer()} | {:error, :non_consensus}

  def confirmations(%Block{consensus: true, number: number}, named_arguments) when is_list(named_arguments) do
    max_consensus_block_number = Keyword.fetch!(named_arguments, :block_height)

    {:ok, max(1 + max_consensus_block_number - number, 1)}
  end

  def confirmations(%Block{consensus: false}, _), do: {:error, :non_consensus}

  @doc """
  Creates an address.

      iex> {:ok, %Explorer.Chain.Address{hash: hash}} = Explorer.Chain.create_address(
      ...>   %{hash: "0xa94f5374fce5edbc8e2a8697c15331677e6ebf0b"}
      ...> )
      ...> to_string(hash)
      "0xa94f5374fce5edbc8e2a8697c15331677e6ebf0b"

  A `String.t/0` value for `Explorer.Chain.Address.t/0` `hash` must have 40 hexadecimal characters after the `0x` prefix
  to prevent short- and long-hash transcription errors.

      iex> {:error, %Ecto.Changeset{errors: errors}} = Explorer.Chain.create_address(
      ...>   %{hash: "0xa94f5374fce5edbc8e2a8697c15331677e6ebf0"}
      ...> )
      ...> errors
      [hash: {"is invalid", [type: Explorer.Chain.Hash.Address, validation: :cast]}]
      iex> {:error, %Ecto.Changeset{errors: errors}} = Explorer.Chain.create_address(
      ...>   %{hash: "0xa94f5374fce5edbc8e2a8697c15331677e6ebf0ba"}
      ...> )
      ...> errors
      [hash: {"is invalid", [type: Explorer.Chain.Hash.Address, validation: :cast]}]

  """
  @spec create_address(map()) :: {:ok, Address.t()} | {:error, Ecto.Changeset.t()}
  def create_address(attrs \\ %{}) do
    %Address{}
    |> Address.changeset(attrs)
    |> Repo.insert()
  end

  @doc """
  Creates a decompiled smart contract.
  """

  @spec create_decompiled_smart_contract(map()) :: {:ok, Address.t()} | {:error, Ecto.Changeset.t()}
  def create_decompiled_smart_contract(attrs) do
    changeset = DecompiledSmartContract.changeset(%DecompiledSmartContract{}, attrs)

    # Enforce ShareLocks tables order (see docs: sharelocks.md)
    Multi.new()
    |> Multi.run(:set_address_decompiled, fn repo, _ ->
      set_address_decompiled(repo, Changeset.get_field(changeset, :address_hash))
    end)
    |> Multi.insert(:decompiled_smart_contract, changeset,
      on_conflict: :replace_all,
      conflict_target: [:decompiler_version, :address_hash]
    )
    |> Repo.transaction()
    |> case do
      {:ok, %{decompiled_smart_contract: decompiled_smart_contract}} -> {:ok, decompiled_smart_contract}
      {:error, _, error_value, _} -> {:error, error_value}
    end
  end

  @doc """
  Converts the `Explorer.Chain.Data.t:t/0` to `iodata` representation that can be written to users efficiently.

      iex> %Explorer.Chain.Data{
      ...>   bytes: <<>>
      ...> } |>
      ...> Explorer.Chain.data_to_iodata() |>
      ...> IO.iodata_to_binary()
      "0x"
      iex> %Explorer.Chain.Data{
      ...>   bytes: <<0, 0, 0, 0, 0, 0, 0, 0, 0, 0, 0, 0, 134, 45, 103, 203, 7,
      ...>     115, 238, 63, 140, 231, 234, 137, 179, 40, 255, 234, 134, 26,
      ...>     179, 239>>
      ...> } |>
      ...> Explorer.Chain.data_to_iodata() |>
      ...> IO.iodata_to_binary()
      "0x000000000000000000000000862d67cb0773ee3f8ce7ea89b328ffea861ab3ef"

  """
  @spec data_to_iodata(Data.t()) :: iodata()
  def data_to_iodata(data) do
    Data.to_iodata(data)
  end

  @doc """
  The fee a `transaction` paid for the `t:Explorer.Transaction.t/0` `gas`

  If the transaction is pending, then the fee will be a range of `unit`

      iex> Explorer.Chain.fee(
      ...>   %Explorer.Chain.Transaction{
      ...>     gas: Decimal.new(3),
      ...>     gas_price: %Explorer.Chain.Wei{value: Decimal.new(2)},
      ...>     gas_used: nil
      ...>   },
      ...>   :wei
      ...> )
      {:maximum, Decimal.new(6)}

  If the transaction has been confirmed in block, then the fee will be the actual fee paid in `unit` for the `gas_used`
  in the `transaction`.

      iex> Explorer.Chain.fee(
      ...>   %Explorer.Chain.Transaction{
      ...>     gas: Decimal.new(3),
      ...>     gas_price: %Explorer.Chain.Wei{value: Decimal.new(2)},
      ...>     gas_used: Decimal.new(2)
      ...>   },
      ...>   :wei
      ...> )
      {:actual, Decimal.new(4)}

  """
  @spec fee(%Transaction{gas_used: nil}, :ether | :gwei | :wei) :: {:maximum, Decimal.t()}
  def fee(%Transaction{gas: gas, gas_price: gas_price, gas_used: nil}, unit) do
    fee =
      gas_price
      |> Wei.to(unit)
      |> Decimal.mult(gas)

    {:maximum, fee}
  end

  @spec fee(%Transaction{gas_used: Decimal.t()}, :ether | :gwei | :wei) :: {:actual, Decimal.t()}
  def fee(%Transaction{gas_price: gas_price, gas_used: gas_used}, unit) do
    fee =
      gas_price
      |> Wei.to(unit)
      |> Decimal.mult(gas_used)

    {:actual, fee}
  end

  @doc """
  Checks to see if the chain is down indexing based on the transaction from the
  oldest block and the `fetch_internal_transactions` pending operation
  """
  @spec finished_indexing?() :: boolean()
  def finished_indexing? do
    json_rpc_named_arguments = Application.fetch_env!(:indexer, :json_rpc_named_arguments)
    variant = Keyword.fetch!(json_rpc_named_arguments, :variant)

    if variant == EthereumJSONRPC.Ganache do
      true
    else
      with {:transactions_exist, true} <- {:transactions_exist, Repo.exists?(Transaction)},
           min_block_number when not is_nil(min_block_number) <- Repo.aggregate(Transaction, :min, :block_number) do
        query =
          from(
            b in Block,
            join: pending_ops in assoc(b, :pending_operations),
            where: pending_ops.fetch_internal_transactions,
            where: b.consensus and b.number == ^min_block_number
          )

        !Repo.exists?(query)
      else
        {:transactions_exist, false} -> true
        nil -> false
      end
    end
  end

  @doc """
  The `t:Explorer.Chain.Transaction.t/0` `gas_price` of the `transaction` in `unit`.
  """
  def gas_price(%Transaction{gas_price: gas_price}, unit) do
    Wei.to(gas_price, unit)
  end

  @doc """
  Converts `t:Explorer.Chain.Address.t/0` `hash` to the `t:Explorer.Chain.Address.t/0` with that `hash`.

  Returns `{:ok, %Explorer.Chain.Address{}}` if found

      iex> {:ok, %Explorer.Chain.Address{hash: hash}} = Explorer.Chain.create_address(
      ...>   %{hash: "0x5aaeb6053f3e94c9b9a09f33669435e7ef1beaed"}
      ...> )
      iex> {:ok, %Explorer.Chain.Address{hash: found_hash}} = Explorer.Chain.hash_to_address(hash)
      iex> found_hash == hash
      true

  Returns `{:error, :not_found}` if not found

      iex> {:ok, hash} = Explorer.Chain.string_to_address_hash("0x5aaeb6053f3e94c9b9a09f33669435e7ef1beaed")
      iex> Explorer.Chain.hash_to_address(hash)
      {:error, :not_found}

  ## Options

    * `:necessity_by_association` - use to load `t:association/0` as `:required` or `:optional`.  If an association is
      `:required`, and the `t:Explorer.Chain.Address.t/0` has no associated record for that association,
      then the `t:Explorer.Chain.Address.t/0` will not be included in the list.

  Optionally it also accepts a boolean to fetch the `has_decompiled_code?` virtual field or not

  """
  @spec hash_to_address(Hash.Address.t(), [necessity_by_association_option], boolean()) ::
          {:ok, Address.t()} | {:error, :not_found}
  def hash_to_address(
        %Hash{byte_count: unquote(Hash.Address.byte_count())} = hash,
        options \\ [
          necessity_by_association: %{
            :contracts_creation_internal_transaction => :optional,
            :names => :optional,
            :smart_contract => :optional,
            :token => :optional,
            :contracts_creation_transaction => :optional
          }
        ],
        query_decompiled_code_flag \\ true
      ) do
    necessity_by_association = Keyword.get(options, :necessity_by_association, %{})

    query =
      from(
        address in Address,
        where: address.hash == ^hash
      )

    address_result =
      query
      |> join_associations(necessity_by_association)
      |> with_decompiled_code_flag(hash, query_decompiled_code_flag)
      |> Repo.one()

    address_updated_result =
      case address_result do
        %{smart_contract: smart_contract} ->
          if smart_contract do
            address_result
          else
            address_verified_twin_contract =
              Chain.get_minimal_proxy_template(hash) ||
                Chain.get_address_verified_twin_contract(hash).verified_contract

            if address_verified_twin_contract do
              address_verified_twin_contract_updated =
                address_verified_twin_contract
                |> Map.put(:address_hash, hash)
                |> Map.put_new(:metadata_from_verified_twin, true)

              address_result
              |> Map.put(:smart_contract, address_verified_twin_contract_updated)
            else
              address_result
            end
          end

        _ ->
          address_result
      end

    address_updated_result
    |> case do
      nil -> {:error, :not_found}
      address -> {:ok, address}
    end
  end

  def decompiled_code(address_hash, version) do
    query =
      from(contract in DecompiledSmartContract,
        where: contract.address_hash == ^address_hash and contract.decompiler_version == ^version
      )

    query
    |> Repo.one()
    |> case do
      nil -> {:error, :not_found}
      contract -> {:ok, contract.decompiled_source_code}
    end
  end

  @spec token_contract_address_from_token_name(String.t()) :: {:ok, Hash.Address.t()} | {:error, :not_found}
  def token_contract_address_from_token_name(name) when is_binary(name) do
    query =
      from(token in Token,
        where: ilike(token.symbol, ^name),
        select: token.contract_address_hash
      )

    query
    |> Repo.all()
    |> case do
      [] -> {:error, :not_found}
      hashes -> {:ok, List.first(hashes)}
    end
  end

  defp prepare_search_term(string) do
    case Regex.scan(~r/[a-zA-Z0-9]+/, string) do
      [_ | _] = words ->
        term_final =
          words
          |> Enum.map(fn [word] -> word <> ":*" end)
          |> Enum.join(" & ")

        {:some, term_final}

      _ ->
        :none
    end
  end

  @spec search_token(String.t()) :: [Token.t()]
  def search_token(string) do
    case prepare_search_term(string) do
      {:some, term} ->
        query =
          from(token in Token,
            where: fragment("to_tsvector(symbol || ' ' || name ) @@ to_tsquery(?)", ^term),
            select: %{
              contract_address_hash: token.contract_address_hash,
              symbol: token.symbol,
              name: token.name,
              holder_count: token.holder_count,
              type: "token"
            },
            order_by: [desc: token.holder_count]
          )

        Repo.all(query)

      _ ->
        []
    end
  end

  @spec search_contract(String.t()) :: [SmartContract.t()]
  def search_contract(string) do
    case prepare_search_term(string) do
      {:some, term} ->
        query =
          from(smart_contract in SmartContract,
            left_join: address in Address,
            on: smart_contract.address_hash == address.hash,
            where: fragment("to_tsvector(name ) @@ to_tsquery(?)", ^term),
            select: %{
              contract_address_hash: smart_contract.address_hash,
              name: smart_contract.name,
              inserted_at: address.inserted_at,
              type: "contract"
            },
            order_by: [desc: smart_contract.inserted_at]
          )

        Repo.all(query)

      _ ->
        []
    end
  end

  def search_tx(term) do
    case Chain.string_to_transaction_hash(term) do
      {:ok, tx_hash} ->
        query =
          from(transaction in Transaction,
            where: transaction.hash == ^tx_hash,
            select: %{
              transaction_hash: transaction.hash,
              type: "transaction"
            }
          )

        Repo.all(query)

      _ ->
        []
    end
  end

  def search_address(term) do
    case Chain.string_to_address_hash(term) do
      {:ok, address_hash} ->
        query =
          from(address in Address,
            where: address.hash == ^address_hash,
            select: %{
              address_hash: address.hash,
              type: "address"
            }
          )

        Repo.all(query)

      _ ->
        []
    end
  end

  def search_block(term) do
    case Chain.string_to_block_hash(term) do
      {:ok, block_hash} ->
        query =
          from(block in Block,
            where: block.hash == ^block_hash,
            select: %{
              block_hash: block.hash,
              type: "block"
            }
          )

        Repo.all(query)

      _ ->
        []
    end
  end

  @doc """
  Converts `t:Explorer.Chain.Address.t/0` `hash` to the `t:Explorer.Chain.Address.t/0` with that `hash`.

  Returns `{:ok, %Explorer.Chain.Address{}}` if found

      iex> {:ok, %Explorer.Chain.Address{hash: hash}} = Explorer.Chain.create_address(
      ...>   %{hash: "0x5aaeb6053f3e94c9b9a09f33669435e7ef1beaed"}
      ...> )
      iex> {:ok, %Explorer.Chain.Address{hash: found_hash}} = Explorer.Chain.hash_to_address(hash)
      iex> found_hash == hash
      true

  Returns `{:error, address}` if not found but created an address

      iex> {:ok, %Explorer.Chain.Address{hash: hash}} = Explorer.Chain.create_address(
      ...>   %{hash: "0x5aaeb6053f3e94c9b9a09f33669435e7ef1beaed"}
      ...> )
      iex> {:ok, %Explorer.Chain.Address{hash: found_hash}} = Explorer.Chain.hash_to_address(hash)
      iex> found_hash == hash
      true


  ## Options

    * `:necessity_by_association` - use to load `t:association/0` as `:required` or `:optional`.  If an association is
      `:required`, and the `t:Explorer.Chain.Address.t/0` has no associated record for that association,
      then the `t:Explorer.Chain.Address.t/0` will not be included in the list.

  Optionally it also accepts a boolean to fetch the `has_decompiled_code?` virtual field or not

  """
  @spec find_or_insert_address_from_hash(Hash.Address.t(), [necessity_by_association_option], boolean()) ::
          {:ok, Address.t()}
  def find_or_insert_address_from_hash(
        %Hash{byte_count: unquote(Hash.Address.byte_count())} = hash,
        options \\ [
          necessity_by_association: %{
            :contracts_creation_internal_transaction => :optional,
            :names => :optional,
            :smart_contract => :optional,
            :token => :optional,
            :contracts_creation_transaction => :optional
          }
        ],
        query_decompiled_code_flag \\ true
      ) do
    case hash_to_address(hash, options, query_decompiled_code_flag) do
      {:ok, address} ->
        {:ok, address}

      {:error, :not_found} ->
        create_address(%{hash: to_string(hash)})
        hash_to_address(hash, options, query_decompiled_code_flag)
    end
  end

  @doc """
  Converts list of `t:Explorer.Chain.Address.t/0` `hash` to the `t:Explorer.Chain.Address.t/0` with that `hash`.

  Returns `[%Explorer.Chain.Address{}]}` if found

  """
  @spec hashes_to_addresses([Hash.Address.t()]) :: [Address.t()]
  def hashes_to_addresses(hashes) when is_list(hashes) do
    query =
      from(
        address in Address,
        where: address.hash in ^hashes,
        # https://stackoverflow.com/a/29598910/470451
        order_by: fragment("array_position(?, ?)", type(^hashes, {:array, Hash.Address}), address.hash)
      )

    Repo.all(query)
  end

  @doc """
  Returns the balance of the given address and block combination.

  Returns `{:error, :not_found}` if there is no address by that hash present.
  Returns `{:error, :no_balance}` if there is no balance for that address at that block.
  """
  @spec get_balance_as_of_block(Hash.Address.t(), Block.block_number() | :earliest | :latest | :pending) ::
          {:ok, Wei.t()} | {:error, :no_balance} | {:error, :not_found}
  def get_balance_as_of_block(address, block) when is_integer(block) do
    coin_balance_query =
      from(coin_balance in CoinBalance,
        where: coin_balance.address_hash == ^address,
        where: not is_nil(coin_balance.value),
        where: coin_balance.block_number <= ^block,
        order_by: [desc: coin_balance.block_number],
        limit: 1,
        select: coin_balance.value
      )

    case Repo.one(coin_balance_query) do
      nil -> {:error, :not_found}
      coin_balance -> {:ok, coin_balance}
    end
  end

  def get_balance_as_of_block(address, :latest) do
    case max_consensus_block_number() do
      {:ok, latest_block_number} ->
        get_balance_as_of_block(address, latest_block_number)

      {:error, :not_found} ->
        {:error, :not_found}
    end
  end

  def get_balance_as_of_block(address, :earliest) do
    query =
      from(coin_balance in CoinBalance,
        where: coin_balance.address_hash == ^address,
        where: not is_nil(coin_balance.value),
        where: coin_balance.block_number == 0,
        limit: 1,
        select: coin_balance.value
      )

    case Repo.one(query) do
      nil -> {:error, :not_found}
      coin_balance -> {:ok, coin_balance}
    end
  end

  def get_balance_as_of_block(address, :pending) do
    query =
      case max_consensus_block_number() do
        {:ok, latest_block_number} ->
          from(coin_balance in CoinBalance,
            where: coin_balance.address_hash == ^address,
            where: not is_nil(coin_balance.value),
            where: coin_balance.block_number > ^latest_block_number,
            order_by: [desc: coin_balance.block_number],
            limit: 1,
            select: coin_balance.value
          )

        {:error, :not_found} ->
          from(coin_balance in CoinBalance,
            where: coin_balance.address_hash == ^address,
            where: not is_nil(coin_balance.value),
            order_by: [desc: coin_balance.block_number],
            limit: 1,
            select: coin_balance.value
          )
      end

    case Repo.one(query) do
      nil -> {:error, :not_found}
      coin_balance -> {:ok, coin_balance}
    end
  end

  @spec list_ordered_addresses(non_neg_integer(), non_neg_integer()) :: [Address.t()]
  def list_ordered_addresses(offset, limit) do
    query =
      from(
        address in Address,
        order_by: [asc: address.inserted_at],
        offset: ^offset,
        limit: ^limit
      )

    Repo.all(query)
  end

  @doc """
  Finds an `t:Explorer.Chain.Address.t/0` that has the provided `t:Explorer.Chain.Address.t/0` `hash` and a contract.

  ## Options

    * `:necessity_by_association` - use to load `t:association/0` as `:required` or `:optional`.  If an association is
      `:required`, and the `t:Explorer.Chain.Address.t/0` has no associated record for that association,
      then the `t:Explorer.Chain.Address.t/0` will not be included in the list.

  Optionally it also accepts a boolean to fetch the `has_decompiled_code?` virtual field or not

  """
  @spec find_contract_address(Hash.Address.t(), [necessity_by_association_option], boolean()) ::
          {:ok, Address.t()} | {:error, :not_found}
  def find_contract_address(
        %Hash{byte_count: unquote(Hash.Address.byte_count())} = hash,
        options \\ [],
        query_decompiled_code_flag \\ false
      ) do
    necessity_by_association =
      options
      |> Keyword.get(:necessity_by_association, %{})
      |> Map.merge(%{
        smart_contract_additional_sources: :optional
      })

    query =
      from(
        address in Address,
        where: address.hash == ^hash and not is_nil(address.contract_code)
      )

    address_result =
      query
      |> join_associations(necessity_by_association)
      |> with_decompiled_code_flag(hash, query_decompiled_code_flag)
      |> Repo.one()

    address_updated_result =
      case address_result do
        %{smart_contract: smart_contract} ->
          if smart_contract do
            address_result
          else
            address_verified_twin_contract =
              Chain.get_minimal_proxy_template(hash) ||
                Chain.get_address_verified_twin_contract(hash).verified_contract

            if address_verified_twin_contract do
              address_verified_twin_contract_updated =
                address_verified_twin_contract
                |> Map.put(:address_hash, hash)
                |> Map.put_new(:metadata_from_verified_twin, true)

              address_result
              |> Map.put(:smart_contract, address_verified_twin_contract_updated)
            else
              address_result
            end
          end

        _ ->
          address_result
      end

    address_updated_result
    |> case do
      nil -> {:error, :not_found}
      address -> {:ok, address}
    end
  end

  @spec find_decompiled_contract_address(Hash.Address.t()) :: {:ok, Address.t()} | {:error, :not_found}
  def find_decompiled_contract_address(%Hash{byte_count: unquote(Hash.Address.byte_count())} = hash) do
    query =
      from(
        address in Address,
        preload: [
          :contracts_creation_internal_transaction,
          :names,
          :smart_contract,
          :token,
          :contracts_creation_transaction,
          :decompiled_smart_contracts
        ],
        where: address.hash == ^hash
      )

    address = Repo.one(query)

    if address do
      {:ok, address}
    else
      {:error, :not_found}
    end
  end

  @doc """
  Converts `t:Explorer.Chain.Block.t/0` `hash` to the `t:Explorer.Chain.Block.t/0` with that `hash`.

  Unlike `number_to_block/1`, both consensus and non-consensus blocks can be returned when looked up by `hash`.

  Returns `{:ok, %Explorer.Chain.Block{}}` if found

      iex> %Block{hash: hash} = insert(:block, consensus: false)
      iex> {:ok, %Explorer.Chain.Block{hash: found_hash}} = Explorer.Chain.hash_to_block(hash)
      iex> found_hash == hash
      true

  Returns `{:error, :not_found}` if not found

      iex> {:ok, hash} = Explorer.Chain.string_to_block_hash(
      ...>   "0x9fc76417374aa880d4449a1f7f31ec597f00b1f6f3dd2d66f4c9c6c445836d8b"
      ...> )
      iex> Explorer.Chain.hash_to_block(hash)
      {:error, :not_found}

  ## Options

    * `:necessity_by_association` - use to load `t:association/0` as `:required` or `:optional`.  If an association is
      `:required`, and the `t:Explorer.Chain.Block.t/0` has no associated record for that association, then the
      `t:Explorer.Chain.Block.t/0` will not be included in the page `entries`.

  """
  @spec hash_to_block(Hash.Full.t(), [necessity_by_association_option]) :: {:ok, Block.t()} | {:error, :not_found}
  def hash_to_block(%Hash{byte_count: unquote(Hash.Full.byte_count())} = hash, options \\ []) when is_list(options) do
    necessity_by_association = Keyword.get(options, :necessity_by_association, %{})

    Block
    |> where(hash: ^hash)
    |> join_associations(necessity_by_association)
    |> Repo.one()
    |> case do
      nil ->
        {:error, :not_found}

      block ->
        {:ok, block}
    end
  end

  @doc """
  Converts the `Explorer.Chain.Hash.t:t/0` to `iodata` representation that can be written efficiently to users.

      iex> %Explorer.Chain.Hash{
      ...>   byte_count: 32,
      ...>   bytes: <<0x9fc76417374aa880d4449a1f7f31ec597f00b1f6f3dd2d66f4c9c6c445836d8b ::
      ...>            big-integer-size(32)-unit(8)>>
      ...> } |>
      ...> Explorer.Chain.hash_to_iodata() |>
      ...> IO.iodata_to_binary()
      "0x9fc76417374aa880d4449a1f7f31ec597f00b1f6f3dd2d66f4c9c6c445836d8b"

  Always pads number, so that it is a valid format for casting.

      iex> %Explorer.Chain.Hash{
      ...>   byte_count: 32,
      ...>   bytes: <<0x1234567890abcdef :: big-integer-size(32)-unit(8)>>
      ...> } |>
      ...> Explorer.Chain.hash_to_iodata() |>
      ...> IO.iodata_to_binary()
      "0x0000000000000000000000000000000000000000000000001234567890abcdef"

  """
  @spec hash_to_iodata(Hash.t()) :: iodata()
  def hash_to_iodata(hash) do
    Hash.to_iodata(hash)
  end

  @doc """
  Converts `t:Explorer.Chain.Transaction.t/0` `hash` to the `t:Explorer.Chain.Transaction.t/0` with that `hash`.

  Returns `{:ok, %Explorer.Chain.Transaction{}}` if found

      iex> %Transaction{hash: hash} = insert(:transaction)
      iex> {:ok, %Explorer.Chain.Transaction{hash: found_hash}} = Explorer.Chain.hash_to_transaction(hash)
      iex> found_hash == hash
      true

  Returns `{:error, :not_found}` if not found

      iex> {:ok, hash} = Explorer.Chain.string_to_transaction_hash(
      ...>   "0x9fc76417374aa880d4449a1f7f31ec597f00b1f6f3dd2d66f4c9c6c445836d8b"
      ...> )
      iex> Explorer.Chain.hash_to_transaction(hash)
      {:error, :not_found}

  ## Options

    * `:necessity_by_association` - use to load `t:association/0` as `:required` or `:optional`.  If an association is
      `:required`, and the `t:Explorer.Chain.Transaction.t/0` has no associated record for that association, then the
      `t:Explorer.Chain.Transaction.t/0` will not be included in the page `entries`.
  """
  @spec hash_to_transaction(Hash.Full.t(), [necessity_by_association_option]) ::
          {:ok, Transaction.t()} | {:error, :not_found}
  def hash_to_transaction(
        %Hash{byte_count: unquote(Hash.Full.byte_count())} = hash,
        options \\ []
      )
      when is_list(options) do
    necessity_by_association = Keyword.get(options, :necessity_by_association, %{})

    Transaction
    |> where(hash: ^hash)
    |> join_associations(necessity_by_association)
    |> Repo.one()
    |> case do
      nil ->
        {:error, :not_found}

      transaction ->
        {:ok, transaction}
    end
  end

  @doc """
  Converts list of `t:Explorer.Chain.Transaction.t/0` `hashes` to the list of `t:Explorer.Chain.Transaction.t/0`s for
  those `hashes`.

  Returns list of `%Explorer.Chain.Transaction{}`s if found

      iex> [%Transaction{hash: hash1}, %Transaction{hash: hash2}] = insert_list(2, :transaction)
      iex> [%Explorer.Chain.Transaction{hash: found_hash1}, %Explorer.Chain.Transaction{hash: found_hash2}] =
      ...>   Explorer.Chain.hashes_to_transactions([hash1, hash2])
      iex> found_hash1 in [hash1, hash2]
      true
      iex> found_hash2 in [hash1, hash2]
      true

  Returns `[]` if not found

      iex> {:ok, hash} = Explorer.Chain.string_to_transaction_hash(
      ...>   "0x9fc76417374aa880d4449a1f7f31ec597f00b1f6f3dd2d66f4c9c6c445836d8b"
      ...> )
      iex> Explorer.Chain.hashes_to_transactions([hash])
      []

  ## Options

    * `:necessity_by_association` - use to load `t:association/0` as `:required` or `:optional`.  If an association is
      `:required`, and the `t:Explorer.Chain.Transaction.t/0` has no associated record for that association, then the
      `t:Explorer.Chain.Transaction.t/0` will not be included in the page `entries`.
  """
  @spec hashes_to_transactions([Hash.Full.t()], [necessity_by_association_option]) :: [Transaction.t()] | []
  def hashes_to_transactions(hashes, options \\ []) when is_list(hashes) and is_list(options) do
    necessity_by_association = Keyword.get(options, :necessity_by_association, %{})

    fetch_transactions()
    |> where([transaction], transaction.hash in ^hashes)
    |> join_associations(necessity_by_association)
    |> preload([{:token_transfers, [:token, :from_address, :to_address]}])
    |> Repo.all()
  end

  @doc """
  Bulk insert all data stored in the `Explorer`.

  See `Explorer.Chain.Import.all/1` for options and returns.
  """
  @spec import(Import.all_options()) :: Import.all_result()
  def import(options) do
    Import.all(options)
  end

  @doc """
  The percentage of indexed blocks on the chain.

      iex> for index <- 5..9 do
      ...>   insert(:block, number: index)
      ...>   Process.sleep(200)
      ...> end
      iex> Explorer.Chain.indexed_ratio()
      Decimal.new(1, 50, -2)

  If there are no blocks, the percentage is 0.

      iex> Explorer.Chain.indexed_ratio()
      Decimal.new(0)

  """
  @spec indexed_ratio() :: Decimal.t()
  def indexed_ratio do
    %{min: min, max: max} = BlockNumber.get_all()

    case {min, max} do
      {0, 0} ->
        Decimal.new(0)

      _ ->
        result = Decimal.div(max - min + 1, max + 1)

        Decimal.round(result, 2, :down)
    end
  end

  @spec fetch_min_block_number() :: non_neg_integer
  def fetch_min_block_number do
    query =
      from(block in Block,
        select: block.number,
        where: block.consensus == true,
        order_by: [asc: block.number],
        limit: 1
      )

    Repo.one(query) || 0
  rescue
    _ ->
      0
  end

  @spec fetch_max_block_number() :: non_neg_integer
  def fetch_max_block_number do
    query =
      from(block in Block,
        select: block.number,
        where: block.consensus == true,
        order_by: [desc: block.number],
        limit: 1
      )

    Repo.one(query) || 0
  rescue
    _ ->
      0
  end

  @spec fetch_count_consensus_block() :: non_neg_integer
  def fetch_count_consensus_block do
    query =
      from(block in Block,
        select: count(block.hash),
        where: block.consensus == true
      )

    Repo.one!(query, timeout: :infinity) || 0
  end

  def fetch_block_by_hash(block_hash) do
    Repo.get(Block, block_hash)
  end

  @spec fetch_sum_coin_total_supply_minus_burnt() :: non_neg_integer
  def fetch_sum_coin_total_supply_minus_burnt do
    {:ok, burn_address_hash} = Chain.string_to_address_hash(@burn_address_hash_str)

    query =
      from(
        a0 in Address,
        select: fragment("SUM(a0.fetched_coin_balance)"),
        where: a0.hash != ^burn_address_hash,
        where: a0.fetched_coin_balance > ^0
      )

    Repo.one!(query, timeout: :infinity) || 0
  end

  @spec fetch_sum_coin_total_supply() :: non_neg_integer
  def fetch_sum_coin_total_supply do
    query =
      from(
        a0 in Address,
        select: fragment("SUM(a0.fetched_coin_balance)"),
        where: a0.fetched_coin_balance > ^0
      )

    Repo.one!(query, timeout: :infinity) || 0
  end

  @spec fetch_sum_gas_used() :: non_neg_integer
  def fetch_sum_gas_used do
    query =
      from(
        t0 in Transaction,
        select: fragment("SUM(t0.gas_used)")
      )

    Repo.one!(query, timeout: :infinity) || 0
  end

  @doc """
  The number of `t:Explorer.Chain.InternalTransaction.t/0`.

      iex> transaction = :transaction |> insert() |> with_block()
      iex> insert(:internal_transaction, index: 0, transaction: transaction, block_hash: transaction.block_hash, block_index: 0)
      iex> Explorer.Chain.internal_transaction_count()
      1

  If there are none, the count is `0`.

      iex> Explorer.Chain.internal_transaction_count()
      0

  """
  def internal_transaction_count do
    Repo.aggregate(InternalTransaction.where_nonpending_block(), :count, :transaction_hash)
  end

  @doc """
  Finds all `t:Explorer.Chain.Transaction.t/0` in the `t:Explorer.Chain.Block.t/0`.

  ## Options

    * `:necessity_by_association` - use to load `t:association/0` as `:required` or `:optional`.  If an association is
        `:required`, and the `t:Explorer.Chain.Block.t/0` has no associated record for that association, then the
        `t:Explorer.Chain.Block.t/0` will not be included in the page `entries`.
    * `:paging_options` - a `t:Explorer.PagingOptions.t/0` used to specify the `:page_size` and
      `:key` (a tuple of the lowest/oldest `{block_number}`). Results will be the internal
      transactions older than the `block_number` that are passed.
    * ':block_type' - use to filter by type of block; Uncle`, `Reorg`, or `Block` (default).

  """
  @spec list_blocks([paging_options | necessity_by_association_option]) :: [Block.t()]
  def list_blocks(options \\ []) when is_list(options) do
    necessity_by_association = Keyword.get(options, :necessity_by_association, %{})
    paging_options = Keyword.get(options, :paging_options) || @default_paging_options
    block_type = Keyword.get(options, :block_type, "Block")

    cond do
      block_type == "Block" && !paging_options.key ->
        block_from_cache(block_type, paging_options, necessity_by_association)

      block_type == "Uncle" && !paging_options.key ->
        uncles_from_cache(block_type, paging_options, necessity_by_association)

      true ->
        fetch_blocks(block_type, paging_options, necessity_by_association)
    end
  end

  defp block_from_cache(block_type, paging_options, necessity_by_association) do
    case Blocks.take_enough(paging_options.page_size) do
      nil ->
        elements = fetch_blocks(block_type, paging_options, necessity_by_association)

        Blocks.update(elements)

        elements

      blocks ->
        blocks
    end
  end

  def uncles_from_cache(block_type, paging_options, necessity_by_association) do
    case Uncles.take_enough(paging_options.page_size) do
      nil ->
        elements = fetch_blocks(block_type, paging_options, necessity_by_association)

        Uncles.update(elements)

        elements

      blocks ->
        blocks
    end
  end

  defp fetch_blocks(block_type, paging_options, necessity_by_association) do
    Block
    |> Block.block_type_filter(block_type)
    |> page_blocks(paging_options)
    |> limit(^paging_options.page_size)
    |> order_by(desc: :number)
    |> join_associations(necessity_by_association)
    |> Repo.all()
  end

  @doc """
  Map `block_number`s to their `t:Explorer.Chain.Block.t/0` `hash` `t:Explorer.Chain.Hash.Full.t/0`.

  Does not include non-consensus blocks.

      iex> block = insert(:block, consensus: false)
      iex> Explorer.Chain.block_hash_by_number([block.number])
      %{}

  """
  @spec block_hash_by_number([Block.block_number()]) :: %{Block.block_number() => Hash.Full.t()}
  def block_hash_by_number(block_numbers) when is_list(block_numbers) do
    query =
      from(block in Block,
        where: block.consensus == true and block.number in ^block_numbers,
        select: {block.number, block.hash}
      )

    query
    |> Repo.all()
    |> Enum.into(%{})
  end

  @doc """
  Lists the top `t:Explorer.Chain.Address.t/0`'s' in descending order based on coin balance and address hash.

  """
  @spec list_top_addresses :: [{Address.t(), non_neg_integer()}]
  def list_top_addresses(options \\ []) do
    paging_options = Keyword.get(options, :paging_options, @default_paging_options)

    if is_nil(paging_options.key) do
      paging_options.page_size
      |> Accounts.take_enough()
      |> case do
        nil ->
          accounts_with_n = fetch_top_addresses(paging_options)

          accounts_with_n
          |> Enum.map(fn {address, _n} -> address end)
          |> Accounts.update()

          accounts_with_n

        accounts ->
          Enum.map(
            accounts,
            &{&1,
             if is_nil(&1.nonce) do
               0
             else
               &1.nonce + 1
             end}
          )
      end
    else
      fetch_top_addresses(paging_options)
    end
  end

  defp fetch_top_addresses(paging_options) do
    base_query =
      from(a in Address,
        where: a.fetched_coin_balance > ^0,
        order_by: [desc: a.fetched_coin_balance, asc: a.hash],
        preload: [:names],
        select: {a, fragment("coalesce(1 + ?, 0)", a.nonce)}
      )

    base_query
    |> page_addresses(paging_options)
    |> limit(^paging_options.page_size)
    |> Repo.all()
  end

  @doc """
  Lists the top `t:Explorer.Chain.Token.t/0`'s'.

  """
  @spec list_top_tokens(String.t()) :: [{Token.t(), non_neg_integer()}]
  def list_top_tokens(filter, options \\ []) do
    paging_options = Keyword.get(options, :paging_options, @default_paging_options)

    fetch_top_tokens(filter, paging_options)
  end

  @spec list_top_bridged_tokens(atom(), String.t(), [paging_options | necessity_by_association_option]) :: [
          {Token.t(), non_neg_integer()}
        ]
  def list_top_bridged_tokens(destination, filter, options \\ []) do
    paging_options = Keyword.get(options, :paging_options, @default_paging_options)

    fetch_top_bridged_tokens(destination, paging_options, filter)
  end

  defp fetch_top_tokens(filter, paging_options) do
    base_query =
      from(t in Token,
        where: t.total_supply > ^0,
        order_by: [desc: t.holder_count, asc: t.name],
        preload: [:contract_address]
      )

    base_query_with_paging =
      base_query
      |> page_tokens(paging_options)
      |> limit(^paging_options.page_size)

    query =
      if filter && filter !== "" do
        base_query_with_paging
        |> where(fragment("to_tsvector('english', symbol || ' ' || name ) @@ to_tsquery(?)", ^filter))
      else
        base_query_with_paging
      end

    query
    |> Repo.all()
  end

  defp fetch_top_bridged_tokens(destination, paging_options, filter) do
    chain_id = translate_destination_to_chain_id(destination)

    bridged_tokens_query =
      from(bt in BridgedToken,
        select: bt,
        where: bt.foreign_chain_id == ^chain_id
      )

    base_query =
      from(t in Token,
        right_join: bt in subquery(bridged_tokens_query),
        on: t.contract_address_hash == bt.home_token_contract_address_hash,
        where: t.total_supply > ^0,
        where: t.bridged,
        order_by: [desc: t.holder_count, asc: t.name],
        select: [t, bt],
        preload: [:contract_address]
      )

    base_query_with_paging =
      base_query
      |> page_tokens(paging_options)
      |> limit(^paging_options.page_size)

    query =
      if filter && filter !== "" do
        base_query_with_paging
        |> where(fragment("to_tsvector('english', symbol || ' ' || name ) @@ to_tsquery(?)", ^filter))
      else
        base_query_with_paging
      end

    query
    |> Repo.all()
  end

  @spec list_top_gas_consumers([DateTime.t()]) :: [map()]
  def list_top_gas_consumers(period, options \\ []) do
    paging_options = Keyword.get(options, :paging_options, @default_paging_options)

    list_top_gas_usage_query(period, :to, paging_options)
  end

  @spec list_top_gas_spenders([DateTime.t()]) :: [map()]
  def list_top_gas_spenders(period, options \\ []) do
    paging_options = Keyword.get(options, :paging_options, @default_paging_options)

    list_top_gas_usage_query(period, :from, paging_options)
  end

  defp list_top_gas_usage_query(duration, column, paging_options) do
    initial_query =
      if column == :to do
        from(t in Transaction,
          select: %{
            address_hash: t.to_address_hash,
            total_gas: sum(t.gas_used)
          },
          group_by: t.to_address_hash,
          where: not is_nil(t.to_address_hash)
        )
      else
        from(t in Transaction,
          select: %{
            address_hash: t.from_address_hash,
            total_gas: sum(t.gas_used)
          },
          group_by: t.from_address_hash,
          where: not is_nil(t.from_address_hash)
        )
      end

    base_query =
      initial_query
      |> where([t], t.inserted_at >= ^duration)
      |> order_by([t], desc: sum(t.gas_used))

    intermediate_query =
      from(t in subquery(base_query),
        select: t,
        where: t.total_gas > 0
      )

    intermediate_query
    |> limit(^paging_options.page_size)
    |> page_gas_usage(paging_options)
    |> Repo.all()
  end

  defp translate_destination_to_chain_id(destination) do
    case destination do
      :eth -> 1
      :bsc -> 56
      _ -> 1
    end
  end

  @doc """
  Calls `reducer` on a stream of `t:Explorer.Chain.Block.t/0` without `t:Explorer.Chain.Block.Reward.t/0`.
  """
  def stream_blocks_without_rewards(initial, reducer) when is_function(reducer, 2) do
    Block.blocks_without_reward_query()
    |> Repo.stream_reduce(initial, reducer)
  end

  @doc """
  Finds all transactions of a certain block number
  """
  def get_transactions_of_block_number(block_number) do
    block_number
    |> Transaction.transactions_with_block_number()
    |> Repo.all()
  end

  @doc """
  Finds all Blocks validated by the address with the given hash.

    ## Options
      * `:necessity_by_association` - use to load `t:association/0` as `:required` or `:optional`.  If an association is
          `:required`, and the `t:Explorer.Chain.Block.t/0` has no associated record for that association, then the
          `t:Explorer.Chain.Block.t/0` will not be included in the page `entries`.
      * `:paging_options` - a `t:Explorer.PagingOptions.t/0` used to specify the `:page_size` and
        `:key` (a tuple of the lowest/oldest `{block_number}`) and. Results will be the internal
        transactions older than the `block_number` that are passed.

  Returns all blocks validated by the address given.
  """
  @spec get_blocks_validated_by_address(
          [paging_options | necessity_by_association_option],
          Hash.Address.t()
        ) :: [Block.t()]
  def get_blocks_validated_by_address(options \\ [], address_hash) when is_list(options) do
    necessity_by_association = Keyword.get(options, :necessity_by_association, %{})
    paging_options = Keyword.get(options, :paging_options, @default_paging_options)

    Block
    |> join_associations(necessity_by_association)
    |> where(miner_hash: ^address_hash)
    |> page_blocks(paging_options)
    |> limit(^paging_options.page_size)
    |> order_by(desc: :number)
    |> Repo.all()
  end

  def check_if_validated_blocks_at_address(address_hash) do
    Repo.exists?(from(b in Block, where: b.miner_hash == ^address_hash))
  end

  def check_if_logs_at_address(address_hash) do
    Repo.exists?(from(l in Log, where: l.address_hash == ^address_hash))
  end

  def check_if_internal_transactions_at_address(address_hash) do
    internal_transactions_exists_by_created_contract_address_hash =
      Repo.exists?(from(it in InternalTransaction, where: it.created_contract_address_hash == ^address_hash))

    internal_transactions_exists_by_from_address_hash =
      Repo.exists?(from(it in InternalTransaction, where: it.from_address_hash == ^address_hash))

    internal_transactions_exists_by_to_address_hash =
      Repo.exists?(from(it in InternalTransaction, where: it.to_address_hash == ^address_hash))

    internal_transactions_exists_by_created_contract_address_hash || internal_transactions_exists_by_from_address_hash ||
      internal_transactions_exists_by_to_address_hash
  end

  def check_if_token_transfers_at_address(address_hash) do
    token_transfers_exists_by_from_address_hash =
      Repo.exists?(from(tt in TokenTransfer, where: tt.from_address_hash == ^address_hash))

    token_transfers_exists_by_to_address_hash =
      Repo.exists?(from(tt in TokenTransfer, where: tt.to_address_hash == ^address_hash))

    token_transfers_exists_by_from_address_hash ||
      token_transfers_exists_by_to_address_hash
  end

  def check_if_tokens_at_address(address_hash) do
    Repo.exists?(
      from(
        tb in CurrentTokenBalance,
        where: tb.address_hash == ^address_hash,
        where: tb.value > 0
      )
    )
  end

  @doc """
  Counts all of the block validations and groups by the `miner_hash`.
  """
  def each_address_block_validation_count(fun) when is_function(fun, 1) do
    query =
      from(
        b in Block,
        join: addr in Address,
        where: b.miner_hash == addr.hash,
        select: {b.miner_hash, count(b.miner_hash)},
        group_by: b.miner_hash
      )

    Repo.stream_each(query, fun)
  end

  @doc """
  Counts the number of `t:Explorer.Chain.Block.t/0` validated by the address with the given `hash`.
  """
  @spec address_to_validation_count(Hash.Address.t()) :: non_neg_integer()
  def address_to_validation_count(hash) do
    query = from(block in Block, where: block.miner_hash == ^hash, select: fragment("COUNT(*)"))

    Repo.one(query)
  end

  @spec address_to_transaction_count(Address.t()) :: non_neg_integer()
  def address_to_transaction_count(address) do
    if contract?(address) do
      incoming_transaction_count = address_to_incoming_transaction_count(address.hash)

      if incoming_transaction_count == 0 do
        total_transactions_sent_by_address(address.hash)
      else
        incoming_transaction_count
      end
    else
      total_transactions_sent_by_address(address.hash)
    end
  end

  @spec address_to_gas_usage_count(Address.t()) :: non_neg_integer()
  def address_to_gas_usage_count(address) do
    if contract?(address) do
      incoming_transaction_gas_usage = address_to_incoming_transaction_gas_usage(address.hash)

      if incoming_transaction_gas_usage == 0 do
        address_to_outcoming_transaction_gas_usage(address.hash)
      else
        incoming_transaction_gas_usage
      end
    else
      address_to_outcoming_transaction_gas_usage(address.hash)
    end
  end

  @doc """
  Return the balance in usd corresponding to this token. Return nil if the usd_value of the token is not present.
  """
  def balance_in_usd(%{token: %{usd_value: nil}}) do
    nil
  end

  def balance_in_usd(token_balance) do
    tokens = CurrencyHelpers.divide_decimals(token_balance.value, token_balance.token.decimals)
    price = token_balance.token.usd_value
    Decimal.mult(tokens, price)
  end

  def address_tokens_usd_sum(token_balances) do
    token_balances
    |> Enum.reduce(Decimal.new(0), fn {token_balance, _}, acc ->
      if token_balance.value && token_balance.token.usd_value do
        Decimal.add(acc, balance_in_usd(token_balance))
      else
        acc
      end
    end)
  end

  defp contract?(%{contract_code: nil}), do: false

  defp contract?(%{contract_code: _}), do: true

  @doc """
  Returns a stream of unfetched `t:Explorer.Chain.Address.CoinBalance.t/0`.

  When there are addresses, the `reducer` is called for each `t:Explorer.Chain.Address.t/0` `hash` and all
  `t:Explorer.Chain.Block.t/0` `block_number` that address is mentioned.

  | Address Hash Schema                        | Address Hash Field              | Block Number Schema                | Block Number Field |
  |--------------------------------------------|---------------------------------|------------------------------------|--------------------|
  | `t:Explorer.Chain.Block.t/0`               | `miner_hash`                    | `t:Explorer.Chain.Block.t/0`       | `number`           |
  | `t:Explorer.Chain.Transaction.t/0`         | `from_address_hash`             | `t:Explorer.Chain.Transaction.t/0` | `block_number`     |
  | `t:Explorer.Chain.Transaction.t/0`         | `to_address_hash`               | `t:Explorer.Chain.Transaction.t/0` | `block_number`     |
  | `t:Explorer.Chain.Log.t/0`                 | `address_hash`                  | `t:Explorer.Chain.Transaction.t/0` | `block_number`     |
  | `t:Explorer.Chain.InternalTransaction.t/0` | `created_contract_address_hash` | `t:Explorer.Chain.Transaction.t/0` | `block_number`     |
  | `t:Explorer.Chain.InternalTransaction.t/0` | `from_address_hash`             | `t:Explorer.Chain.Transaction.t/0` | `block_number`     |
  | `t:Explorer.Chain.InternalTransaction.t/0` | `to_address_hash`               | `t:Explorer.Chain.Transaction.t/0` | `block_number`     |

  Pending `t:Explorer.Chain.Transaction.t/0` `from_address_hash` and `to_address_hash` aren't returned because they
  don't have an associated block number.

  When there are no addresses, the `reducer` is never called and the `initial` is returned in an `:ok` tuple.

  When an `t:Explorer.Chain.Address.t/0` `hash` is used multiple times, all unique `t:Explorer.Chain.Block.t/0` `number`
  will be returned.
  """
  @spec stream_unfetched_balances(
          initial :: accumulator,
          reducer ::
            (entry :: %{address_hash: Hash.Address.t(), block_number: Block.block_number()}, accumulator -> accumulator)
        ) :: {:ok, accumulator}
        when accumulator: term()
  def stream_unfetched_balances(initial, reducer) when is_function(reducer, 2) do
    query =
      from(
        balance in CoinBalance,
        where: is_nil(balance.value_fetched_at),
        select: %{address_hash: balance.address_hash, block_number: balance.block_number}
      )

    Repo.stream_reduce(query, initial, reducer)
  end

  @doc """
  Returns a stream of all token balances that weren't fetched values.
  """
  @spec stream_unfetched_token_balances(
          initial :: accumulator,
          reducer :: (entry :: TokenBalance.t(), accumulator -> accumulator)
        ) :: {:ok, accumulator}
        when accumulator: term()
  def stream_unfetched_token_balances(initial, reducer) when is_function(reducer, 2) do
    TokenBalance.unfetched_token_balances()
    |> Repo.stream_reduce(initial, reducer)
  end

  @doc """
  Returns a stream of all blocks with unfetched internal transactions, using
  the `pending_block_operation` table.

  Only blocks with consensus are returned.

      iex> non_consensus = insert(:block, consensus: false)
      iex> insert(:pending_block_operation, block: non_consensus, fetch_internal_transactions: true)
      iex> unfetched = insert(:block)
      iex> insert(:pending_block_operation, block: unfetched, fetch_internal_transactions: true)
      iex> fetched = insert(:block)
      iex> insert(:pending_block_operation, block: fetched, fetch_internal_transactions: false)
      iex> {:ok, number_set} = Explorer.Chain.stream_blocks_with_unfetched_internal_transactions(
      ...>   MapSet.new(),
      ...>   fn number, acc ->
      ...>     MapSet.put(acc, number)
      ...>   end
      ...> )
      iex> non_consensus.number in number_set
      false
      iex> unfetched.number in number_set
      true
      iex> fetched.hash in number_set
      false

  """
  @spec stream_blocks_with_unfetched_internal_transactions(
          initial :: accumulator,
          reducer :: (entry :: term(), accumulator -> accumulator)
        ) :: {:ok, accumulator}
        when accumulator: term()
  def stream_blocks_with_unfetched_internal_transactions(initial, reducer) when is_function(reducer, 2) do
    query =
      from(
        b in Block,
        join: pending_ops in assoc(b, :pending_operations),
        where: pending_ops.fetch_internal_transactions,
        where: b.consensus,
        select: b.number
      )

    Repo.stream_reduce(query, initial, reducer)
  end

  def remove_nonconsensus_blocks_from_pending_ops(block_hashes) do
    query =
      from(
        po in PendingBlockOperation,
        where: po.block_hash in ^block_hashes
      )

    {_, _} = Repo.delete_all(query)

    :ok
  end

  def remove_nonconsensus_blocks_from_pending_ops do
    query =
      from(
        po in PendingBlockOperation,
        inner_join: block in Block,
        on: block.hash == po.block_hash,
        where: block.consensus == false
      )

    {_, _} = Repo.delete_all(query)

    :ok
  end

  @spec stream_transactions_with_unfetched_created_contract_codes(
          fields :: [
            :block_hash
            | :created_contract_code_indexed_at
            | :from_address_hash
            | :gas
            | :gas_price
            | :hash
            | :index
            | :input
            | :nonce
            | :r
            | :s
            | :to_address_hash
            | :v
            | :value
          ],
          initial :: accumulator,
          reducer :: (entry :: term(), accumulator -> accumulator)
        ) :: {:ok, accumulator}
        when accumulator: term()
  def stream_transactions_with_unfetched_created_contract_codes(fields, initial, reducer)
      when is_function(reducer, 2) do
    query =
      from(t in Transaction,
        where:
          not is_nil(t.block_hash) and not is_nil(t.created_contract_address_hash) and
            is_nil(t.created_contract_code_indexed_at),
        select: ^fields
      )

    Repo.stream_reduce(query, initial, reducer)
  end

  @spec stream_mined_transactions(
          fields :: [
            :block_hash
            | :created_contract_code_indexed_at
            | :from_address_hash
            | :gas
            | :gas_price
            | :hash
            | :index
            | :input
            | :nonce
            | :r
            | :s
            | :to_address_hash
            | :v
            | :value
          ],
          initial :: accumulator,
          reducer :: (entry :: term(), accumulator -> accumulator)
        ) :: {:ok, accumulator}
        when accumulator: term()
  def stream_mined_transactions(fields, initial, reducer) when is_function(reducer, 2) do
    query =
      from(t in Transaction,
        where: not is_nil(t.block_hash) and not is_nil(t.nonce) and not is_nil(t.from_address_hash),
        select: ^fields
      )

    Repo.stream_reduce(query, initial, reducer)
  end

  @spec stream_pending_transactions(
          fields :: [
            :block_hash
            | :created_contract_code_indexed_at
            | :from_address_hash
            | :gas
            | :gas_price
            | :hash
            | :index
            | :input
            | :nonce
            | :r
            | :s
            | :to_address_hash
            | :v
            | :value
          ],
          initial :: accumulator,
          reducer :: (entry :: term(), accumulator -> accumulator)
        ) :: {:ok, accumulator}
        when accumulator: term()
  def stream_pending_transactions(fields, initial, reducer) when is_function(reducer, 2) do
    query =
      Transaction
      |> pending_transactions_query()
      |> select(^fields)

    Repo.stream_reduce(query, initial, reducer)
  end

  @doc """
  Returns a stream of all blocks that are marked as unfetched in `t:Explorer.Chain.Block.SecondDegreeRelation.t/0`.
  For each uncle block a `hash` of nephew block and an `index` of the block in it are returned.

  When a block is fetched, its uncles are transformed into `t:Explorer.Chain.Block.SecondDegreeRelation.t/0` and can be
  returned.  Once the uncle is imported its corresponding `t:Explorer.Chain.Block.SecondDegreeRelation.t/0`
  `uncle_fetched_at` will be set and it won't be returned anymore.
  """
  @spec stream_unfetched_uncles(
          initial :: accumulator,
          reducer :: (entry :: term(), accumulator -> accumulator)
        ) :: {:ok, accumulator}
        when accumulator: term()
  def stream_unfetched_uncles(initial, reducer) when is_function(reducer, 2) do
    query =
      from(bsdr in Block.SecondDegreeRelation,
        where: is_nil(bsdr.uncle_fetched_at) and not is_nil(bsdr.index),
        select: [:nephew_hash, :index]
      )

    Repo.stream_reduce(query, initial, reducer)
  end

  @doc """
  The number of `t:Explorer.Chain.Log.t/0`.

      iex> transaction = :transaction |> insert() |> with_block()
      iex> insert(:log, transaction: transaction, index: 0)
      iex> Explorer.Chain.log_count()
      1

  When there are no `t:Explorer.Chain.Log.t/0`.

      iex> Explorer.Chain.log_count()
      0

  """
  def log_count do
    Repo.one!(from(log in "logs", select: fragment("COUNT(*)")))
  end

  @doc """
  Max consensus block numbers.

  If blocks are skipped and inserted out of number order, the max number is still returned

      iex> insert(:block, number: 2)
      iex> insert(:block, number: 1)
      iex> Explorer.Chain.max_consensus_block_number()
      {:ok, 2}

  Non-consensus blocks are ignored

      iex> insert(:block, number: 3, consensus: false)
      iex> insert(:block, number: 2, consensus: true)
      iex> Explorer.Chain.max_consensus_block_number()
      {:ok, 2}

  If there are no blocks, `{:error, :not_found}` is returned

      iex> Explorer.Chain.max_consensus_block_number()
      {:error, :not_found}

  """
  @spec max_consensus_block_number() :: {:ok, Block.block_number()} | {:error, :not_found}
  def max_consensus_block_number do
    Block
    |> where(consensus: true)
    |> Repo.aggregate(:max, :number)
    |> case do
      nil -> {:error, :not_found}
      number -> {:ok, number}
    end
  end

  @spec max_non_consensus_block_number(integer | nil) :: {:ok, Block.block_number()} | {:error, :not_found}
  def max_non_consensus_block_number(max_consensus_block_number \\ nil) do
    max =
      if max_consensus_block_number do
        {:ok, max_consensus_block_number}
      else
        max_consensus_block_number()
      end

    case max do
      {:ok, number} ->
        query =
          from(block in Block,
            where: block.consensus == false,
            where: block.number > ^number
          )

        query
        |> Repo.aggregate(:max, :number)
        |> case do
          nil -> {:error, :not_found}
          number -> {:ok, number}
        end
    end
  end

  @spec block_height() :: block_height()
  def block_height do
    query = from(block in Block, select: coalesce(max(block.number), 0), where: block.consensus == true)

    Repo.one!(query)
  end

  def last_db_block_status do
    query =
      from(block in Block,
        select: {block.number, block.timestamp},
        where: block.consensus == true,
        order_by: [desc: block.number],
        limit: 1
      )

    query
    |> Repo.one()
    |> block_status()
  end

  def last_cache_block_status do
    [
      paging_options: %PagingOptions{page_size: 1}
    ]
    |> list_blocks()
    |> List.last()
    |> case do
      %{timestamp: timestamp, number: number} ->
        block_status({number, timestamp})

      _ ->
        block_status(nil)
    end
  end

  @spec upsert_last_fetched_counter(map()) :: {:ok, LastFetchedCounter.t()} | {:error, Ecto.Changeset.t()}
  def upsert_last_fetched_counter(params) do
    changeset = LastFetchedCounter.changeset(%LastFetchedCounter{}, params)

    Repo.insert(changeset,
      on_conflict: :replace_all,
      conflict_target: [:counter_type]
    )
  end

  def get_last_fetched_counter(type) do
    query =
      from(
        last_fetched_counter in LastFetchedCounter,
        where: last_fetched_counter.counter_type == ^type,
        select: last_fetched_counter.value
      )

    Repo.one!(query) || Decimal.new(0)
  end

  defp block_status({number, timestamp}) do
    now = DateTime.utc_now()
    last_block_period = DateTime.diff(now, timestamp, :millisecond)

    if last_block_period > Application.get_env(:explorer, :healthy_blocks_period) do
      {:error, number, timestamp}
    else
      {:ok, number, timestamp}
    end
  end

  defp block_status(nil), do: {:error, :no_blocks}

  def fetch_min_missing_block_cache do
    max_block_number = BlockNumber.get_max()

    if max_block_number > 0 do
      query =
        from(b in Block,
          right_join:
            missing_range in fragment(
              """
                (SELECT b1.number 
                FROM generate_series(0, (?)::integer) AS b1(number)
                WHERE NOT EXISTS
                  (SELECT 1 FROM blocks b2 WHERE b2.number=b1.number AND b2.consensus))
              """,
              ^max_block_number
            ),
          on: b.number == missing_range.number,
          select: min(missing_range.number)
        )

      query
      |> Repo.one(timeout: :infinity) || 0
    else
      0
    end
  end

  @doc """
  Calculates the ranges of missing consensus blocks in `range`.

  When there are no blocks, the entire range is missing.

      iex> Explorer.Chain.missing_block_number_ranges(0..5)
      [0..5]

  If the block numbers from `0` to `max_block_number/0` are contiguous, then no block numbers are missing

      iex> insert(:block, number: 0)
      iex> insert(:block, number: 1)
      iex> Explorer.Chain.missing_block_number_ranges(0..1)
      []

  If there are gaps between the `first` and `last` of `range`, then the missing numbers are compacted into ranges.
  Single missing numbers become ranges with the single number as the start and end.

      iex> insert(:block, number: 0)
      iex> insert(:block, number: 2)
      iex> insert(:block, number: 5)
      iex> Explorer.Chain.missing_block_number_ranges(0..5)
      [1..1, 3..4]

  Flipping the order of `first` and `last` in the `range` flips the order that the missing ranges are returned.  This
  allows `missing_block_numbers` to be used to generate the sequence down or up from a starting block number.

      iex> insert(:block, number: 0)
      iex> insert(:block, number: 2)
      iex> insert(:block, number: 5)
      iex> Explorer.Chain.missing_block_number_ranges(5..0)
      [4..3, 1..1]

  If only non-consensus blocks exist for a number, the number still counts as missing.

      iex> insert(:block, number: 0)
      iex> insert(:block, number: 1, consensus: false)
      iex> insert(:block, number: 2)
      iex> Explorer.Chain.missing_block_number_ranges(2..0)
      [1..1]

  if range starts with non-consensus block in the middle of the chain, it returns missing numbers.

      iex> insert(:block, number: 12859383, consensus: true)
      iex> insert(:block, number: 12859384, consensus: false)
      iex> insert(:block, number: 12859386, consensus: true)
      iex> Explorer.Chain.missing_block_number_ranges(12859384..12859385)
      [12859384..12859385]

      if range starts with missing block in the middle of the chain, it returns missing numbers.

      iex> insert(:block, number: 12859383, consensus: true)
      iex> insert(:block, number: 12859386, consensus: true)
      iex> Explorer.Chain.missing_block_number_ranges(12859384..12859385)
      [12859384..12859385]

  """
  @spec missing_block_number_ranges(Range.t()) :: [Range.t()]
  def missing_block_number_ranges(range)

  def missing_block_number_ranges(range_start..range_end) do
    range_min = min(range_start, range_end)
    range_max = max(range_start, range_end)

    ordered_missing_query =
      from(b in Block,
        right_join:
          missing_range in fragment(
            """
              (SELECT distinct b1.number 
              FROM generate_series((?)::integer, (?)::integer) AS b1(number)
              WHERE NOT EXISTS
                (SELECT 1 FROM blocks b2 WHERE b2.number=b1.number AND b2.consensus))
            """,
            ^range_min,
            ^range_max
          ),
        on: b.number == missing_range.number,
        select: missing_range.number,
        order_by: missing_range.number,
        distinct: missing_range.number
      )

    missing_blocks = Repo.all(ordered_missing_query, timeout: :infinity)

    [block_ranges, last_block_range_start, last_block_range_end] =
      missing_blocks
      |> Enum.reduce([[], nil, nil], fn block_number, [block_ranges, last_block_range_start, last_block_range_end] ->
        cond do
          !last_block_range_start ->
            [block_ranges, block_number, block_number]

          block_number == last_block_range_end + 1 ->
            [block_ranges, last_block_range_start, block_number]

          true ->
            block_ranges = block_ranges_extend(block_ranges, last_block_range_start, last_block_range_end)
            [block_ranges, block_number, block_number]
        end
      end)

    final_block_ranges =
      if last_block_range_start && last_block_range_end do
        block_ranges_extend(block_ranges, last_block_range_start, last_block_range_end)
      else
        block_ranges
      end

    ordered_block_ranges =
      final_block_ranges
      |> Enum.sort(fn %Range{first: first1, last: _}, %Range{first: first2, last: _} ->
        if range_start <= range_end do
          first1 <= first2
        else
          first1 >= first2
        end
      end)
      |> Enum.map(fn %Range{first: first, last: last} = range ->
        if range_start <= range_end do
          range
        else
          %Range{first: last, last: first}
        end
      end)

    ordered_block_ranges
  end

  defp block_ranges_extend(block_ranges, block_range_start, block_range_end) do
    # credo:disable-for-next-line
    block_ranges ++ [Range.new(block_range_start, block_range_end)]
  end

  @doc """
  Finds consensus `t:Explorer.Chain.Block.t/0` with `number`.

  ## Options

    * `:necessity_by_association` - use to load `t:association/0` as `:required` or `:optional`.  If an association is
      `:required`, and the `t:Explorer.Chain.Block.t/0` has no associated record for that association, then the
      `t:Explorer.Chain.Block.t/0` will not be included in the page `entries`.

  """
  @spec number_to_block(Block.block_number(), [necessity_by_association_option]) ::
          {:ok, Block.t()} | {:error, :not_found}
  def number_to_block(number, options \\ []) when is_list(options) do
    necessity_by_association = Keyword.get(options, :necessity_by_association, %{})

    Block
    |> where(consensus: true, number: ^number)
    |> join_associations(necessity_by_association)
    |> Repo.one()
    |> case do
      nil -> {:error, :not_found}
      block -> {:ok, block}
    end
  end

  @spec timestamp_to_block_number(DateTime.t(), :before | :after) :: {:ok, Block.block_number()} | {:error, :not_found}
  def timestamp_to_block_number(given_timestamp, closest) do
    {:ok, t} = Timex.format(given_timestamp, "%Y-%m-%d %H:%M:%S", :strftime)

    inner_query =
      from(
        block in Block,
        where: block.consensus == true,
        where:
          fragment("? <= TO_TIMESTAMP(?, 'YYYY-MM-DD HH24:MI:SS') + (1 * interval '1 minute')", block.timestamp, ^t),
        where:
          fragment("? >= TO_TIMESTAMP(?, 'YYYY-MM-DD HH24:MI:SS') - (1 * interval '1 minute')", block.timestamp, ^t)
      )

    query =
      from(
        block in subquery(inner_query),
        select: block,
        order_by:
          fragment("abs(extract(epoch from (? - TO_TIMESTAMP(?, 'YYYY-MM-DD HH24:MI:SS'))))", block.timestamp, ^t),
        limit: 1
      )

    query
    |> Repo.one()
    |> case do
      nil ->
        {:error, :not_found}

      %{:number => number, :timestamp => timestamp} ->
        block_number = get_block_number_based_on_closest(closest, timestamp, given_timestamp, number)

        {:ok, block_number}
    end
  end

  defp get_block_number_based_on_closest(closest, timestamp, given_timestamp, number) do
    case closest do
      :before ->
        if DateTime.compare(timestamp, given_timestamp) == :lt ||
             DateTime.compare(timestamp, given_timestamp) == :eq do
          number
        else
          number - 1
        end

      :after ->
        if DateTime.compare(timestamp, given_timestamp) == :lt ||
             DateTime.compare(timestamp, given_timestamp) == :eq do
          number + 1
        else
          number
        end
    end
  end

  @doc """
  Count of pending `t:Explorer.Chain.Transaction.t/0`.

  A count of all pending transactions.

      iex> insert(:transaction)
      iex> :transaction |> insert() |> with_block()
      iex> Explorer.Chain.pending_transaction_count()
      1

  """
  @spec pending_transaction_count() :: non_neg_integer()
  def pending_transaction_count do
    Transaction
    |> pending_transactions_query()
    |> Repo.aggregate(:count, :hash)
  end

  @doc """
  Returns the paged list of collated transactions that occurred recently from newest to oldest using `block_number`
  and `index`.

      iex> newest_first_transactions = 50 |> insert_list(:transaction) |> with_block() |> Enum.reverse()
      iex> oldest_seen = Enum.at(newest_first_transactions, 9)
      iex> paging_options = %Explorer.PagingOptions{page_size: 10, key: {oldest_seen.block_number, oldest_seen.index}}
      iex> recent_collated_transactions = Explorer.Chain.recent_collated_transactions(paging_options: paging_options)
      iex> length(recent_collated_transactions)
      10
      iex> hd(recent_collated_transactions).hash == Enum.at(newest_first_transactions, 10).hash
      true

  ## Options

    * `:necessity_by_association` - use to load `t:association/0` as `:required` or `:optional`.  If an association is
      `:required`, and the `t:Explorer.Chain.Transaction.t/0` has no associated record for that association,
      then the `t:Explorer.Chain.Transaction.t/0` will not be included in the list.
    * `:paging_options` - a `t:Explorer.PagingOptions.t/0` used to specify the `:page_size` and
      `:key` (a tuple of the lowest/oldest `{block_number, index}`) and. Results will be the transactions older than
      the `block_number` and `index` that are passed.

  """
  @spec recent_collated_transactions([paging_options | necessity_by_association_option]) :: [Transaction.t()]
  def recent_collated_transactions(options \\ []) when is_list(options) do
    necessity_by_association = Keyword.get(options, :necessity_by_association, %{})
    paging_options = Keyword.get(options, :paging_options, @default_paging_options)

    if is_nil(paging_options.key) do
      paging_options.page_size
      |> Transactions.take_enough()
      |> case do
        nil ->
          transactions = fetch_recent_collated_transactions(paging_options, necessity_by_association)
          Transactions.update(transactions)
          transactions

        transactions ->
          transactions
      end
    else
      fetch_recent_collated_transactions(paging_options, necessity_by_association)
    end
  end

  def fetch_recent_collated_transactions(paging_options, necessity_by_association) do
    paging_options
    |> fetch_transactions()
    |> where([transaction], not is_nil(transaction.block_number) and not is_nil(transaction.index))
    |> join_associations(necessity_by_association)
    |> preload([{:token_transfers, [:token, :from_address, :to_address]}])
    |> Repo.all()
  end

  @doc """
  Return the list of pending transactions that occurred recently.

      iex> 2 |> insert_list(:transaction)
      iex> :transaction |> insert() |> with_block()
      iex> 8 |> insert_list(:transaction)
      iex> recent_pending_transactions = Explorer.Chain.recent_pending_transactions()
      iex> length(recent_pending_transactions)
      10
      iex> Enum.all?(recent_pending_transactions, fn %Explorer.Chain.Transaction{block_hash: block_hash} ->
      ...>   is_nil(block_hash)
      ...> end)
      true

  ## Options

    * `:necessity_by_association` - use to load `t:association/0` as `:required` or `:optional`.  If an association is
      `:required`, and the `t:Explorer.Chain.Transaction.t/0` has no associated record for that association,
      then the `t:Explorer.Chain.Transaction.t/0` will not be included in the list.
    * `:paging_options` - a `t:Explorer.PagingOptions.t/0` used to specify the `:page_size` (defaults to
      `#{@default_paging_options.page_size}`) and `:key` (a tuple of the lowest/oldest `{inserted_at, hash}`) and.
      Results will be the transactions older than the `inserted_at` and `hash` that are passed.

  """
  @spec recent_pending_transactions([paging_options | necessity_by_association_option]) :: [Transaction.t()]
  def recent_pending_transactions(options \\ []) when is_list(options) do
    necessity_by_association = Keyword.get(options, :necessity_by_association, %{})
    paging_options = Keyword.get(options, :paging_options, @default_paging_options)

    Transaction
    |> page_pending_transaction(paging_options)
    |> limit(^paging_options.page_size)
    |> pending_transactions_query()
    |> order_by([transaction], desc: transaction.inserted_at, desc: transaction.hash)
    |> join_associations(necessity_by_association)
    |> preload([{:token_transfers, [:token, :from_address, :to_address]}])
    |> Repo.all()
  end

  def pending_transactions_query(query) do
    from(transaction in query,
      where: is_nil(transaction.block_hash) and (is_nil(transaction.error) or transaction.error != "dropped/replaced")
    )
  end

  def pending_transactions_list do
    query =
      from(transaction in Transaction,
        where: is_nil(transaction.block_hash) and (is_nil(transaction.error) or transaction.error != "dropped/replaced")
      )

    query
    |> Repo.all(timeout: :infinity)
  end

  @doc """
  The `string` must start with `0x`, then is converted to an integer and then to `t:Explorer.Chain.Hash.Address.t/0`.

      iex> Explorer.Chain.string_to_address_hash("0x5aAeb6053F3E94C9b9A09f33669435E7Ef1BeAed")
      {
        :ok,
        %Explorer.Chain.Hash{
          byte_count: 20,
          bytes: <<0x5aAeb6053F3E94C9b9A09f33669435E7Ef1BeAed :: big-integer-size(20)-unit(8)>>
        }
      }

  `String.t` format must always have 40 hexadecimal digits after the `0x` base prefix.

      iex> Explorer.Chain.string_to_address_hash("0x0")
      :error

  """
  @spec string_to_address_hash(String.t()) :: {:ok, Hash.Address.t()} | :error
  def string_to_address_hash(string) when is_binary(string) do
    Hash.Address.cast(string)
  end

  @doc """
  The `string` must start with `0x`, then is converted to an integer and then to `t:Explorer.Chain.Hash.t/0`.

      iex> Explorer.Chain.string_to_block_hash(
      ...>   "0x9fc76417374aa880d4449a1f7f31ec597f00b1f6f3dd2d66f4c9c6c445836d8b"
      ...> )
      {
        :ok,
        %Explorer.Chain.Hash{
          byte_count: 32,
          bytes: <<0x9fc76417374aa880d4449a1f7f31ec597f00b1f6f3dd2d66f4c9c6c445836d8b :: big-integer-size(32)-unit(8)>>
        }
      }

  `String.t` format must always have 64 hexadecimal digits after the `0x` base prefix.

      iex> Explorer.Chain.string_to_block_hash("0x0")
      :error

  """
  @spec string_to_block_hash(String.t()) :: {:ok, Hash.t()} | :error
  def string_to_block_hash(string) when is_binary(string) do
    Hash.Full.cast(string)
  end

  @doc """
  The `string` must start with `0x`, then is converted to an integer and then to `t:Explorer.Chain.Hash.t/0`.

      iex> Explorer.Chain.string_to_transaction_hash(
      ...>  "0x9fc76417374aa880d4449a1f7f31ec597f00b1f6f3dd2d66f4c9c6c445836d8b"
      ...> )
      {
        :ok,
        %Explorer.Chain.Hash{
          byte_count: 32,
          bytes: <<0x9fc76417374aa880d4449a1f7f31ec597f00b1f6f3dd2d66f4c9c6c445836d8b :: big-integer-size(32)-unit(8)>>
        }
      }

  `String.t` format must always have 64 hexadecimal digits after the `0x` base prefix.

      iex> Explorer.Chain.string_to_transaction_hash("0x0")
      :error

  """
  @spec string_to_transaction_hash(String.t()) :: {:ok, Hash.t()} | :error
  def string_to_transaction_hash(string) when is_binary(string) do
    Hash.Full.cast(string)
  end

  @doc """
  Estimated count of `t:Explorer.Chain.Transaction.t/0`.

  Estimated count of both collated and pending transactions using the transactions table statistics.
  """
  @spec transaction_estimated_count() :: non_neg_integer()
  def transaction_estimated_count do
    cached_value = TransactionCount.get_count()

    if is_nil(cached_value) do
      %Postgrex.Result{rows: [[rows]]} =
        SQL.query!(Repo, "SELECT reltuples::BIGINT AS estimate FROM pg_class WHERE relname='transactions'")

      rows
    else
      cached_value
    end
  end

  @spec total_gas_usage() :: non_neg_integer()
  def total_gas_usage do
    cached_value = GasUsage.get_sum()

    if is_nil(cached_value) do
      0
    else
      cached_value
    end
  end

  @doc """
  Estimated count of `t:Explorer.Chain.Block.t/0`.

  Estimated count of consensus blocks.
  """
  @spec block_estimated_count() :: non_neg_integer()
  def block_estimated_count do
    cached_value = BlockCount.get_count()

    if is_nil(cached_value) do
      %Postgrex.Result{rows: [[count]]} = Repo.query!("SELECT reltuples FROM pg_class WHERE relname = 'blocks';")

      trunc(count * 0.90)
    else
      cached_value
    end
  end

  @doc """
  `t:Explorer.Chain.InternalTransaction/0`s in `t:Explorer.Chain.Transaction.t/0` with `hash`.

  ## Options

    * `:necessity_by_association` - use to load `t:association/0` as `:required` or `:optional`.  If an association is
      `:required`, and the `t:Explorer.Chain.InternalTransaction.t/0` has no associated record for that association,
      then the `t:Explorer.Chain.InternalTransaction.t/0` will not be included in the list.
    * `:paging_options` - a `t:Explorer.PagingOptions.t/0` used to specify the `:page_size` and
      `:key` (a tuple of the lowest/oldest `{index}`). Results will be the internal transactions older than
      the `index` that is passed.

  """

  @spec all_transaction_to_internal_transactions(Hash.Full.t(), [paging_options | necessity_by_association_option]) :: [
          InternalTransaction.t()
        ]
  def all_transaction_to_internal_transactions(hash, options \\ []) when is_list(options) do
    necessity_by_association = Keyword.get(options, :necessity_by_association, %{})
    paging_options = Keyword.get(options, :paging_options, @default_paging_options)

    InternalTransaction
    |> for_parent_transaction(hash)
    |> join_associations(necessity_by_association)
    |> InternalTransaction.where_nonpending_block()
    |> page_internal_transaction(paging_options)
    |> limit(^paging_options.page_size)
    |> order_by([internal_transaction], asc: internal_transaction.index)
    |> preload(:transaction)
    |> Repo.all()
  end

  @spec transaction_to_internal_transactions(Hash.Full.t(), [paging_options | necessity_by_association_option]) :: [
          InternalTransaction.t()
        ]
  def transaction_to_internal_transactions(hash, options \\ []) when is_list(options) do
    necessity_by_association = Keyword.get(options, :necessity_by_association, %{})
    paging_options = Keyword.get(options, :paging_options, @default_paging_options)

    InternalTransaction
    |> for_parent_transaction(hash)
    |> join_associations(necessity_by_association)
    |> where_transaction_has_multiple_internal_transactions()
    |> InternalTransaction.where_is_different_from_parent_transaction()
    |> InternalTransaction.where_nonpending_block()
    |> page_internal_transaction(paging_options)
    |> limit(^paging_options.page_size)
    |> order_by([internal_transaction], asc: internal_transaction.index)
    |> preload(:transaction)
    |> Repo.all()
  end

  @doc """
  Finds all `t:Explorer.Chain.Log.t/0`s for `t:Explorer.Chain.Transaction.t/0`.

  ## Options

    * `:necessity_by_association` - use to load `t:association/0` as `:required` or `:optional`.  If an association is
      `:required`, and the `t:Explorer.Chain.Log.t/0` has no associated record for that association, then the
      `t:Explorer.Chain.Log.t/0` will not be included in the page `entries`.
    * `:paging_options` - a `t:Explorer.PagingOptions.t/0` used to specify the `:page_size` and
      `:key` (a tuple of the lowest/oldest `{index}`). Results will be the transactions older than
      the `index` that are passed.

  """
  @spec transaction_to_logs(Hash.Full.t(), [paging_options | necessity_by_association_option]) :: [Log.t()]
  def transaction_to_logs(transaction_hash, options \\ []) when is_list(options) do
    necessity_by_association = Keyword.get(options, :necessity_by_association, %{})
    paging_options = Keyword.get(options, :paging_options, @default_paging_options)

    log_with_transactions =
      from(log in Log,
        inner_join: transaction in Transaction,
        on:
          transaction.block_hash == log.block_hash and transaction.block_number == log.block_number and
            transaction.hash == log.transaction_hash
      )

    log_with_transactions
    |> where([_, transaction], transaction.hash == ^transaction_hash)
    |> page_logs(paging_options)
    |> limit(^paging_options.page_size)
    |> order_by([log], asc: log.index)
    |> join_associations(necessity_by_association)
    |> Repo.all()
  end

  @doc """
  Finds all `t:Explorer.Chain.TokenTransfer.t/0`s for `t:Explorer.Chain.Transaction.t/0`.

  ## Options

    * `:necessity_by_association` - use to load `t:association/0` as `:required` or `:optional`.  If an association is
      `:required`, and the `t:Explorer.Chain.TokenTransfer.t/0` has no associated record for that association, then the
      `t:Explorer.Chain.TokenTransfer.t/0` will not be included in the page `entries`.
    * `:paging_options` - a `t:Explorer.PagingOptions.t/0` used to specify the `:page_size` and
      `:key` (in the form of `%{"inserted_at" => inserted_at}`). Results will be the transactions older than
      the `index` that are passed.

  """
  @spec transaction_to_token_transfers(Hash.Full.t(), [paging_options | necessity_by_association_option]) :: [
          TokenTransfer.t()
        ]
  def transaction_to_token_transfers(transaction_hash, options \\ []) when is_list(options) do
    necessity_by_association = Keyword.get(options, :necessity_by_association, %{})
    paging_options = Keyword.get(options, :paging_options, @default_paging_options)

    TokenTransfer
    |> join(:inner, [token_transfer], transaction in assoc(token_transfer, :transaction))
    |> where(
      [token_transfer, transaction],
      transaction.hash == ^transaction_hash and token_transfer.block_hash == transaction.block_hash and
        token_transfer.block_number == transaction.block_number
    )
    |> TokenTransfer.page_token_transfer(paging_options)
    |> limit(^paging_options.page_size)
    |> order_by([token_transfer], asc: token_transfer.inserted_at)
    |> join_associations(necessity_by_association)
    |> Repo.all()
  end

  @doc """
  Converts `transaction` to the status of the `t:Explorer.Chain.Transaction.t/0` whether pending or collated.

  ## Returns

    * `:pending` - the transaction has not be confirmed in a block yet.
    * `:awaiting_internal_transactions` - the transaction happened in a pre-Byzantium block or on a chain like Ethereum
      Classic (ETC) that never adopted [EIP-658](https://github.com/Arachnid/EIPs/blob/master/EIPS/eip-658.md), which
      add transaction status to transaction receipts, so the status can only be derived whether the first internal
      transaction has an error.
    * `:success` - the transaction has been confirmed in a block
    * `{:error, :awaiting_internal_transactions}` - the transactions happened post-Byzantium, but the error message
       requires the internal transactions.
    * `{:error, reason}` - the transaction failed due to `reason` in its first internal transaction.

  """
  @spec transaction_to_status(Transaction.t()) ::
          :pending
          | :awaiting_internal_transactions
          | :success
          | {:error, :awaiting_internal_transactions}
          | {:error, reason :: String.t()}
  def transaction_to_status(%Transaction{error: "dropped/replaced"}), do: {:error, "dropped/replaced"}
  def transaction_to_status(%Transaction{block_hash: nil, status: nil}), do: :pending
  def transaction_to_status(%Transaction{status: nil}), do: :awaiting_internal_transactions
  def transaction_to_status(%Transaction{status: :ok}), do: :success

  def transaction_to_status(%Transaction{status: :error, error: nil}),
    do: {:error, :awaiting_internal_transactions}

  def transaction_to_status(%Transaction{status: :error, error: error}) when is_binary(error), do: {:error, error}

  def transaction_to_revert_reason(transaction) do
    %Transaction{revert_reason: revert_reason} = transaction

    if revert_reason == nil do
      fetch_tx_revert_reason(transaction)
    else
      revert_reason
    end
  end

  def fetch_tx_revert_reason(
        %Transaction{
          block_number: block_number,
          to_address_hash: to_address_hash,
          from_address_hash: from_address_hash,
          input: data,
          gas: gas,
          gas_price: gas_price,
          value: value
        } = transaction
      ) do
    json_rpc_named_arguments = Application.get_env(:explorer, :json_rpc_named_arguments)

    gas_hex =
      if gas do
        gas_hex_without_prefix =
          gas
          |> Decimal.to_integer()
          |> Integer.to_string(16)
          |> String.downcase()

        "0x" <> gas_hex_without_prefix
      else
        "0x0"
      end

    req =
      EthereumJSONRPCTransaction.eth_call_request(
        0,
        block_number,
        data,
        to_address_hash,
        from_address_hash,
        gas_hex,
        Wei.hex_format(gas_price),
        Wei.hex_format(value)
      )

    data =
      case EthereumJSONRPC.json_rpc(req, json_rpc_named_arguments) do
        {:error, %{data: data}} ->
          data

        _ ->
          ""
      end

    formatted_revert_reason = format_revert_reason_message(data)

    if byte_size(formatted_revert_reason) > 0 do
      transaction
      |> Changeset.change(%{revert_reason: formatted_revert_reason})
      |> Repo.update()
    end

    formatted_revert_reason
  end

  defp format_revert_reason_message(revert_reason) do
    case revert_reason do
      @revert_msg_prefix_1 <> rest ->
        rest

      @revert_msg_prefix_2 <> rest ->
        rest

      @revert_msg_prefix_3 <> rest ->
        extract_revert_reason_message_wrapper(rest)

      @revert_msg_prefix_4 <> rest ->
        extract_revert_reason_message_wrapper(rest)

      revert_reason_full ->
        revert_reason_full
    end
  end

  defp extract_revert_reason_message_wrapper(revert_reason_message) do
    case revert_reason_message do
      "0x" <> hex ->
        extract_revert_reason_message(hex)

      _ ->
        revert_reason_message
    end
  end

  defp extract_revert_reason_message(hex) do
    case hex do
      @revert_error_method_id <> msg_with_offset ->
        [msg] =
          msg_with_offset
          |> Base.decode16!(case: :mixed)
          |> TypeDecoder.decode_raw([:string])

        msg

      _ ->
        hex
    end
  end

  @doc """
  The `t:Explorer.Chain.Transaction.t/0` or `t:Explorer.Chain.InternalTransaction.t/0` `value` of the `transaction` in
  `unit`.
  """
  @spec value(InternalTransaction.t(), :wei) :: Wei.wei()
  @spec value(InternalTransaction.t(), :gwei) :: Wei.gwei()
  @spec value(InternalTransaction.t(), :ether) :: Wei.ether()
  @spec value(Transaction.t(), :wei) :: Wei.wei()
  @spec value(Transaction.t(), :gwei) :: Wei.gwei()
  @spec value(Transaction.t(), :ether) :: Wei.ether()
  def value(%type{value: value}, unit) when type in [InternalTransaction, Transaction] do
    Wei.to(value, unit)
  end

  def smart_contract_bytecode(address_hash) do
    query =
      from(
        address in Address,
        where: address.hash == ^address_hash,
        select: address.contract_code
      )

    query
    |> Repo.one()
    |> Data.to_string()
  end

  def smart_contract_creation_tx_bytecode(address_hash) do
    creation_tx_query =
      from(
        tx in Transaction,
        left_join: a in Address,
        on: tx.created_contract_address_hash == a.hash,
        where: tx.created_contract_address_hash == ^address_hash,
        select: %{init: tx.input, created_contract_code: a.contract_code}
      )

    tx_input =
      creation_tx_query
      |> Repo.one()

    if tx_input do
      with %{init: input, created_contract_code: created_contract_code} <- tx_input do
        %{init: Data.to_string(input), created_contract_code: Data.to_string(created_contract_code)}
      end
    else
      creation_int_tx_query =
        from(
          itx in InternalTransaction,
          join: t in assoc(itx, :transaction),
          where: itx.created_contract_address_hash == ^address_hash,
          where: t.status == ^1,
          select: %{init: itx.init, created_contract_code: itx.created_contract_code}
        )

      res = creation_int_tx_query |> Repo.one()

      case res do
        %{init: init, created_contract_code: created_contract_code} ->
          init_str = Data.to_string(init)
          created_contract_code_str = Data.to_string(created_contract_code)
          %{init: init_str, created_contract_code: created_contract_code_str}

        _ ->
          nil
      end
    end
  end

  @doc """
  Checks if an address is a contract
  """
  @spec contract_address?(String.t(), non_neg_integer(), Keyword.t()) :: boolean() | :json_rpc_error
  def contract_address?(address_hash, block_number, json_rpc_named_arguments \\ []) do
    {:ok, binary_hash} = Explorer.Chain.Hash.Address.cast(address_hash)

    query =
      from(
        address in Address,
        where: address.hash == ^binary_hash
      )

    address = Repo.one(query)

    cond do
      is_nil(address) ->
        block_quantity = integer_to_quantity(block_number)

        case EthereumJSONRPC.fetch_codes(
               [%{block_quantity: block_quantity, address: address_hash}],
               json_rpc_named_arguments
             ) do
          {:ok, %EthereumJSONRPC.FetchedCodes{params_list: fetched_codes}} ->
            result = List.first(fetched_codes)

            result && !(is_nil(result[:code]) || result[:code] == "" || result[:code] == "0x")

          _ ->
            :json_rpc_error
        end

      is_nil(address.contract_code) ->
        false

      true ->
        true
    end
  end

  @doc """
  Fetches contract creation input data.
  """
  @spec contract_creation_input_data(String.t()) :: nil | String.t()
  def contract_creation_input_data(address_hash) do
    query =
      from(
        address in Address,
        where: address.hash == ^address_hash,
        preload: [:contracts_creation_internal_transaction, :contracts_creation_transaction]
      )

    contract_address = Repo.one(query)

    contract_creation_input_data_from_address(contract_address)
  end

  # credo:disable-for-next-line /Complexity/
  defp contract_creation_input_data_from_address(address) do
    internal_transaction = address && address.contracts_creation_internal_transaction
    transaction = address && address.contracts_creation_transaction

    cond do
      is_nil(address) ->
        ""

      internal_transaction && internal_transaction.input ->
        Data.to_string(internal_transaction.input)

      internal_transaction && internal_transaction.init ->
        Data.to_string(internal_transaction.init)

      transaction && transaction.input ->
        Data.to_string(transaction.input)

      is_nil(transaction) && is_nil(internal_transaction) &&
          not is_nil(address.contract_code) ->
        %Explorer.Chain.Data{bytes: bytes} = address.contract_code
        Base.encode16(bytes, case: :lower)

      true ->
        ""
    end
  end

  @doc """
  Inserts a `t:SmartContract.t/0`.

  As part of inserting a new smart contract, an additional record is inserted for
  naming the address for reference.
  """
  @spec create_smart_contract(map()) :: {:ok, SmartContract.t()} | {:error, Ecto.Changeset.t()}
  def create_smart_contract(attrs \\ %{}, external_libraries \\ [], secondary_sources \\ []) do
    new_contract = %SmartContract{}

    smart_contract_changeset =
      new_contract
      |> SmartContract.changeset(attrs)
      |> Changeset.put_change(:external_libraries, external_libraries)

    new_contract_additional_source = %SmartContractAdditionalSource{}

    smart_contract_additional_sources_changesets =
      if secondary_sources do
        secondary_sources
        |> Enum.map(fn changeset ->
          new_contract_additional_source
          |> SmartContractAdditionalSource.changeset(changeset)
        end)
      else
        []
      end

    address_hash = Changeset.get_field(smart_contract_changeset, :address_hash)

    # Enforce ShareLocks tables order (see docs: sharelocks.md)
    insert_contract_query =
      Multi.new()
      |> Multi.run(:set_address_verified, fn repo, _ -> set_address_verified(repo, address_hash) end)
      |> Multi.run(:clear_primary_address_names, fn repo, _ -> clear_primary_address_names(repo, address_hash) end)
      |> Multi.run(:insert_address_name, fn repo, _ ->
        name = Changeset.get_field(smart_contract_changeset, :name)
        create_address_name(repo, name, address_hash)
      end)
      |> Multi.insert(:smart_contract, smart_contract_changeset)

    insert_contract_query_with_additional_sources =
      smart_contract_additional_sources_changesets
      |> Enum.with_index()
      |> Enum.reduce(insert_contract_query, fn {changeset, index}, multi ->
        Multi.insert(multi, "smart_contract_additional_source_#{Integer.to_string(index)}", changeset)
      end)

    insert_result =
      insert_contract_query_with_additional_sources
      |> Repo.transaction()

    case insert_result do
      {:ok, %{smart_contract: smart_contract}} ->
        {:ok, smart_contract}

      {:error, :smart_contract, changeset, _} ->
        {:error, changeset}

      {:error, :set_address_verified, message, _} ->
        {:error, message}
    end
  end

  @doc """
  Updates a `t:SmartContract.t/0`.

  Has the similar logic as create_smart_contract/1.
  Used in cases when you need to update row in DB contains SmartContract, e.g. in case of changing 
  status `partially verified` to `fully verified` (re-verify).
  """
  @spec update_smart_contract(map()) :: {:ok, SmartContract.t()} | {:error, Ecto.Changeset.t()}
  def update_smart_contract(attrs \\ %{}, external_libraries \\ [], secondary_sources \\ []) do
    address_hash = Map.get(attrs, :address_hash)

    query =
      from(
        smart_contract in SmartContract,
        where: smart_contract.address_hash == ^address_hash
      )

    query_sources =
      from(
        source in SmartContractAdditionalSource,
        where: source.address_hash == ^address_hash
      )

    _delete_sources = Repo.delete_all(query_sources)

    smart_contract = Repo.one(query)

    smart_contract_changeset =
      smart_contract
      |> SmartContract.changeset(attrs)
      |> Changeset.put_change(:external_libraries, external_libraries)

    new_contract_additional_source = %SmartContractAdditionalSource{}

    smart_contract_additional_sources_changesets =
      if secondary_sources do
        secondary_sources
        |> Enum.map(fn changeset ->
          new_contract_additional_source
          |> SmartContractAdditionalSource.changeset(changeset)
        end)
      else
        []
      end

    # Enforce ShareLocks tables order (see docs: sharelocks.md)
    insert_contract_query =
      Multi.new()
      |> Multi.update(:smart_contract, smart_contract_changeset)

    insert_contract_query_with_additional_sources =
      smart_contract_additional_sources_changesets
      |> Enum.with_index()
      |> Enum.reduce(insert_contract_query, fn {changeset, index}, multi ->
        Multi.insert(multi, "smart_contract_additional_source_#{Integer.to_string(index)}", changeset)
      end)

    insert_result =
      insert_contract_query_with_additional_sources
      |> Repo.transaction()

    case insert_result do
      {:ok, %{smart_contract: smart_contract}} ->
        {:ok, smart_contract}

      {:error, :smart_contract, changeset, _} ->
        {:error, changeset}

      {:error, :set_address_verified, message, _} ->
        {:error, message}
    end
  end

  defp set_address_verified(repo, address_hash) do
    query =
      from(
        address in Address,
        where: address.hash == ^address_hash
      )

    case repo.update_all(query, set: [verified: true]) do
      {1, _} -> {:ok, []}
      _ -> {:error, "There was an error annotating that the address has been verified."}
    end
  end

  defp set_address_decompiled(repo, address_hash) do
    query =
      from(
        address in Address,
        where: address.hash == ^address_hash
      )

    case repo.update_all(query, set: [decompiled: true]) do
      {1, _} -> {:ok, []}
      _ -> {:error, "There was an error annotating that the address has been decompiled."}
    end
  end

  defp clear_primary_address_names(repo, address_hash) do
    query =
      from(
        address_name in Address.Name,
        where: address_name.address_hash == ^address_hash,
        # Enforce Name ShareLocks order (see docs: sharelocks.md)
        order_by: [asc: :address_hash, asc: :name],
        lock: "FOR UPDATE"
      )

    repo.update_all(
      from(n in Address.Name, join: s in subquery(query), on: n.address_hash == s.address_hash and n.name == s.name),
      set: [primary: false]
    )

    {:ok, []}
  end

  defp create_address_name(repo, name, address_hash) do
    params = %{
      address_hash: address_hash,
      name: name,
      primary: true
    }

    %Address.Name{}
    |> Address.Name.changeset(params)
    |> repo.insert(on_conflict: :nothing, conflict_target: [:address_hash, :name])
  end

  @spec address_hash_to_address_with_source_code(Hash.Address.t()) :: Address.t() | nil
  def address_hash_to_address_with_source_code(address_hash) do
    case Repo.get(Address, address_hash) do
      nil ->
        nil

      address ->
        address_with_smart_contract =
          Repo.preload(address, [:smart_contract, :decompiled_smart_contracts, :smart_contract_additional_sources])

        if address_with_smart_contract.smart_contract do
          formatted_code = format_source_code_output(address_with_smart_contract.smart_contract)

          %{
            address_with_smart_contract
            | smart_contract: %{address_with_smart_contract.smart_contract | contract_source_code: formatted_code}
          }
        else
          address_verified_twin_contract =
            Chain.get_minimal_proxy_template(address_hash) ||
              Chain.get_address_verified_twin_contract(address_hash).verified_contract

          if address_verified_twin_contract do
            formatted_code = format_source_code_output(address_verified_twin_contract)

            %{
              address_with_smart_contract
              | smart_contract: %{address_verified_twin_contract | contract_source_code: formatted_code}
            }
          else
            address_with_smart_contract
          end
        end
    end
  end

  defp format_source_code_output(smart_contract) do
    SmartContract.add_submitted_comment(
      smart_contract.contract_source_code,
      smart_contract.inserted_at
    )
  end

  @doc """
  Finds metadata for verification of a contract from verified twins: contracts with the same bytecode
  which were verified previously, returns a single t:SmartContract.t/0
  """
  def get_address_verified_twin_contract(address_hash) do
    case Repo.get(Address, address_hash) do
      nil ->
        %{:verified_contract => nil, :additional_sources => nil}

      target_address ->
        target_address_hash = target_address.hash
        contract_code = target_address.contract_code

        case contract_code do
          %Chain.Data{bytes: contract_code_bytes} ->
            contract_code_md5 =
              Base.encode16(:crypto.hash(:md5, "\\x" <> Base.encode16(contract_code_bytes, case: :lower)),
                case: :lower
              )

            verified_contract_twin_query =
              from(
                address in Address,
                inner_join: smart_contract in SmartContract,
                on: address.hash == smart_contract.address_hash,
                where: fragment("md5(contract_code::text)") == ^contract_code_md5,
                where: address.hash != ^target_address_hash,
                select: smart_contract,
                limit: 1
              )

            verified_contract_twin =
              verified_contract_twin_query
              |> Repo.one(timeout: 10_000)

            verified_contract_twin_additional_sources = get_contract_additional_sources(verified_contract_twin)

            %{
              :verified_contract => verified_contract_twin,
              :additional_sources => verified_contract_twin_additional_sources
            }

          _ ->
            %{:verified_contract => nil, :additional_sources => nil}
        end
    end
  end

  def get_minimal_proxy_template(address_hash) do
    minimal_proxy_template =
      case Repo.get(Address, address_hash) do
        nil ->
          nil

        target_address ->
          contract_code = target_address.contract_code

          case contract_code do
            %Chain.Data{bytes: contract_code_bytes} ->
              contract_bytecode = Base.encode16(contract_code_bytes, case: :lower)

              get_minimal_proxy_from_template_code(contract_bytecode)

            _ ->
              nil
          end
      end

    minimal_proxy_template
  end

  defp get_minimal_proxy_from_template_code(contract_bytecode) do
    case contract_bytecode do
      "363d3d373d3d3d363d73" <> <<template_address::binary-size(40)>> <> _ ->
        template_address = "0x" <> template_address

        query =
          from(
            smart_contract in SmartContract,
            where: smart_contract.address_hash == ^template_address,
            select: smart_contract
          )

        template =
          query
          |> Repo.one(timeout: 10_000)

        template

      _ ->
        nil
    end
  end

  defp get_contract_additional_sources(verified_contract_twin) do
    if verified_contract_twin do
      verified_contract_twin_additional_sources_query =
        from(
          s in SmartContractAdditionalSource,
          where: s.address_hash == ^verified_contract_twin.address_hash
        )

      verified_contract_twin_additional_sources_query
      |> Repo.all()
    else
      []
    end
  end

  @spec address_hash_to_smart_contract(Hash.Address.t()) :: SmartContract.t() | nil
  def address_hash_to_smart_contract(address_hash) do
    query =
      from(
        smart_contract in SmartContract,
        where: smart_contract.address_hash == ^address_hash
      )

    current_smart_contract = Repo.one(query)

    if current_smart_contract do
      current_smart_contract
    else
      address_verified_twin_contract =
        Chain.get_minimal_proxy_template(address_hash) ||
          Chain.get_address_verified_twin_contract(address_hash).verified_contract

      if address_verified_twin_contract do
        Map.put(address_verified_twin_contract, :address_hash, address_hash)
      else
        current_smart_contract
      end
    end
  end

  def smart_contract_fully_verified?(address_hash_str) when is_binary(address_hash_str) do
    case string_to_address_hash(address_hash_str) do
      {:ok, address_hash} ->
        check_fully_verified(address_hash)

      _ ->
        false
    end
  end

  def smart_contract_fully_verified?(address_hash) do
    check_fully_verified(address_hash)
  end

  defp check_fully_verified(address_hash) do
    query =
      from(
        smart_contract in SmartContract,
        where: smart_contract.address_hash == ^address_hash
      )

    result = Repo.one(query)

    if result, do: !result.partially_verified
  end

  def smart_contract_verified?(address_hash_str) when is_binary(address_hash_str) do
    case string_to_address_hash(address_hash_str) do
      {:ok, address_hash} ->
        check_verified(address_hash)

      _ ->
        false
    end
  end

  def smart_contract_verified?(address_hash) do
    check_verified(address_hash)
  end

  defp check_verified(address_hash) do
    query =
      from(
        smart_contract in SmartContract,
        where: smart_contract.address_hash == ^address_hash
      )

    if Repo.one(query), do: true, else: false
  end

  defp fetch_transactions(paging_options \\ nil) do
    Transaction
    |> order_by([transaction], desc: transaction.block_number, desc: transaction.index)
    |> handle_paging_options(paging_options)
  end

  defp for_parent_transaction(query, %Hash{byte_count: unquote(Hash.Full.byte_count())} = hash) do
    from(
      child in query,
      inner_join: transaction in assoc(child, :transaction),
      where: transaction.hash == ^hash
    )
  end

  defp handle_paging_options(query, nil), do: query

  defp handle_paging_options(query, paging_options) do
    query
    |> page_transaction(paging_options)
    |> limit(^paging_options.page_size)
  end

  defp join_association(query, [{association, nested_preload}], necessity)
       when is_atom(association) and is_atom(nested_preload) do
    case necessity do
      :optional ->
        preload(query, [{^association, ^nested_preload}])

      :required ->
        from(q in query,
          inner_join: a in assoc(q, ^association),
          left_join: b in assoc(a, ^nested_preload),
          preload: [{^association, {a, [{^nested_preload, b}]}}]
        )
    end
  end

  defp join_association(query, association, necessity) when is_atom(association) do
    case necessity do
      :optional ->
        preload(query, ^association)

      :required ->
        from(q in query, inner_join: a in assoc(q, ^association), preload: [{^association, a}])
    end
  end

  defp join_associations(query, necessity_by_association) when is_map(necessity_by_association) do
    Enum.reduce(necessity_by_association, query, fn {association, join}, acc_query ->
      join_association(acc_query, association, join)
    end)
  end

  defp page_addresses(query, %PagingOptions{key: nil}), do: query

  defp page_addresses(query, %PagingOptions{key: {coin_balance, hash}}) do
    from(address in query,
      where:
        (address.fetched_coin_balance == ^coin_balance and address.hash > ^hash) or
          address.fetched_coin_balance < ^coin_balance
    )
  end

  defp page_tokens(query, %PagingOptions{key: nil}), do: query

  defp page_tokens(query, %PagingOptions{key: {holder_count, token_name}}) do
    from(token in query,
      where:
        (token.holder_count == ^holder_count and token.name > ^token_name) or
          token.holder_count < ^holder_count
    )
  end

  defp page_gas_usage(query, %PagingOptions{key: nil}), do: query

  defp page_gas_usage(query, %PagingOptions{key: {total_gas, _}}) do
    from(tx in query,
      where: tx.total_gas < ^total_gas
    )
  end

  defp page_blocks(query, %PagingOptions{key: nil}), do: query

  defp page_blocks(query, %PagingOptions{key: {block_number}}) do
    where(query, [block], block.number < ^block_number)
  end

  defp page_coin_balances(query, %PagingOptions{key: nil}), do: query

  defp page_coin_balances(query, %PagingOptions{key: {block_number}}) do
    where(query, [coin_balance], coin_balance.block_number < ^block_number)
  end

  defp page_internal_transaction(query, %PagingOptions{key: nil}), do: query

  defp page_internal_transaction(query, %PagingOptions{key: {block_number, transaction_index, index}}) do
    where(
      query,
      [internal_transaction],
      internal_transaction.block_number < ^block_number or
        (internal_transaction.block_number == ^block_number and
           internal_transaction.transaction_index < ^transaction_index) or
        (internal_transaction.block_number == ^block_number and
           internal_transaction.transaction_index == ^transaction_index and internal_transaction.index < ^index)
    )
  end

  defp page_internal_transaction(query, %PagingOptions{key: {index}}) do
    where(query, [internal_transaction], internal_transaction.index > ^index)
  end

  defp page_logs(query, %PagingOptions{key: nil}), do: query

  defp page_logs(query, %PagingOptions{key: {index}}) do
    where(query, [log], log.index > ^index)
  end

  defp page_pending_transaction(query, %PagingOptions{key: nil}), do: query

  defp page_pending_transaction(query, %PagingOptions{key: {inserted_at, hash}}) do
    where(
      query,
      [transaction],
      transaction.inserted_at < ^inserted_at or (transaction.inserted_at == ^inserted_at and transaction.hash < ^hash)
    )
  end

  defp page_transaction(query, %PagingOptions{key: nil}), do: query

  defp page_transaction(query, %PagingOptions{is_pending_tx: true} = options),
    do: page_pending_transaction(query, options)

  defp page_transaction(query, %PagingOptions{key: {block_number, index}}) do
    where(
      query,
      [transaction],
      transaction.block_number < ^block_number or
        (transaction.block_number == ^block_number and transaction.index < ^index)
    )
  end

  defp page_transaction(query, %PagingOptions{key: {index}}) do
    where(query, [transaction], transaction.index < ^index)
  end

  @doc """
  Ensures the following conditions are true:

    * excludes internal transactions of type call with no siblings in the
      transaction
    * includes internal transactions of type create, reward, or selfdestruct
      even when they are alone in the parent transaction

  """
  @spec where_transaction_has_multiple_internal_transactions(Ecto.Query.t()) :: Ecto.Query.t()
  def where_transaction_has_multiple_internal_transactions(query) do
    where(
      query,
      [internal_transaction, transaction],
      internal_transaction.type != ^:call or
        fragment(
          """
          EXISTS (SELECT sibling.*
          FROM internal_transactions AS sibling
          WHERE sibling.transaction_hash = ? AND sibling.index != ?
          )
          """,
          transaction.hash,
          internal_transaction.index
        )
    )
  end

  @doc """
  The current total number of coins minted minus verifiably burned coins.
  """
  @spec total_supply :: non_neg_integer() | nil
  def total_supply do
    supply_module().total() || 0
  end

  @doc """
  The current number coins in the market for trading.
  """
  @spec circulating_supply :: non_neg_integer() | nil
  def circulating_supply do
    supply_module().circulating()
  end

  defp supply_module do
    Application.get_env(:explorer, :supply, Explorer.Chain.Supply.ExchangeRate)
  end

  @doc """
  Calls supply_for_days from the configured supply_module
  """
  def supply_for_days, do: supply_module().supply_for_days(MarketHistoryCache.recent_days_count())

  @doc """
  Streams a lists token contract addresses that haven't been cataloged.
  """
  @spec stream_uncataloged_token_contract_address_hashes(
          initial :: accumulator,
          reducer :: (entry :: Hash.Address.t(), accumulator -> accumulator)
        ) :: {:ok, accumulator}
        when accumulator: term()
  def stream_uncataloged_token_contract_address_hashes(initial, reducer) when is_function(reducer, 2) do
    query =
      from(
        token in Token,
        where: token.cataloged == false,
        select: token.contract_address_hash
      )

    Repo.stream_reduce(query, initial, reducer)
  end

  @spec stream_unfetched_token_instances(
          initial :: accumulator,
          reducer :: (entry :: map(), accumulator -> accumulator)
        ) :: {:ok, accumulator}
        when accumulator: term()
  def stream_unfetched_token_instances(initial, reducer) when is_function(reducer, 2) do
    nft_tokens =
      from(
        token in Token,
        where: token.type == ^"ERC-721",
        select: token.contract_address_hash
      )

    query =
      from(
        token_transfer in TokenTransfer,
        inner_join: token in subquery(nft_tokens),
        on: token.contract_address_hash == token_transfer.token_contract_address_hash,
        left_join: instance in Instance,
        on:
          token_transfer.token_id == instance.token_id and
            token_transfer.token_contract_address_hash == instance.token_contract_address_hash,
        where: is_nil(instance.token_id) and not is_nil(token_transfer.token_id),
        select: %{contract_address_hash: token_transfer.token_contract_address_hash, token_id: token_transfer.token_id}
      )

    distinct_query =
      from(
        q in subquery(query),
        distinct: [q.contract_address_hash, q.token_id]
      )

    Repo.stream_reduce(distinct_query, initial, reducer)
  end

  @doc """
  Streams a list of token contract addresses that have been cataloged.
  """
  @spec stream_cataloged_token_contract_address_hashes(
          initial :: accumulator,
          reducer :: (entry :: Hash.Address.t(), accumulator -> accumulator)
        ) :: {:ok, accumulator}
        when accumulator: term()
  def stream_cataloged_token_contract_address_hashes(initial, reducer, some_time_ago_updated \\ 2880)
      when is_function(reducer, 2) do
    some_time_ago_updated
    |> Token.cataloged_tokens()
    |> order_by(asc: :updated_at)
    |> Repo.stream_reduce(initial, reducer)
  end

  @doc """
  Returns a list of block numbers token transfer `t:Log.t/0`s that don't have an
  associated `t:TokenTransfer.t/0` record.
  """
  def uncataloged_token_transfer_block_numbers do
    query =
      from(l in Log,
        join: t in assoc(l, :transaction),
        left_join: tf in TokenTransfer,
        on: tf.transaction_hash == l.transaction_hash and tf.log_index == l.index,
        where: l.first_topic == unquote(TokenTransfer.constant()),
        where: is_nil(tf.transaction_hash) and is_nil(tf.log_index),
        where: not is_nil(t.block_hash),
        select: t.block_number,
        distinct: t.block_number
      )

    Repo.stream_reduce(query, [], &[&1 | &2])
  end

  @doc """
  Returns a list of token addresses `t:Address.t/0`s that don't have an
  bridged property revealed.
  """
  def unprocessed_token_addresses_to_reveal_bridged_tokens do
    query =
      from(t in Token,
        where: is_nil(t.bridged),
        select: t.contract_address_hash
      )

    Repo.stream_reduce(query, [], &[&1 | &2])
  end

  @doc """
  Processes AMB tokens from mediators addresses provided
  """
  def process_amb_tokens do
    amb_bridge_mediators_var = Application.get_env(:block_scout_web, :amb_bridge_mediators)
    amb_bridge_mediators = (amb_bridge_mediators_var && String.split(amb_bridge_mediators_var, ",")) || []

    json_rpc_named_arguments = Application.get_env(:explorer, :json_rpc_named_arguments)

    foreign_json_rpc = Application.get_env(:block_scout_web, :foreign_json_rpc)

    eth_call_foreign_json_rpc_named_arguments =
      compose_foreign_json_rpc_named_arguments(json_rpc_named_arguments, foreign_json_rpc)

    amb_bridge_mediators
    |> Enum.each(fn amb_bridge_mediator_hash ->
      with {:ok, bridge_contract_hash_resp} <-
             get_bridge_contract_hash(amb_bridge_mediator_hash, json_rpc_named_arguments),
           bridge_contract_hash <- decode_contract_address_hash_response(bridge_contract_hash_resp),
           {:ok, destination_chain_id_resp} <- get_destination_chain_id(bridge_contract_hash, json_rpc_named_arguments),
           foreign_chain_id <- decode_contract_integer_response(destination_chain_id_resp),
           {:ok, home_token_contract_hash_resp} <-
             get_erc677_token_hash(amb_bridge_mediator_hash, json_rpc_named_arguments),
           home_token_contract_hash_string <- decode_contract_address_hash_response(home_token_contract_hash_resp),
           {:ok, home_token_contract_hash} <- Chain.string_to_address_hash(home_token_contract_hash_string),
           {:ok, foreign_mediator_contract_hash_resp} <-
             get_foreign_mediator_contract_hash(amb_bridge_mediator_hash, json_rpc_named_arguments),
           foreign_mediator_contract_hash <- decode_contract_address_hash_response(foreign_mediator_contract_hash_resp),
           {:ok, foreign_token_contract_hash_resp} <-
             get_erc677_token_hash(foreign_mediator_contract_hash, eth_call_foreign_json_rpc_named_arguments),
           foreign_token_contract_hash_string <-
             decode_contract_address_hash_response(foreign_token_contract_hash_resp),
           {:ok, foreign_token_contract_hash} <- Chain.string_to_address_hash(foreign_token_contract_hash_string) do
        insert_bridged_token_metadata(home_token_contract_hash, %{
          foreign_chain_id: foreign_chain_id,
          foreign_token_address_hash: foreign_token_contract_hash,
          custom_metadata: nil,
          custom_cap: nil,
          lp_token: nil,
          type: "amb"
        })

        set_token_bridged_status(home_token_contract_hash, true)
      else
        result ->
          Logger.debug([
            "failed to fetch metadata for token bridged with AMB mediator #{amb_bridge_mediator_hash}",
            inspect(result)
          ])
      end
    end)

    :ok
  end

  @doc """
  Fetches bridged tokens metadata from OmniBridge.
  """
  def fetch_omni_bridged_tokens_metadata(token_addresses) do
    Enum.each(token_addresses, fn token_address_hash ->
      created_from_int_tx_success_query =
        from(
          it in InternalTransaction,
          inner_join: t in assoc(it, :transaction),
          where: it.created_contract_address_hash == ^token_address_hash,
          where: t.status == ^1
        )

      created_from_int_tx_success =
        created_from_int_tx_success_query
        |> Repo.one()

      created_from_tx_query =
        from(
          t in Transaction,
          where: t.created_contract_address_hash == ^token_address_hash
        )

      created_from_tx =
        created_from_tx_query
        |> Repo.all()
        |> Enum.count() > 0

      created_from_int_tx_query =
        from(
          it in InternalTransaction,
          where: it.created_contract_address_hash == ^token_address_hash
        )

      created_from_int_tx =
        created_from_int_tx_query
        |> Repo.all()
        |> Enum.count() > 0

      cond do
        created_from_tx ->
          set_token_bridged_status(token_address_hash, false)

        created_from_int_tx && !created_from_int_tx_success ->
          set_token_bridged_status(token_address_hash, false)

        created_from_int_tx && created_from_int_tx_success ->
          proceed_with_set_omni_status(token_address_hash, created_from_int_tx_success)

        true ->
          :ok
      end
    end)

    :ok
  end

  defp proceed_with_set_omni_status(token_address_hash, created_from_int_tx_success) do
    {:ok, eth_omni_status} =
      extract_omni_bridged_token_metadata_wrapper(
        token_address_hash,
        created_from_int_tx_success,
        :eth_omni_bridge_mediator
      )

    {:ok, bsc_omni_status} =
      if eth_omni_status do
        {:ok, false}
      else
        extract_omni_bridged_token_metadata_wrapper(
          token_address_hash,
          created_from_int_tx_success,
          :bsc_omni_bridge_mediator
        )
      end

    if !eth_omni_status && !bsc_omni_status do
      set_token_bridged_status(token_address_hash, false)
    end
  end

  defp extract_omni_bridged_token_metadata_wrapper(token_address_hash, created_from_int_tx_success, mediator) do
    omni_bridge_mediator = Application.get_env(:block_scout_web, mediator)
    %{transaction_hash: transaction_hash} = created_from_int_tx_success

    if omni_bridge_mediator && omni_bridge_mediator !== "" do
      {:ok, omni_bridge_mediator_hash} = Chain.string_to_address_hash(omni_bridge_mediator)

      created_by_amb_mediator_query =
        from(
          it in InternalTransaction,
          where: it.transaction_hash == ^transaction_hash,
          where: it.to_address_hash == ^omni_bridge_mediator_hash
        )

      created_by_amb_mediator =
        created_by_amb_mediator_query
        |> Repo.all()

      if Enum.count(created_by_amb_mediator) > 0 do
        extract_omni_bridged_token_metadata(
          token_address_hash,
          omni_bridge_mediator,
          omni_bridge_mediator_hash
        )

        {:ok, true}
      else
        {:ok, false}
      end
    end
  end

  defp extract_omni_bridged_token_metadata(token_address_hash, omni_bridge_mediator, omni_bridge_mediator_hash) do
    json_rpc_named_arguments = Application.get_env(:explorer, :json_rpc_named_arguments)

    with {:ok, _} <-
           get_token_interfaces_version_signature(token_address_hash, json_rpc_named_arguments),
         {:ok, foreign_token_address_abi_encoded} <-
           get_foreign_token_address(omni_bridge_mediator, token_address_hash, json_rpc_named_arguments),
         {:ok, bridge_contract_hash_resp} <-
           get_bridge_contract_hash(omni_bridge_mediator_hash, json_rpc_named_arguments) do
      foreign_token_address_hash_string = decode_contract_address_hash_response(foreign_token_address_abi_encoded)
      {:ok, foreign_token_address_hash} = Chain.string_to_address_hash(foreign_token_address_hash_string)

      multi_token_bridge_hash_string = decode_contract_address_hash_response(bridge_contract_hash_resp)

      {:ok, foreign_chain_id_abi_encoded} =
        get_destination_chain_id(multi_token_bridge_hash_string, json_rpc_named_arguments)

      foreign_chain_id = decode_contract_integer_response(foreign_chain_id_abi_encoded)

      foreign_json_rpc = Application.get_env(:block_scout_web, :foreign_json_rpc)

      custom_metadata =
        get_bridged_token_custom_metadata(foreign_token_address_hash, json_rpc_named_arguments, foreign_json_rpc)

      insert_bridged_token_metadata(token_address_hash, %{
        foreign_chain_id: foreign_chain_id,
        foreign_token_address_hash: foreign_token_address_hash,
        custom_metadata: custom_metadata,
        custom_cap: nil,
        lp_token: nil,
        type: "omni"
      })

      set_token_bridged_status(token_address_hash, true)
    end
  end

  defp get_bridge_contract_hash(mediator_hash, json_rpc_named_arguments) do
    # keccak 256 from bridgeContract()
    bridge_contract_signature = "0xcd596583"

    perform_eth_call_request(bridge_contract_signature, mediator_hash, json_rpc_named_arguments)
  end

  defp get_erc677_token_hash(mediator_hash, json_rpc_named_arguments) do
    # keccak 256 from erc677token()
    erc677_token_signature = "0x18d8f9c9"

    perform_eth_call_request(erc677_token_signature, mediator_hash, json_rpc_named_arguments)
  end

  defp get_foreign_mediator_contract_hash(mediator_hash, json_rpc_named_arguments) do
    # keccak 256 from mediatorContractOnOtherSide()
    mediator_contract_on_other_side_signature = "0x871c0760"

    perform_eth_call_request(mediator_contract_on_other_side_signature, mediator_hash, json_rpc_named_arguments)
  end

  defp get_destination_chain_id(bridge_contract_hash, json_rpc_named_arguments) do
    # keccak 256 from destinationChainId()
    destination_chain_id_signature = "0xb0750611"

    perform_eth_call_request(destination_chain_id_signature, bridge_contract_hash, json_rpc_named_arguments)
  end

  defp get_token_interfaces_version_signature(token_address_hash, json_rpc_named_arguments) do
    # keccak 256 from getTokenInterfacesVersion()
    get_token_interfaces_version_signature = "0x859ba28c"

    perform_eth_call_request(get_token_interfaces_version_signature, token_address_hash, json_rpc_named_arguments)
  end

  defp get_foreign_token_address(omni_bridge_mediator, token_address_hash, json_rpc_named_arguments) do
    # keccak 256 from foreignTokenAddress(address)
    foreign_token_address_signature = "0x47ac7d6a"

    token_address_hash_abi_encoded =
      [token_address_hash.bytes]
      |> TypeEncoder.encode([:address])
      |> Base.encode16()

    foreign_token_address_method = foreign_token_address_signature <> token_address_hash_abi_encoded

    perform_eth_call_request(foreign_token_address_method, omni_bridge_mediator, json_rpc_named_arguments)
  end

  defp perform_eth_call_request(method, destination, json_rpc_named_arguments)
       when not is_nil(json_rpc_named_arguments) do
    method
    |> Contract.eth_call_request(destination, 1, nil, nil)
    |> json_rpc(json_rpc_named_arguments)
  end

  defp perform_eth_call_request(_method, _destination, json_rpc_named_arguments)
       when is_nil(json_rpc_named_arguments) do
    :error
  end

  def decode_contract_address_hash_response(resp) do
    case resp do
      "0x000000000000000000000000" <> address ->
        "0x" <> address

      _ ->
        nil
    end
  end

  def decode_contract_integer_response(resp) do
    case resp do
      "0x" <> integer_encoded ->
        {integer_value, _} = Integer.parse(integer_encoded, 16)
        integer_value

      _ ->
        nil
    end
  end

  defp set_token_bridged_status(token_address_hash, status) do
    case Repo.get(Token, token_address_hash) do
      %Explorer.Chain.Token{bridged: bridged} = target_token ->
        if !bridged do
          token = Changeset.change(target_token, bridged: status)

          Repo.update(token)
        end

      _ ->
        :ok
    end
  end

  defp insert_bridged_token_metadata(token_address_hash, %{
         foreign_chain_id: foreign_chain_id,
         foreign_token_address_hash: foreign_token_address_hash,
         custom_metadata: custom_metadata,
         custom_cap: custom_cap,
         lp_token: lp_token,
         type: type
       }) do
    target_token = Repo.get(Token, token_address_hash)

    if target_token do
      {:ok, _} =
        Repo.insert(
          %BridgedToken{
            home_token_contract_address_hash: token_address_hash,
            foreign_chain_id: foreign_chain_id,
            foreign_token_contract_address_hash: foreign_token_address_hash,
            custom_metadata: custom_metadata,
            custom_cap: custom_cap,
            lp_token: lp_token,
            type: type
          },
          on_conflict: :nothing
        )
    end
  end

  # Fetches custom metadata for bridged tokens from the node.
  # Currently, gets Balancer token composite tokens with their weights
  # from foreign chain 
  defp get_bridged_token_custom_metadata(foreign_token_address_hash, json_rpc_named_arguments, foreign_json_rpc)
       when not is_nil(foreign_json_rpc) and foreign_json_rpc !== "" do
    eth_call_foreign_json_rpc_named_arguments =
      compose_foreign_json_rpc_named_arguments(json_rpc_named_arguments, foreign_json_rpc)

    balancer_custom_metadata(foreign_token_address_hash, eth_call_foreign_json_rpc_named_arguments) ||
      sushiswap_custom_metadata(foreign_token_address_hash, eth_call_foreign_json_rpc_named_arguments)
  end

  defp get_bridged_token_custom_metadata(_foreign_token_address_hash, _json_rpc_named_arguments, foreign_json_rpc)
       when is_nil(foreign_json_rpc) do
    nil
  end

  defp get_bridged_token_custom_metadata(_foreign_token_address_hash, _json_rpc_named_arguments, foreign_json_rpc)
       when foreign_json_rpc == "" do
    nil
  end

  defp balancer_custom_metadata(foreign_token_address_hash, eth_call_foreign_json_rpc_named_arguments) do
    # keccak 256 from getCurrentTokens()
    get_current_tokens_signature = "0xcc77828d"

    case get_current_tokens_signature
         |> Contract.eth_call_request(foreign_token_address_hash, 1, nil, nil)
         |> json_rpc(eth_call_foreign_json_rpc_named_arguments) do
      {:ok, "0x"} ->
        nil

      {:ok, "0x" <> balancer_current_tokens_encoded} ->
        [balancer_current_tokens] =
          try do
            balancer_current_tokens_encoded
            |> Base.decode16!(case: :mixed)
            |> TypeDecoder.decode_raw([{:array, :address}])
          rescue
            _ -> []
          end

        bridged_token_custom_metadata =
          parse_bridged_token_custom_metadata(
            balancer_current_tokens,
            eth_call_foreign_json_rpc_named_arguments,
            foreign_token_address_hash
          )

        if is_map(bridged_token_custom_metadata) do
          tokens = Map.get(bridged_token_custom_metadata, :tokens)
          weights = Map.get(bridged_token_custom_metadata, :weights)

          if tokens == "" do
            nil
          else
            if weights !== "", do: "#{tokens} #{weights}", else: tokens
          end
        else
          nil
        end

      _ ->
        nil
    end
  end

  defp sushiswap_custom_metadata(foreign_token_address_hash, eth_call_foreign_json_rpc_named_arguments) do
    # keccak 256 from token0()
    token0_signature = "0x0dfe1681"

    # keccak 256 from token1()
    token1_signature = "0xd21220a7"

    # keccak 256 from name()
    name_signature = "0x06fdde03"

    # keccak 256 from symbol()
    symbol_signature = "0x95d89b41"

    with {:ok, "0x" <> token0_encoded} <-
           token0_signature
           |> Contract.eth_call_request(foreign_token_address_hash, 1, nil, nil)
           |> json_rpc(eth_call_foreign_json_rpc_named_arguments),
         {:ok, "0x" <> token1_encoded} <-
           token1_signature
           |> Contract.eth_call_request(foreign_token_address_hash, 2, nil, nil)
           |> json_rpc(eth_call_foreign_json_rpc_named_arguments) do
      token0_hash = parse_contract_response(token0_encoded, :address)
      token1_hash = parse_contract_response(token1_encoded, :address)

      if token0_hash && token1_hash do
        token0_hash_str = "0x" <> Base.encode16(token0_hash, case: :lower)
        token1_hash_str = "0x" <> Base.encode16(token1_hash, case: :lower)

        with {:ok, "0x" <> token0_name_encoded} <-
               name_signature
               |> Contract.eth_call_request(token0_hash_str, 1, nil, nil)
               |> json_rpc(eth_call_foreign_json_rpc_named_arguments),
             {:ok, "0x" <> token1_name_encoded} <-
               name_signature
               |> Contract.eth_call_request(token1_hash_str, 2, nil, nil)
               |> json_rpc(eth_call_foreign_json_rpc_named_arguments),
             {:ok, "0x" <> token0_symbol_encoded} <-
               symbol_signature
               |> Contract.eth_call_request(token0_hash_str, 1, nil, nil)
               |> json_rpc(eth_call_foreign_json_rpc_named_arguments),
             {:ok, "0x" <> token1_symbol_encoded} <-
               symbol_signature
               |> Contract.eth_call_request(token1_hash_str, 2, nil, nil)
               |> json_rpc(eth_call_foreign_json_rpc_named_arguments) do
          token0_name = parse_contract_response(token0_name_encoded, :string, {:bytes, 32})
          token1_name = parse_contract_response(token1_name_encoded, :string, {:bytes, 32})
          token0_symbol = parse_contract_response(token0_symbol_encoded, :string, {:bytes, 32})
          token1_symbol = parse_contract_response(token1_symbol_encoded, :string, {:bytes, 32})

          "#{token0_name}/#{token1_name} (#{token0_symbol}/#{token1_symbol})"
        else
          _ ->
            nil
        end
      else
        nil
      end
    else
      _ ->
        nil
    end
  end

  def calc_lp_tokens_total_liqudity do
    json_rpc_named_arguments = Application.get_env(:explorer, :json_rpc_named_arguments)
    foreign_json_rpc = Application.get_env(:block_scout_web, :foreign_json_rpc)
    bridged_mainnet_tokens_list = BridgedToken.get_unprocessed_mainnet_lp_tokens_list()

    Enum.each(bridged_mainnet_tokens_list, fn bridged_token ->
      case calc_sushiswap_lp_tokens_cap(
             bridged_token.home_token_contract_address_hash,
             bridged_token.foreign_token_contract_address_hash,
             json_rpc_named_arguments,
             foreign_json_rpc
           ) do
        {:ok, new_custom_cap} ->
          bridged_token
          |> Changeset.change(%{custom_cap: new_custom_cap, lp_token: true})
          |> Repo.update()

        {:error, :not_lp_token} ->
          bridged_token
          |> Changeset.change(%{lp_token: false})
          |> Repo.update()
      end
    end)

    Logger.debug(fn -> "Total liqudity fetched for LP tokens" end)
  end

  defp calc_sushiswap_lp_tokens_cap(
         home_token_contract_address_hash,
         foreign_token_address_hash,
         json_rpc_named_arguments,
         foreign_json_rpc
       ) do
    eth_call_foreign_json_rpc_named_arguments =
      compose_foreign_json_rpc_named_arguments(json_rpc_named_arguments, foreign_json_rpc)

    # keccak 256 from getReserves()
    get_reserves_signature = "0x0902f1ac"

    # keccak 256 from token0()
    token0_signature = "0x0dfe1681"

    # keccak 256 from token1()
    token1_signature = "0xd21220a7"

    # keccak 256 from totalSupply()
    total_supply_signature = "0x18160ddd"

    with {:ok, "0x" <> get_reserves_encoded} <-
           get_reserves_signature
           |> Contract.eth_call_request(foreign_token_address_hash, 1, nil, nil)
           |> json_rpc(eth_call_foreign_json_rpc_named_arguments),
         {:ok, "0x" <> home_token_total_supply_encoded} <-
           total_supply_signature
           |> Contract.eth_call_request(home_token_contract_address_hash, 1, nil, nil)
           |> json_rpc(json_rpc_named_arguments),
         [reserve0, reserve1, _] <-
           parse_contract_response(get_reserves_encoded, [{:uint, 112}, {:uint, 112}, {:uint, 32}]),
         {:ok, token0_cap_usd} <-
           get_lp_token_cap(
             home_token_total_supply_encoded,
             token0_signature,
             reserve0,
             foreign_token_address_hash,
             eth_call_foreign_json_rpc_named_arguments
           ),
         {:ok, token1_cap_usd} <-
           get_lp_token_cap(
             home_token_total_supply_encoded,
             token1_signature,
             reserve1,
             foreign_token_address_hash,
             eth_call_foreign_json_rpc_named_arguments
           ) do
      total_lp_cap = Decimal.add(token0_cap_usd, token1_cap_usd)
      {:ok, total_lp_cap}
    else
      _ ->
        {:error, :not_lp_token}
    end
  end

  defp get_lp_token_cap(
         home_token_total_supply_encoded,
         token_signature,
         reserve,
         foreign_token_address_hash,
         eth_call_foreign_json_rpc_named_arguments
       ) do
    # keccak 256 from decimals()
    decimals_signature = "0x313ce567"

    # keccak 256 from totalSupply()
    total_supply_signature = "0x18160ddd"

    home_token_total_supply =
      home_token_total_supply_encoded
      |> parse_contract_response({:uint, 256})
      |> Decimal.new()

    with {:ok, "0x" <> token_encoded} <-
           token_signature
           |> Contract.eth_call_request(foreign_token_address_hash, 1, nil, nil)
           |> json_rpc(eth_call_foreign_json_rpc_named_arguments) do
      token_hash = parse_contract_response(token_encoded, :address)

      if token_hash do
        token_hash_str = "0x" <> Base.encode16(token_hash, case: :lower)

        with {:ok, "0x" <> token_decimals_encoded} <-
               decimals_signature
               |> Contract.eth_call_request(token_hash_str, 1, nil, nil)
               |> json_rpc(eth_call_foreign_json_rpc_named_arguments),
             {:ok, "0x" <> foreign_token_total_supply_encoded} <-
               total_supply_signature
               |> Contract.eth_call_request(foreign_token_address_hash, 1, nil, nil)
               |> json_rpc(eth_call_foreign_json_rpc_named_arguments) do
          token_decimals = parse_contract_response(token_decimals_encoded, {:uint, 256})

          foreign_token_total_supply =
            foreign_token_total_supply_encoded
            |> parse_contract_response({:uint, 256})
            |> Decimal.new()

          token_decimals_divider =
            10
            |> :math.pow(token_decimals)
            |> Decimal.from_float()

          token_cap =
            reserve
            |> Decimal.div(foreign_token_total_supply)
            |> Decimal.mult(home_token_total_supply)
            |> Decimal.div(token_decimals_divider)

          token_price = TokenExchangeRate.fetch_token_exchange_rate_by_address(token_hash_str)

          token_cap_usd =
            if token_price do
              token_price
              |> Decimal.mult(token_cap)
            else
              0
            end

          {:ok, token_cap_usd}
        end
      end
    end
  end

  defp parse_contract_response(abi_encoded_value, types) when is_list(types) do
    values =
      try do
        abi_encoded_value
        |> Base.decode16!(case: :mixed)
        |> TypeDecoder.decode_raw(types)
      rescue
        _ -> [nil]
      end

    values
  end

  defp parse_contract_response(abi_encoded_value, type, emergency_type \\ nil) do
    [value] =
      try do
        [res] = decode_contract_response(abi_encoded_value, type)

        [convert_binary_to_string(res, type)]
      rescue
        _ ->
          if emergency_type do
            try do
              [res] = decode_contract_response(abi_encoded_value, emergency_type)

              [convert_binary_to_string(res, emergency_type)]
            rescue
              _ ->
                [nil]
            end
          else
            [nil]
          end
      end

    value
  end

  defp decode_contract_response(abi_encoded_value, type) do
    abi_encoded_value
    |> Base.decode16!(case: :mixed)
    |> TypeDecoder.decode_raw([type])
  end

  defp convert_binary_to_string(binary, type) do
    case type do
      {:bytes, _} ->
        ContractState.binary_to_string(binary)

      _ ->
        binary
    end
  end

  defp compose_foreign_json_rpc_named_arguments(json_rpc_named_arguments, foreign_json_rpc)
       when foreign_json_rpc != "" do
    {_, eth_call_foreign_json_rpc_named_arguments} =
      Keyword.get_and_update(json_rpc_named_arguments, :transport_options, fn transport_options ->
        {_, updated_transport_options} =
          update_transport_options_set_foreign_json_rpc(transport_options, foreign_json_rpc)

        {transport_options, updated_transport_options}
      end)

    eth_call_foreign_json_rpc_named_arguments
  end

  defp compose_foreign_json_rpc_named_arguments(_json_rpc_named_arguments, foreign_json_rpc)
       when foreign_json_rpc == "" do
    nil
  end

  defp compose_foreign_json_rpc_named_arguments(json_rpc_named_arguments, _foreign_json_rpc)
       when is_nil(json_rpc_named_arguments) do
    nil
  end

  defp update_transport_options_set_foreign_json_rpc(transport_options, foreign_json_rpc) do
    Keyword.get_and_update(transport_options, :method_to_url, fn method_to_url ->
      {_, updated_method_to_url} =
        Keyword.get_and_update(method_to_url, :eth_call, fn eth_call ->
          {eth_call, foreign_json_rpc}
        end)

      {method_to_url, updated_method_to_url}
    end)
  end

  defp parse_bridged_token_custom_metadata(
         balancer_current_tokens,
         eth_call_foreign_json_rpc_named_arguments,
         foreign_token_address_hash
       ) do
    balancer_current_tokens
    |> Enum.reduce(%{:tokens => "", :weights => ""}, fn balancer_token_bytes, balancer_tokens_weights ->
      balancer_token_hash_without_0x =
        balancer_token_bytes
        |> Base.encode16(case: :lower)

      balancer_token_hash = "0x" <> balancer_token_hash_without_0x

      # 95d89b41 = keccak256(symbol())
      symbol_signature = "0x95d89b41"

      case symbol_signature
           |> Contract.eth_call_request(balancer_token_hash, 1, nil, nil)
           |> json_rpc(eth_call_foreign_json_rpc_named_arguments) do
        {:ok, "0x" <> symbol_encoded} ->
          [symbol] =
            symbol_encoded
            |> Base.decode16!(case: :mixed)
            |> TypeDecoder.decode_raw([:string])

          # f1b8a9b7 = keccak256(getNormalizedWeight(address))
          get_normalized_weight_signature = "0xf1b8a9b7"

          get_normalized_weight_arg_abi_encoded =
            [balancer_token_bytes]
            |> TypeEncoder.encode([:address])
            |> Base.encode16(case: :lower)

          get_normalized_weight_abi_encoded = get_normalized_weight_signature <> get_normalized_weight_arg_abi_encoded

          get_normalized_weight_resp =
            get_normalized_weight_abi_encoded
            |> Contract.eth_call_request(foreign_token_address_hash, 1, nil, nil)
            |> json_rpc(eth_call_foreign_json_rpc_named_arguments)

          parse_balancer_weights(get_normalized_weight_resp, balancer_tokens_weights, symbol)

        _ ->
          nil
      end
    end)
  end

  defp parse_balancer_weights(get_normalized_weight_resp, balancer_tokens_weights, symbol) do
    case get_normalized_weight_resp do
      {:ok, "0x" <> normalized_weight_encoded} ->
        [normalized_weight] =
          try do
            normalized_weight_encoded
            |> Base.decode16!(case: :mixed)
            |> TypeDecoder.decode_raw([{:uint, 256}])
          rescue
            _ ->
              []
          end

        normalized_weight_to_100_perc = calc_normalized_weight_to_100_perc(normalized_weight)

        normalized_weight_in_perc =
          normalized_weight_to_100_perc
          |> div(1_000_000_000_000_000_000)

        current_tokens = Map.get(balancer_tokens_weights, :tokens)
        current_weights = Map.get(balancer_tokens_weights, :weights)

        tokens_value = combine_tokens_value(current_tokens, symbol)
        weights_value = combine_weights_value(current_weights, normalized_weight_in_perc)

        %{:tokens => tokens_value, :weights => weights_value}

      _ ->
        nil
    end
  end

  defp calc_normalized_weight_to_100_perc(normalized_weight) do
    if normalized_weight, do: 100 * normalized_weight, else: 0
  end

  defp combine_tokens_value(current_tokens, symbol) do
    if current_tokens == "", do: symbol, else: current_tokens <> "/" <> symbol
  end

  defp combine_weights_value(current_weights, normalized_weight_in_perc) do
    if current_weights == "",
      do: "#{normalized_weight_in_perc}",
      else: current_weights <> "/" <> "#{normalized_weight_in_perc}"
  end

  @doc """
  Fetches a `t:Token.t/0` by an address hash.

  ## Options

      * `:necessity_by_association` - use to load `t:association/0` as `:required` or `:optional`.  If an association is
      `:required`, and the `t:Token.t/0` has no associated record for that association,
      then the `t:Token.t/0` will not be included in the list.
  """
  @spec token_from_address_hash(Hash.Address.t(), [necessity_by_association_option]) ::
          {:ok, Token.t()} | {:error, :not_found}
  def token_from_address_hash(
        %Hash{byte_count: unquote(Hash.Address.byte_count())} = hash,
        options \\ []
      ) do
    necessity_by_association = Keyword.get(options, :necessity_by_association, %{})

    query =
      from(
        t in Token,
        left_join: bt in BridgedToken,
        on: t.contract_address_hash == bt.home_token_contract_address_hash,
        where: t.contract_address_hash == ^hash,
        select: [t, bt]
      )

    query
    |> join_associations(necessity_by_association)
    |> preload(:contract_address)
    |> Repo.one()
    |> case do
      nil ->
        {:error, :not_found}

      [%Token{} = token, %BridgedToken{} = bridged_token] ->
        foreign_token_contract_address_hash = Map.get(bridged_token, :foreign_token_contract_address_hash)
        foreign_chain_id = Map.get(bridged_token, :foreign_chain_id)
        custom_metadata = Map.get(bridged_token, :custom_metadata)
        custom_cap = Map.get(bridged_token, :custom_cap)

        extended_token =
          token
          |> Map.put(:foreign_token_contract_address_hash, foreign_token_contract_address_hash)
          |> Map.put(:foreign_chain_id, foreign_chain_id)
          |> Map.put(:custom_metadata, custom_metadata)
          |> Map.put(:custom_cap, custom_cap)

        {:ok, extended_token}

      [%Token{} = token, nil] ->
        {:ok, token}
    end
  end

  @spec fetch_token_transfers_from_token_hash(Hash.t(), [paging_options]) :: []
  def fetch_token_transfers_from_token_hash(token_address_hash, options \\ []) do
    TokenTransfer.fetch_token_transfers_from_token_hash(token_address_hash, options)
  end

  @spec fetch_token_transfers_from_token_hash_and_token_id(Hash.t(), binary(), [paging_options]) :: []
  def fetch_token_transfers_from_token_hash_and_token_id(token_address_hash, token_id, options \\ []) do
    TokenTransfer.fetch_token_transfers_from_token_hash_and_token_id(token_address_hash, token_id, options)
  end

  @spec count_token_transfers_from_token_hash(Hash.t()) :: non_neg_integer()
  def count_token_transfers_from_token_hash(token_address_hash) do
    TokenTransfer.count_token_transfers_from_token_hash(token_address_hash)
  end

  @spec count_token_transfers_from_token_hash_and_token_id(Hash.t(), binary()) :: non_neg_integer()
  def count_token_transfers_from_token_hash_and_token_id(token_address_hash, token_id) do
    TokenTransfer.count_token_transfers_from_token_hash_and_token_id(token_address_hash, token_id)
  end

  @spec transaction_has_token_transfers?(Hash.t()) :: boolean()
  def transaction_has_token_transfers?(transaction_hash) do
    query = from(tt in TokenTransfer, where: tt.transaction_hash == ^transaction_hash)

    Repo.exists?(query)
  end

  @spec address_has_rewards?(Address.t()) :: boolean()
  def address_has_rewards?(address_hash) do
    query = from(r in Reward, where: r.address_hash == ^address_hash)

    Repo.exists?(query)
  end

  @spec address_tokens_with_balance(Hash.Address.t(), [any()]) :: []
  def address_tokens_with_balance(address_hash, paging_options \\ []) do
    address_hash
    |> Address.Token.list_address_tokens_with_balance(paging_options)
    |> Repo.all()
  end

  @spec find_and_update_replaced_transactions([
          %{
            required(:nonce) => non_neg_integer,
            required(:from_address_hash) => Hash.Address.t(),
            required(:hash) => Hash.t()
          }
        ]) :: {integer(), nil | [term()]}
  def find_and_update_replaced_transactions(transactions, timeout \\ :infinity) do
    query =
      transactions
      |> Enum.reduce(
        Transaction,
        fn %{hash: hash, nonce: nonce, from_address_hash: from_address_hash}, query ->
          from(t in query,
            or_where:
              t.nonce == ^nonce and t.from_address_hash == ^from_address_hash and t.hash != ^hash and
                not is_nil(t.block_number)
          )
        end
      )
      # Enforce Transaction ShareLocks order (see docs: sharelocks.md)
      |> order_by(asc: :hash)
      |> lock("FOR UPDATE")

    hashes = Enum.map(transactions, & &1.hash)

    transactions_to_update =
      from(pending in Transaction,
        join: duplicate in subquery(query),
        on: duplicate.nonce == pending.nonce,
        on: duplicate.from_address_hash == pending.from_address_hash,
        where: pending.hash in ^hashes and is_nil(pending.block_hash)
      )

    Repo.update_all(transactions_to_update, [set: [error: "dropped/replaced", status: :error]], timeout: timeout)
  end

  @spec update_replaced_transactions([
          %{
            required(:nonce) => non_neg_integer,
            required(:from_address_hash) => Hash.Address.t(),
            required(:block_hash) => Hash.Full.t()
          }
        ]) :: {integer(), nil | [term()]}
  def update_replaced_transactions(transactions, timeout \\ :infinity) do
    filters =
      transactions
      |> Enum.filter(fn transaction ->
        transaction.block_hash && transaction.nonce && transaction.from_address_hash
      end)
      |> Enum.map(fn transaction ->
        {transaction.nonce, transaction.from_address_hash}
      end)
      |> Enum.uniq()

    if Enum.empty?(filters) do
      {:ok, []}
    else
      query =
        filters
        |> Enum.reduce(Transaction, fn {nonce, from_address}, query ->
          from(t in query,
            or_where: t.nonce == ^nonce and t.from_address_hash == ^from_address and is_nil(t.block_hash)
          )
        end)
        # Enforce Transaction ShareLocks order (see docs: sharelocks.md)
        |> order_by(asc: :hash)
        |> lock("FOR UPDATE")

      Repo.update_all(
        from(t in Transaction, join: s in subquery(query), on: t.hash == s.hash),
        [set: [error: "dropped/replaced", status: :error]],
        timeout: timeout
      )
    end
  end

  @spec upsert_token_instance(map()) :: {:ok, Instance.t()} | {:error, Ecto.Changeset.t()}
  def upsert_token_instance(params) do
    changeset = Instance.changeset(%Instance{}, params)

    Repo.insert(changeset,
      on_conflict: :replace_all,
      conflict_target: [:token_id, :token_contract_address_hash]
    )
  end

  @doc """
  Update a new `t:Token.t/0` record.

  As part of updating token, an additional record is inserted for
  naming the address for reference if a name is provided for a token.
  """
  @spec update_token(Token.t(), map()) :: {:ok, Token.t()} | {:error, Ecto.Changeset.t()}
  def update_token(%Token{contract_address_hash: address_hash} = token, params \\ %{}) do
    token_changeset = Token.changeset(token, params)
    address_name_changeset = Address.Name.changeset(%Address.Name{}, Map.put(params, :address_hash, address_hash))

    stale_error_field = :contract_address_hash
    stale_error_message = "is up to date"

    token_opts = [
      on_conflict: Runner.Tokens.default_on_conflict(),
      conflict_target: :contract_address_hash,
      stale_error_field: stale_error_field,
      stale_error_message: stale_error_message
    ]

    address_name_opts = [on_conflict: :nothing, conflict_target: [:address_hash, :name]]

    # Enforce ShareLocks tables order (see docs: sharelocks.md)
    insert_result =
      Multi.new()
      |> Multi.run(
        :address_name,
        fn repo, _ ->
          {:ok, repo.insert(address_name_changeset, address_name_opts)}
        end
      )
      |> Multi.run(:token, fn repo, _ ->
        with {:error, %Changeset{errors: [{^stale_error_field, {^stale_error_message, [_]}}]}} <-
               repo.insert(token_changeset, token_opts) do
          # the original token passed into `update_token/2` as stale error means it is unchanged
          {:ok, token}
        end
      end)
      |> Repo.transaction()

    case insert_result do
      {:ok, %{token: token}} ->
        {:ok, token}

      {:error, :token, changeset, _} ->
        {:error, changeset}
    end
  end

  @spec fetch_last_token_balances(Hash.Address.t()) :: []
  def fetch_last_token_balances(address_hash) do
    address_hash
    |> CurrentTokenBalance.last_token_balances()
    |> Repo.all()
  end

  @spec erc721_token_instance_from_token_id_and_token_address(binary(), Hash.Address.t()) ::
          {:ok, TokenTransfer.t()} | {:error, :not_found}
  def erc721_token_instance_from_token_id_and_token_address(token_id, token_contract_address) do
    query =
      from(tt in TokenTransfer,
        left_join: instance in Instance,
        on: tt.token_contract_address_hash == instance.token_contract_address_hash and tt.token_id == instance.token_id,
        where: tt.token_contract_address_hash == ^token_contract_address and tt.token_id == ^token_id,
        limit: 1,
        select: %{tt | instance: instance}
      )

    case Repo.one(query) do
      nil -> {:error, :not_found}
      token_instance -> {:ok, token_instance}
    end
  end

  defp fetch_coin_balances(address_hash, paging_options) do
    address = Repo.get_by(Address, hash: address_hash)

    if contract?(address) do
      address_hash
      |> CoinBalance.fetch_coin_balances(paging_options)
    else
      address_hash
      |> CoinBalance.fetch_coin_balances_with_txs(paging_options)
    end
  end

  @spec fetch_last_token_balance(Hash.Address.t(), Hash.Address.t()) :: Decimal.t()
  def fetch_last_token_balance(address_hash, token_contract_address_hash) do
    address_hash
    |> CurrentTokenBalance.last_token_balance(token_contract_address_hash)
    |> Repo.one() || Decimal.new(0)
  end

  @spec address_to_coin_balances(Hash.Address.t(), [paging_options]) :: []
  def address_to_coin_balances(address_hash, options) do
    paging_options = Keyword.get(options, :paging_options, @default_paging_options)

    balances_raw =
      address_hash
      |> fetch_coin_balances(paging_options)
      |> page_coin_balances(paging_options)
      |> Repo.all()

    if Enum.empty?(balances_raw) do
      balances_raw
    else
      balances_raw_filtered =
        balances_raw
        |> Enum.filter(fn balance -> balance.value end)

      min_block_number =
        balances_raw_filtered
        |> Enum.min_by(fn balance -> balance.block_number end, fn -> %{} end)
        |> Map.get(:block_number)

      max_block_number =
        balances_raw_filtered
        |> Enum.max_by(fn balance -> balance.block_number end, fn -> %{} end)
        |> Map.get(:block_number)

      min_block_timestamp = find_block_timestamp(min_block_number)
      max_block_timestamp = find_block_timestamp(max_block_number)

      min_block_unix_timestamp =
        min_block_timestamp
        |> Timex.to_unix()

      max_block_unix_timestamp =
        max_block_timestamp
        |> Timex.to_unix()

      blocks_delta = max_block_number - min_block_number

      balances_with_dates =
        if blocks_delta > 0 do
          balances_raw_filtered
          |> Enum.map(fn balance ->
            date =
              trunc(
                min_block_unix_timestamp +
                  (balance.block_number - min_block_number) * (max_block_unix_timestamp - min_block_unix_timestamp) /
                    blocks_delta
              )

            formatted_date = Timex.from_unix(date)
            %{balance | block_timestamp: formatted_date}
          end)
        else
          balances_raw_filtered
          |> Enum.map(fn balance ->
            date = min_block_unix_timestamp

            formatted_date = Timex.from_unix(date)
            %{balance | block_timestamp: formatted_date}
          end)
        end

      balances_with_dates
      |> Enum.sort(fn balance1, balance2 -> balance1.block_number >= balance2.block_number end)
    end
  end

  def get_coin_balance(address_hash, block_number) do
    query = CoinBalance.fetch_coin_balance(address_hash, block_number)

    Repo.one(query)
  end

  @spec address_to_balances_by_day(Hash.Address.t()) :: [balance_by_day]
  def address_to_balances_by_day(address_hash) do
    latest_block_timestamp =
      address_hash
      |> CoinBalance.last_coin_balance_timestamp()
      |> Repo.one()

    address_hash
    |> CoinBalanceDaily.balances_by_day()
    |> Repo.all()
    |> Enum.sort_by(fn %{date: d} -> {d.year, d.month, d.day} end)
    |> replace_last_value(latest_block_timestamp)
    |> normalize_balances_by_day()
  end

  # https://github.com/blockscout/blockscout/issues/2658
  defp replace_last_value(items, %{value: value, timestamp: timestamp}) do
    List.replace_at(items, -1, %{date: Date.convert!(timestamp, Calendar.ISO), value: value})
  end

  defp replace_last_value(items, _), do: items

  defp normalize_balances_by_day(balances_by_day) do
    result =
      balances_by_day
      |> Enum.filter(fn day -> day.value end)
      |> Enum.map(fn day -> Map.update!(day, :date, &to_string(&1)) end)
      |> Enum.map(fn day -> Map.update!(day, :value, &Wei.to(&1, :ether)) end)

    today = Date.to_string(NaiveDateTime.utc_now())

    if Enum.count(result) > 0 && !Enum.any?(result, fn map -> map[:date] == today end) do
      List.flatten([result | [%{date: today, value: List.last(result)[:value]}]])
    else
      result
    end
  end

  @spec fetch_token_holders_from_token_hash(Hash.Address.t(), [paging_options]) :: [TokenBalance.t()]
  def fetch_token_holders_from_token_hash(contract_address_hash, options \\ []) do
    contract_address_hash
    |> CurrentTokenBalance.token_holders_ordered_by_value(options)
    |> Repo.all()
  end

  @spec count_token_holders_from_token_hash(Hash.Address.t()) :: non_neg_integer()
  def count_token_holders_from_token_hash(contract_address_hash) do
    query = from(ctb in CurrentTokenBalance.token_holders_query(contract_address_hash), select: fragment("COUNT(*)"))

    Repo.one!(query, timeout: :infinity)
  end

  @spec address_to_unique_tokens(Hash.Address.t(), [paging_options]) :: [TokenTransfer.t()]
  def address_to_unique_tokens(contract_address_hash, options \\ []) do
    paging_options = Keyword.get(options, :paging_options, @default_paging_options)

    contract_address_hash
    |> TokenTransfer.address_to_unique_tokens()
    |> TokenTransfer.page_token_transfer(paging_options)
    |> limit(^paging_options.page_size)
    |> Repo.all()
  end

  @spec data() :: Dataloader.Ecto.t()
  def data, do: DataloaderEcto.new(Repo)

  def list_decompiled_contracts(limit, offset, not_decompiled_with_version \\ nil) do
    query =
      from(
        address in Address,
        where: address.contract_code != <<>>,
        where: not is_nil(address.contract_code),
        where: address.decompiled == true,
        limit: ^limit,
        offset: ^offset,
        order_by: [asc: address.inserted_at],
        preload: [:smart_contract]
      )

    query
    |> reject_decompiled_with_version(not_decompiled_with_version)
    |> Repo.all()
  end

  @spec transaction_token_transfer_type(Transaction.t()) ::
          :erc20 | :erc721 | :token_transfer | nil
  def transaction_token_transfer_type(
        %Transaction{
          status: :ok,
          created_contract_address_hash: nil,
          input: input,
          value: value
        } = transaction
      ) do
    zero_wei = %Wei{value: Decimal.new(0)}
    result = find_token_transfer_type(transaction, input, value)

    if is_nil(result) && Enum.count(transaction.token_transfers) > 0 && value == zero_wei,
      do: :token_transfer,
      else: result
  rescue
    _ -> nil
  end

  def transaction_token_transfer_type(_), do: nil

  defp find_token_transfer_type(transaction, input, value) do
    zero_wei = %Wei{value: Decimal.new(0)}

    # https://github.com/OpenZeppelin/openzeppelin-solidity/blob/master/contracts/token/ERC721/ERC721.sol#L35
    case {to_string(input), value} do
      # transferFrom(address,address,uint256)
      {"0x23b872dd" <> params, ^zero_wei} ->
        types = [:address, :address, {:uint, 256}]
        [from_address, to_address, _value] = decode_params(params, types)

        find_erc721_token_transfer(transaction.token_transfers, {from_address, to_address})

      # safeTransferFrom(address,address,uint256)
      {"0x42842e0e" <> params, ^zero_wei} ->
        types = [:address, :address, {:uint, 256}]
        [from_address, to_address, _value] = decode_params(params, types)

        find_erc721_token_transfer(transaction.token_transfers, {from_address, to_address})

      # safeTransferFrom(address,address,uint256,bytes)
      {"0xb88d4fde" <> params, ^zero_wei} ->
        types = [:address, :address, {:uint, 256}, :bytes]
        [from_address, to_address, _value, _data] = decode_params(params, types)

        find_erc721_token_transfer(transaction.token_transfers, {from_address, to_address})

      {"0xf907fc5b" <> _params, ^zero_wei} ->
        :erc20

      # check for ERC 20 or for old ERC 721 token versions
      {unquote(TokenTransfer.transfer_function_signature()) <> params, ^zero_wei} ->
        types = [:address, {:uint, 256}]

        [address, value] = decode_params(params, types)

        decimal_value = Decimal.new(value)

        find_erc721_or_erc20_token_transfer(transaction.token_transfers, {address, decimal_value})

      _ ->
        nil
    end
  end

  defp find_erc721_token_transfer(token_transfers, {from_address, to_address}) do
    token_transfer =
      Enum.find(token_transfers, fn token_transfer ->
        token_transfer.from_address_hash.bytes == from_address && token_transfer.to_address_hash.bytes == to_address
      end)

    if token_transfer, do: :erc721
  end

  defp find_erc721_or_erc20_token_transfer(token_transfers, {address, decimal_value}) do
    token_transfer =
      Enum.find(token_transfers, fn token_transfer ->
        token_transfer.to_address_hash.bytes == address && token_transfer.amount == decimal_value
      end)

    if token_transfer do
      case token_transfer.token do
        %Token{type: "ERC-20"} -> :erc20
        %Token{type: "ERC-721"} -> :erc721
        _ -> nil
      end
    else
      :erc20
    end
  end

  defp reject_decompiled_with_version(query, nil), do: query

  defp reject_decompiled_with_version(query, reject_version) do
    from(
      address in query,
      left_join: decompiled_smart_contract in assoc(address, :decompiled_smart_contracts),
      on: decompiled_smart_contract.decompiler_version == ^reject_version,
      where: is_nil(decompiled_smart_contract.address_hash)
    )
  end

  def list_verified_contracts(limit, offset) do
    query =
      from(
        smart_contract in SmartContract,
        order_by: [asc: smart_contract.inserted_at],
        limit: ^limit,
        offset: ^offset,
        preload: [:address]
      )

    query
    |> Repo.all()
    |> Enum.map(fn smart_contract ->
      Map.put(smart_contract.address, :smart_contract, smart_contract)
    end)
  end

  def list_contracts(limit, offset) do
    query =
      from(
        address in Address,
        where: not is_nil(address.contract_code),
        preload: [:smart_contract],
        order_by: [asc: address.inserted_at],
        limit: ^limit,
        offset: ^offset
      )

    Repo.all(query)
  end

  def list_unordered_unverified_contracts(limit, offset) do
    query =
      from(
        address in Address,
        where: address.contract_code != <<>>,
        where: not is_nil(address.contract_code),
        where: fragment("? IS NOT TRUE", address.verified),
        limit: ^limit,
        offset: ^offset
      )

    query
    |> Repo.all()
    |> Enum.map(fn address ->
      %{address | smart_contract: nil}
    end)
  end

  def list_empty_contracts(limit, offset) do
    query =
      from(address in Address,
        where: address.contract_code == <<>>,
        preload: [:smart_contract, :decompiled_smart_contracts],
        order_by: [asc: address.inserted_at],
        limit: ^limit,
        offset: ^offset
      )

    Repo.all(query)
  end

  def list_unordered_not_decompiled_contracts(limit, offset) do
    query =
      from(
        address in Address,
        where: fragment("? IS NOT TRUE", address.verified),
        where: fragment("? IS NOT TRUE", address.decompiled),
        where: address.contract_code != <<>>,
        where: not is_nil(address.contract_code),
        limit: ^limit,
        offset: ^offset
      )

    query
    |> Repo.all()
    |> Enum.map(fn address ->
      %{address | smart_contract: nil}
    end)
  end

  @doc """
  Combined block reward from all the fees.
  """
  @spec block_combined_rewards(Block.t()) :: Wei.t()
  def block_combined_rewards(block) do
    {:ok, value} =
      block.rewards
      |> Enum.reduce(
        0,
        fn block_reward, acc ->
          {:ok, decimal} = Wei.dump(block_reward.reward)

          Decimal.add(decimal, acc)
        end
      )
      |> Wei.cast()

    value
  end

  @doc "Get staking pools from the DB"
  @spec staking_pools(
          filter :: :validator | :active | :inactive,
          paging_options :: PagingOptions.t() | :all,
          address_hash :: Hash.t() | nil,
          filter_banned :: boolean() | nil,
          filter_my :: boolean() | nil
        ) :: [map()]
  def staking_pools(
        filter,
        paging_options \\ @default_paging_options,
        address_hash \\ nil,
        filter_banned \\ false,
        filter_my \\ false
      ) do
    base_query =
      StakingPool
      |> where(is_deleted: false)
      |> staking_pool_filter(filter)
      |> staking_pools_paging_query(paging_options)

    delegator_query =
      if address_hash do
        base_query
        |> join(:left, [p], pd in StakingPoolsDelegator,
          on:
            p.staking_address_hash == pd.staking_address_hash and pd.address_hash == ^address_hash and
              not pd.is_deleted
        )
        |> select([p, pd], %{pool: p, delegator: pd})
      else
        base_query
        |> select([p], %{pool: p, delegator: nil})
      end

    banned_query =
      if filter_banned do
        where(delegator_query, is_banned: true)
      else
        delegator_query
      end

    filtered_query =
      if address_hash && filter_my do
        where(banned_query, [..., pd], not is_nil(pd))
      else
        banned_query
      end

    Repo.all(filtered_query)
  end

  defp staking_pools_paging_query(base_query, :all) do
    base_query
    |> order_by(asc: :staking_address_hash)
  end

  defp staking_pools_paging_query(base_query, paging_options) do
    paging_query =
      base_query
      |> limit(^paging_options.page_size)
      |> order_by(desc: :stakes_ratio, desc: :is_active, asc: :staking_address_hash)

    case paging_options.key do
      {value, address_hash} ->
        where(
          paging_query,
          [p],
          p.stakes_ratio < ^value or
            (p.stakes_ratio == ^value and p.staking_address_hash > ^address_hash)
        )

      _ ->
        paging_query
    end
  end

  @doc "Get count of staking pools from the DB"
  @spec staking_pools_count(filter :: :validator | :active | :inactive) :: integer
  def staking_pools_count(filter) do
    StakingPool
    |> where(is_deleted: false)
    |> staking_pool_filter(filter)
    |> Repo.aggregate(:count, :staking_address_hash)
  end

  @doc "Get sum of delegators count from the DB"
  @spec delegators_count_sum(filter :: :validator | :active | :inactive) :: integer
  def delegators_count_sum(filter) do
    StakingPool
    |> where(is_deleted: false)
    |> staking_pool_filter(filter)
    |> Repo.aggregate(:sum, :delegators_count)
  end

  @doc "Get sum of total staked amount from the DB"
  @spec total_staked_amount_sum(filter :: :validator | :active | :inactive) :: integer
  def total_staked_amount_sum(filter) do
    StakingPool
    |> where(is_deleted: false)
    |> staking_pool_filter(filter)
    |> Repo.aggregate(:sum, :total_staked_amount)
  end

  defp staking_pool_filter(query, :validator) do
    where(query, is_validator: true)
  end

  defp staking_pool_filter(query, :active) do
    where(query, is_active: true)
  end

  defp staking_pool_filter(query, :inactive) do
    where(query, is_active: false)
  end

  def staking_pool(staking_address_hash) do
    Repo.get_by(StakingPool, staking_address_hash: staking_address_hash)
  end

  def staking_pool_names(staking_addresses) do
    StakingPool
    |> where([p], p.staking_address_hash in ^staking_addresses and p.is_deleted == false)
    |> select([:staking_address_hash, :name])
    |> Repo.all()
  end

  def staking_pool_delegators(staking_address_hash, show_snapshotted_data) do
    query =
      from(
        d in StakingPoolsDelegator,
        where:
          d.staking_address_hash == ^staking_address_hash and
            (d.is_active == true or (^show_snapshotted_data and d.snapshotted_stake_amount > 0 and d.is_active != true)),
        order_by: [desc: d.stake_amount]
      )

    query
    |> Repo.all()
  end

  def staking_pool_snapshotted_delegator_data_for_apy do
    query =
      from(
        d in StakingPoolsDelegator,
        select: %{
          :staking_address_hash => fragment("DISTINCT ON (?) ?", d.staking_address_hash, d.staking_address_hash),
          :snapshotted_reward_ratio => d.snapshotted_reward_ratio,
          :snapshotted_stake_amount => d.snapshotted_stake_amount
        },
        where: d.staking_address_hash != d.address_hash and d.snapshotted_stake_amount > 0
      )

    query
    |> Repo.all()
  end

  def staking_pool_snapshotted_inactive_delegators_count(staking_address_hash) do
    query =
      from(
        d in StakingPoolsDelegator,
        where:
          d.staking_address_hash == ^staking_address_hash and
            d.snapshotted_stake_amount > 0 and
            d.is_active != true,
        select: fragment("count(*)")
      )

    query
    |> Repo.one()
  end

  def staking_pool_delegator(staking_address_hash, address_hash) do
    Repo.get_by(StakingPoolsDelegator,
      staking_address_hash: staking_address_hash,
      address_hash: address_hash,
      is_deleted: false
    )
  end

  def get_total_staked_and_ordered(address_hash) do
    StakingPoolsDelegator
    |> where([delegator], delegator.address_hash == ^address_hash and not delegator.is_deleted)
    |> select([delegator], %{
      stake_amount: coalesce(sum(delegator.stake_amount), 0),
      ordered_withdraw: coalesce(sum(delegator.ordered_withdraw), 0)
    })
    |> Repo.one()
  end

  defp with_decompiled_code_flag(query, _hash, false), do: query

  defp with_decompiled_code_flag(query, hash, true) do
    has_decompiled_code_query =
      from(decompiled_contract in DecompiledSmartContract,
        where: decompiled_contract.address_hash == ^hash,
        limit: 1,
        select: %{has_decompiled_code?: not is_nil(decompiled_contract.address_hash)}
      )

    from(
      address in query,
      left_join: decompiled_code in subquery(has_decompiled_code_query),
      select_merge: %{has_decompiled_code?: decompiled_code.has_decompiled_code?}
    )
  end

  defp decode_params(params, types) do
    params
    |> Base.decode16!(case: :mixed)
    |> TypeDecoder.decode_raw(types)
  end

  @doc """
  Checks if an `t:Explorer.Chain.Address.t/0` with the given `hash` exists.

  Returns `:ok` if found

      iex> {:ok, %Explorer.Chain.Address{hash: hash}} = Explorer.Chain.create_address(
      ...>   %{hash: "0x5aaeb6053f3e94c9b9a09f33669435e7ef1beaed"}
      ...> )
      iex> Explorer.Chain.check_address_exists(hash)
      :ok

  Returns `:not_found` if not found

      iex> {:ok, hash} = Explorer.Chain.string_to_address_hash("0x5aaeb6053f3e94c9b9a09f33669435e7ef1beaed")
      iex> Explorer.Chain.check_address_exists(hash)
      :not_found

  """
  @spec check_address_exists(Hash.Address.t()) :: :ok | :not_found
  def check_address_exists(address_hash) do
    address_hash
    |> address_exists?()
    |> boolean_to_check_result()
  end

  @doc """
  Checks if an `t:Explorer.Chain.Address.t/0` with the given `hash` exists.

  Returns `true` if found

      iex> {:ok, %Explorer.Chain.Address{hash: hash}} = Explorer.Chain.create_address(
      ...>   %{hash: "0x5aaeb6053f3e94c9b9a09f33669435e7ef1beaed"}
      ...> )
      iex> Explorer.Chain.address_exists?(hash)
      true

  Returns `false` if not found

      iex> {:ok, hash} = Explorer.Chain.string_to_address_hash("0x5aaeb6053f3e94c9b9a09f33669435e7ef1beaed")
      iex> Explorer.Chain.address_exists?(hash)
      false

  """
  @spec address_exists?(Hash.Address.t()) :: boolean()
  def address_exists?(address_hash) do
    query =
      from(
        address in Address,
        where: address.hash == ^address_hash
      )

    Repo.exists?(query)
  end

  @doc """
  Checks if it exists an `t:Explorer.Chain.Address.t/0` that has the provided
  `t:Explorer.Chain.Address.t/0` `hash` and a contract.

  Returns `:ok` if found and `:not_found` otherwise.
  """
  @spec check_contract_address_exists(Hash.Address.t()) :: :ok | :not_found
  def check_contract_address_exists(address_hash) do
    address_hash
    |> contract_address_exists?()
    |> boolean_to_check_result()
  end

  @doc """
  Checks if it exists an `t:Explorer.Chain.Address.t/0` that has the provided
  `t:Explorer.Chain.Address.t/0` `hash` and a contract.

  Returns `true` if found and `false` otherwise.
  """
  @spec contract_address_exists?(Hash.Address.t()) :: boolean()
  def contract_address_exists?(address_hash) do
    query =
      from(
        address in Address,
        where: address.hash == ^address_hash and not is_nil(address.contract_code)
      )

    Repo.exists?(query)
  end

  @doc """
  Checks if it exists a `t:Explorer.Chain.DecompiledSmartContract.t/0` for the
  `t:Explorer.Chain.Address.t/0` with the provided `hash` and with the provided version.

  Returns `:ok` if found and `:not_found` otherwise.
  """
  @spec check_decompiled_contract_exists(Hash.Address.t(), String.t()) :: :ok | :not_found
  def check_decompiled_contract_exists(address_hash, version) do
    address_hash
    |> decompiled_contract_exists?(version)
    |> boolean_to_check_result()
  end

  @doc """
  Checks if it exists a `t:Explorer.Chain.DecompiledSmartContract.t/0` for the
  `t:Explorer.Chain.Address.t/0` with the provided `hash` and with the provided version.

  Returns `true` if found and `false` otherwise.
  """
  @spec decompiled_contract_exists?(Hash.Address.t(), String.t()) :: boolean()
  def decompiled_contract_exists?(address_hash, version) do
    query =
      from(contract in DecompiledSmartContract,
        where: contract.address_hash == ^address_hash and contract.decompiler_version == ^version
      )

    Repo.exists?(query)
  end

  @doc """
  Checks if it exists a verified `t:Explorer.Chain.SmartContract.t/0` for the
  `t:Explorer.Chain.Address.t/0` with the provided `hash`.

  Returns `:ok` if found and `:not_found` otherwise.
  """
  @spec check_verified_smart_contract_exists(Hash.Address.t()) :: :ok | :not_found
  def check_verified_smart_contract_exists(address_hash) do
    address_hash
    |> verified_smart_contract_exists?()
    |> boolean_to_check_result()
  end

  @doc """
  Checks if it exists a verified `t:Explorer.Chain.SmartContract.t/0` for the
  `t:Explorer.Chain.Address.t/0` with the provided `hash`.

  Returns `true` if found and `false` otherwise.
  """
  @spec verified_smart_contract_exists?(Hash.Address.t()) :: boolean()
  def verified_smart_contract_exists?(address_hash) do
    query =
      from(
        smart_contract in SmartContract,
        where: smart_contract.address_hash == ^address_hash
      )

    Repo.exists?(query)
  end

  @doc """
  Checks if a `t:Explorer.Chain.Transaction.t/0` with the given `hash` exists.

  Returns `:ok` if found

      iex> %Transaction{hash: hash} = insert(:transaction)
      iex> Explorer.Chain.check_transaction_exists(hash)
      :ok

  Returns `:not_found` if not found

      iex> {:ok, hash} = Explorer.Chain.string_to_transaction_hash(
      ...>   "0x9fc76417374aa880d4449a1f7f31ec597f00b1f6f3dd2d66f4c9c6c445836d8b"
      ...> )
      iex> Explorer.Chain.check_transaction_exists(hash)
      :not_found
  """
  @spec check_transaction_exists(Hash.Full.t()) :: :ok | :not_found
  def check_transaction_exists(hash) do
    hash
    |> transaction_exists?()
    |> boolean_to_check_result()
  end

  @doc """
  Checks if a `t:Explorer.Chain.Transaction.t/0` with the given `hash` exists.

  Returns `true` if found

      iex> %Transaction{hash: hash} = insert(:transaction)
      iex> Explorer.Chain.transaction_exists?(hash)
      true

  Returns `false` if not found

      iex> {:ok, hash} = Explorer.Chain.string_to_transaction_hash(
      ...>   "0x9fc76417374aa880d4449a1f7f31ec597f00b1f6f3dd2d66f4c9c6c445836d8b"
      ...> )
      iex> Explorer.Chain.transaction_exists?(hash)
      false
  """
  @spec transaction_exists?(Hash.Full.t()) :: boolean()
  def transaction_exists?(hash) do
    query =
      from(
        transaction in Transaction,
        where: transaction.hash == ^hash
      )

    Repo.exists?(query)
  end

  @doc """
  Checks if a `t:Explorer.Chain.Token.t/0` with the given `hash` exists.

  Returns `:ok` if found

      iex> address = insert(:address)
      iex> insert(:token, contract_address: address)
      iex> Explorer.Chain.check_token_exists(address.hash)
      :ok

  Returns `:not_found` if not found

      iex> {:ok, hash} = Explorer.Chain.string_to_address_hash("0x5aaeb6053f3e94c9b9a09f33669435e7ef1beaed")
      iex> Explorer.Chain.check_token_exists(hash)
      :not_found
  """
  @spec check_token_exists(Hash.Address.t()) :: :ok | :not_found
  def check_token_exists(hash) do
    hash
    |> token_exists?()
    |> boolean_to_check_result()
  end

  @doc """
  Checks if a `t:Explorer.Chain.Token.t/0` with the given `hash` exists.

  Returns `true` if found

      iex> address = insert(:address)
      iex> insert(:token, contract_address: address)
      iex> Explorer.Chain.token_exists?(address.hash)
      true

  Returns `false` if not found

      iex> {:ok, hash} = Explorer.Chain.string_to_address_hash("0x5aaeb6053f3e94c9b9a09f33669435e7ef1beaed")
      iex> Explorer.Chain.token_exists?(hash)
      false
  """
  @spec token_exists?(Hash.Address.t()) :: boolean()
  def token_exists?(hash) do
    query =
      from(
        token in Token,
        where: token.contract_address_hash == ^hash
      )

    Repo.exists?(query)
  end

  @doc """
  Checks if a `t:Explorer.Chain.TokenTransfer.t/0` with the given `hash` and `token_id` exists.

  Returns `:ok` if found

      iex> contract_address = insert(:address)
      iex> token_id = 10
      iex> insert(:token_transfer,
      ...>  from_address: contract_address,
      ...>  token_contract_address: contract_address,
      ...>  token_id: token_id
      ...> )
      iex> Explorer.Chain.check_erc721_token_instance_exists(token_id, contract_address.hash)
      :ok

  Returns `:not_found` if not found

      iex> {:ok, hash} = Explorer.Chain.string_to_address_hash("0x5aaeb6053f3e94c9b9a09f33669435e7ef1beaed")
      iex> Explorer.Chain.check_erc721_token_instance_exists(10, hash)
      :not_found
  """
  @spec check_erc721_token_instance_exists(binary() | non_neg_integer(), Hash.Address.t()) :: :ok | :not_found
  def check_erc721_token_instance_exists(token_id, hash) do
    token_id
    |> erc721_token_instance_exist?(hash)
    |> boolean_to_check_result()
  end

  @doc """
  Checks if a `t:Explorer.Chain.TokenTransfer.t/0` with the given `hash` and `token_id` exists.

  Returns `true` if found

      iex> contract_address = insert(:address)
      iex> token_id = 10
      iex> insert(:token_transfer,
      ...>  from_address: contract_address,
      ...>  token_contract_address: contract_address,
      ...>  token_id: token_id
      ...> )
      iex> Explorer.Chain.erc721_token_instance_exist?(token_id, contract_address.hash)
      true

  Returns `false` if not found

      iex> {:ok, hash} = Explorer.Chain.string_to_address_hash("0x5aaeb6053f3e94c9b9a09f33669435e7ef1beaed")
      iex> Explorer.Chain.erc721_token_instance_exist?(10, hash)
      false
  """
  @spec erc721_token_instance_exist?(binary() | non_neg_integer(), Hash.Address.t()) :: boolean()
  def erc721_token_instance_exist?(token_id, hash) do
    query =
      from(tt in TokenTransfer,
        where: tt.token_contract_address_hash == ^hash and tt.token_id == ^token_id
      )

    Repo.exists?(query)
  end

  defp boolean_to_check_result(true), do: :ok

  defp boolean_to_check_result(false), do: :not_found

  def extract_db_name(db_url) do
    if db_url == nil do
      ""
    else
      db_url
      |> String.split("/")
      |> Enum.take(-1)
      |> Enum.at(0)
    end
  end

  def extract_db_host(db_url) do
    if db_url == nil do
      ""
    else
      db_url
      |> String.split("@")
      |> Enum.take(-1)
      |> Enum.at(0)
      |> String.split(":")
      |> Enum.at(0)
    end
  end

  @doc """
  Fetches the first trace from the Parity trace URL.
  """
  def fetch_first_trace(transactions_params, json_rpc_named_arguments) do
    case EthereumJSONRPC.fetch_first_trace(transactions_params, json_rpc_named_arguments) do
      {:ok, [%{first_trace: first_trace, block_hash: block_hash, json_rpc_named_arguments: json_rpc_named_arguments}]} ->
        format_tx_first_trace(first_trace, block_hash, json_rpc_named_arguments)

      {:error, error} ->
        {:error, error}

      :ignore ->
        :ignore
    end
  end

  def combine_proxy_implementation_abi(proxy_address_hash, abi) when not is_nil(abi) do
    implementation_abi = get_implementation_abi_from_proxy(proxy_address_hash, abi)

    if Enum.empty?(implementation_abi), do: abi, else: implementation_abi ++ abi
  end

  def combine_proxy_implementation_abi(_, abi) when is_nil(abi) do
    []
  end

  def proxy_contract?(address_hash, abi) when not is_nil(abi) do
    implementation_method_abi =
      abi
      |> Enum.find(fn method ->
        Map.get(method, "name") == "implementation" ||
          master_copy_pattern?(method)
      end)

    if implementation_method_abi ||
         get_implementation_address_hash_eip_1967(address_hash) !== "0x0000000000000000000000000000000000000000",
       do: true,
       else: false
  end

  def proxy_contract?(_address_hash, abi) when is_nil(abi), do: false

  def gnosis_safe_contract?(abi) when not is_nil(abi) do
    implementation_method_abi =
      abi
      |> Enum.find(fn method ->
        master_copy_pattern?(method)
      end)

    if implementation_method_abi, do: true, else: false
  end

  def gnosis_safe_contract?(abi) when is_nil(abi), do: false

  def get_implementation_address_hash(proxy_address_hash, abi)
      when not is_nil(proxy_address_hash) and not is_nil(abi) do
    implementation_method_abi =
      abi
      |> Enum.find(fn method ->
        Map.get(method, "name") == "implementation" && Map.get(method, "stateMutability") == "view"
      end)

    master_copy_method_abi =
      abi
      |> Enum.find(fn method ->
        master_copy_pattern?(method)
      end)

    cond do
      implementation_method_abi ->
        get_implementation_address_hash_basic(proxy_address_hash, abi)

      master_copy_method_abi ->
        get_implementation_address_hash_from_master_copy_pattern(proxy_address_hash)

      true ->
        get_implementation_address_hash_eip_1967(proxy_address_hash)
    end
  end

  def get_implementation_address_hash(proxy_address_hash, abi) when is_nil(proxy_address_hash) or is_nil(abi) do
    nil
  end

  defp get_implementation_address_hash_eip_1967(proxy_address_hash) do
    json_rpc_named_arguments = Application.get_env(:explorer, :json_rpc_named_arguments)

    # https://eips.ethereum.org/EIPS/eip-1967
    eip_1967_implementation_storage_pointer = "0x360894a13ba1a3210667c828492db98dca3e2076cc3735a920a3ca505d382bbc"

    {:ok, implementation_address} =
      Contract.eth_get_storage_at_request(
        proxy_address_hash,
        eip_1967_implementation_storage_pointer,
        nil,
        json_rpc_named_arguments
      )

    abi_decode_address_output(implementation_address)
  end

  defp get_implementation_address_hash_basic(proxy_address_hash, abi) do
    # 5c60da1b = keccak256(implementation())
    implementation_address =
      case Reader.query_contract(proxy_address_hash, abi, %{
             "5c60da1b" => []
           }) do
        %{"5c60da1b" => {:ok, [result]}} -> result
        _ -> nil
      end

    address_to_hex(implementation_address)
  end

  defp get_implementation_address_hash_from_master_copy_pattern(proxy_address_hash) do
    json_rpc_named_arguments = Application.get_env(:explorer, :json_rpc_named_arguments)

    master_copy_storage_pointer = "0x0"

    {:ok, implementation_address} =
      Contract.eth_get_storage_at_request(
        proxy_address_hash,
        master_copy_storage_pointer,
        nil,
        json_rpc_named_arguments
      )

    abi_decode_address_output(implementation_address)
  end

  defp master_copy_pattern?(method) do
    Map.get(method, "type") == "constructor" &&
      method
      |> Enum.find(fn item ->
        case item do
          {"inputs", inputs} ->
            master_copy_input?(inputs)

          _ ->
            false
        end
      end)
  end

  defp master_copy_input?(inputs) do
    inputs
    |> Enum.find(fn input ->
      Map.get(input, "name") == "_masterCopy"
    end)
  end

  defp abi_decode_address_output(address) when is_nil(address), do: nil

  defp abi_decode_address_output(address) do
    if String.length(address) > 42 do
      "0x" <> String.slice(address, -40, 40)
    else
      address
    end
  end

  defp address_to_hex(address) do
    if address do
      if String.starts_with?(address, "0x") do
        address
      else
        "0x" <> Base.encode16(address, case: :lower)
      end
    end
  end

  def get_implementation_abi(implementation_address_hash_string) when not is_nil(implementation_address_hash_string) do
    case Chain.string_to_address_hash(implementation_address_hash_string) do
      {:ok, implementation_address_hash} ->
        implementation_smart_contract =
          implementation_address_hash
          |> Chain.address_hash_to_smart_contract()

        if implementation_smart_contract do
          implementation_smart_contract
          |> Map.get(:abi)
        else
          []
        end

      _ ->
        []
    end
  end

  def get_implementation_abi(implementation_address_hash_string) when is_nil(implementation_address_hash_string) do
    []
  end

  def get_implementation_abi_from_proxy(proxy_address_hash, abi)
      when not is_nil(proxy_address_hash) and not is_nil(abi) do
    implementation_method_abi =
      abi
      |> Enum.find(fn method ->
        Map.get(method, "name") == "implementation" ||
          master_copy_pattern?(method)
      end)

    if implementation_method_abi do
      implementation_address_hash_string = get_implementation_address_hash(proxy_address_hash, abi)

      if implementation_address_hash_string do
        get_implementation_abi(implementation_address_hash_string)
      else
        []
      end
    else
      []
    end
  end

  def get_implementation_abi_from_proxy(proxy_address_hash, abi) when is_nil(proxy_address_hash) or is_nil(abi) do
    []
  end

  defp format_tx_first_trace(first_trace, block_hash, json_rpc_named_arguments) do
    {:ok, to_address_hash} =
      if Map.has_key?(first_trace, :to_address_hash) do
        Chain.string_to_address_hash(first_trace.to_address_hash)
      else
        {:ok, nil}
      end

    {:ok, from_address_hash} = Chain.string_to_address_hash(first_trace.from_address_hash)

    {:ok, created_contract_address_hash} =
      if Map.has_key?(first_trace, :created_contract_address_hash) do
        Chain.string_to_address_hash(first_trace.created_contract_address_hash)
      else
        {:ok, nil}
      end

    {:ok, transaction_hash} = Chain.string_to_transaction_hash(first_trace.transaction_hash)

    {:ok, call_type} =
      if Map.has_key?(first_trace, :call_type) do
        CallType.load(first_trace.call_type)
      else
        {:ok, nil}
      end

    {:ok, type} = Type.load(first_trace.type)

    {:ok, input} =
      if Map.has_key?(first_trace, :input) do
        Data.cast(first_trace.input)
      else
        {:ok, nil}
      end

    {:ok, output} =
      if Map.has_key?(first_trace, :output) do
        Data.cast(first_trace.output)
      else
        {:ok, nil}
      end

    {:ok, created_contract_code} =
      if Map.has_key?(first_trace, :created_contract_code) do
        Data.cast(first_trace.created_contract_code)
      else
        {:ok, nil}
      end

    {:ok, init} =
      if Map.has_key?(first_trace, :init) do
        Data.cast(first_trace.init)
      else
        {:ok, nil}
      end

    block_index =
      get_block_index(%{
        transaction_index: first_trace.transaction_index,
        transaction_hash: first_trace.transaction_hash,
        block_number: first_trace.block_number,
        json_rpc_named_arguments: json_rpc_named_arguments
      })

    value = %Wei{value: Decimal.new(first_trace.value)}

    first_trace_formatted =
      first_trace
      |> Map.merge(%{
        block_index: block_index,
        block_hash: block_hash,
        call_type: call_type,
        to_address_hash: to_address_hash,
        created_contract_address_hash: created_contract_address_hash,
        from_address_hash: from_address_hash,
        input: input,
        output: output,
        created_contract_code: created_contract_code,
        init: init,
        transaction_hash: transaction_hash,
        type: type,
        value: value
      })

    {:ok, [first_trace_formatted]}
  end

  defp get_block_index(%{
         transaction_index: transaction_index,
         transaction_hash: transaction_hash,
         block_number: block_number,
         json_rpc_named_arguments: json_rpc_named_arguments
       }) do
    if transaction_index == 0 do
      0
    else
      {:ok, traces} = fetch_block_internal_transactions([block_number], json_rpc_named_arguments)

      sorted_traces =
        traces
        |> Enum.sort_by(&{&1.transaction_index, &1.index})
        |> Enum.with_index()

      {_, block_index} =
        sorted_traces
        |> Enum.find(fn {trace, _} ->
          trace.transaction_index == transaction_index &&
            trace.transaction_hash == transaction_hash
        end)

      block_index
    end
  end

  defp find_block_timestamp(number) do
    Block
    |> where([b], b.number == ^number)
    |> select([b], b.timestamp)
    |> limit(1)
    |> Repo.one()
  end

  def total_gas(gas_items) do
    gas_items
    |> Enum.reduce(Decimal.new(0), fn gas_item, acc ->
      if gas_item.total_gas, do: Decimal.add(acc, gas_item.total_gas), else: acc
    end)
  end

  defp from_block(options) do
    Keyword.get(options, :from_block) || nil
  end

  def to_block(options) do
    Keyword.get(options, :to_block) || nil
  end

  def convert_date_to_min_block(date_str) do
    date_format = "{YYYY}-{0M}-{0D}"

    {:ok, date} =
      date_str
      |> Timex.parse(date_format)

    {:ok, day_before} =
      date
      |> Timex.shift(days: -1)
      |> Timex.format(date_format)

    convert_date_to_max_block(day_before)
  end

  def convert_date_to_max_block(date) do
    query =
      from(block in Block,
        where: fragment("DATE(timestamp) = TO_DATE(?, 'YYYY-MM-DD')", ^date),
        select: max(block.number)
      )

    query
    |> Repo.one()
  end

  def bridged_tokens_enabled? do
    eth_omni_bridge_mediator = Application.get_env(:block_scout_web, :eth_omni_bridge_mediator)
    bsc_omni_bridge_mediator = Application.get_env(:block_scout_web, :bsc_omni_bridge_mediator)

    (eth_omni_bridge_mediator && eth_omni_bridge_mediator !== "") ||
      (bsc_omni_bridge_mediator && bsc_omni_bridge_mediator !== "")
  end

  def bridged_tokens_eth_enabled? do
    eth_omni_bridge_mediator = Application.get_env(:block_scout_web, :eth_omni_bridge_mediator)

    eth_omni_bridge_mediator && eth_omni_bridge_mediator !== ""
  end

  def bridged_tokens_bsc_enabled? do
    bsc_omni_bridge_mediator = Application.get_env(:block_scout_web, :bsc_omni_bridge_mediator)

    bsc_omni_bridge_mediator && bsc_omni_bridge_mediator !== ""
  end

  def chain_id_display_name(nil), do: ""

  def chain_id_display_name(chain_id) do
    chain_id_int =
      if is_integer(chain_id) do
        chain_id
      else
        chain_id
        |> Decimal.to_integer()
      end

    case chain_id_int do
      1 -> "eth"
      56 -> "bsc"
      _ -> ""
    end
  end

  @doc """
  It is used by `totalfees` API endpoint of `stats` module for retrieving of total fee per day
  """
  @spec get_total_fees_per_day(String.t()) :: {:ok, non_neg_integer() | nil} | {:error, String.t()}
  def get_total_fees_per_day(date_string) do
    case Date.from_iso8601(date_string) do
      {:ok, date} ->
        query =
          from(
            tx_stats in TransactionStats,
            where: tx_stats.date == ^date,
            select: tx_stats.total_fee
          )

        total_fees = Repo.one(query)
        {:ok, total_fees}

      _ ->
        {:error, "An incorrect input date provided. It should be in ISO 8601 format (yyyy-mm-dd)."}
    end
  end

<<<<<<< HEAD
  @spec is_active_validator?(Address.t()) :: boolean()
  def is_active_validator?(address_hash) do
    now = Timex.now()

    one_hour_before =
      now
      |> Timex.shift(hours: -1)

    query =
      from(
        b in Block,
        where: b.miner_hash == ^address_hash,
        where: b.inserted_at >= ^one_hour_before
      )

    Repo.exists?(query)
=======
  @spec get_token_transfer_type(TokenTransfer.t()) ::
          :token_burning | :token_minting | :token_spawning | :token_transfer
  def get_token_transfer_type(transfer) do
    {:ok, burn_address_hash} = Chain.string_to_address_hash(@burn_address_hash_str)

    cond do
      transfer.to_address_hash == burn_address_hash && transfer.from_address_hash !== burn_address_hash ->
        :token_burning

      transfer.to_address_hash !== burn_address_hash && transfer.from_address_hash == burn_address_hash ->
        :token_minting

      transfer.to_address_hash == burn_address_hash && transfer.from_address_hash == burn_address_hash ->
        :token_spawning

      true ->
        :token_transfer
    end
>>>>>>> 6daab1c4
  end
end<|MERGE_RESOLUTION|>--- conflicted
+++ resolved
@@ -6714,7 +6714,6 @@
     end
   end
 
-<<<<<<< HEAD
   @spec is_active_validator?(Address.t()) :: boolean()
   def is_active_validator?(address_hash) do
     now = Timex.now()
@@ -6731,7 +6730,8 @@
       )
 
     Repo.exists?(query)
-=======
+  end
+
   @spec get_token_transfer_type(TokenTransfer.t()) ::
           :token_burning | :token_minting | :token_spawning | :token_transfer
   def get_token_transfer_type(transfer) do
@@ -6750,6 +6750,5 @@
       true ->
         :token_transfer
     end
->>>>>>> 6daab1c4
   end
 end