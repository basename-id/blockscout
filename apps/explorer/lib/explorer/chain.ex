defmodule Explorer.Chain do
  @moduledoc """
  The chain context.
  """

  import Ecto.Query,
    only: [
      dynamic: 1,
      dynamic: 2,
      from: 2,
      join: 4,
      join: 5,
      limit: 2,
      lock: 2,
      offset: 2,
      order_by: 2,
      order_by: 3,
      preload: 2,
      preload: 3,
      select: 2,
      select: 3,
      subquery: 1,
      union: 2,
      where: 2,
      where: 3
    ]

  import EthereumJSONRPC, only: [integer_to_quantity: 1, json_rpc: 2, fetch_block_internal_transactions: 2]

  require Logger

<<<<<<< HEAD
  alias ABI.{TypeDecoder, TypeEncoder}
=======
  alias ABI.TypeDecoder
  alias Ecto.Association.NotLoaded
>>>>>>> e7557c42
  alias Ecto.{Changeset, Multi}

  alias EthereumJSONRPC.Contract
  alias EthereumJSONRPC.Transaction, as: EthereumJSONRPCTransaction

  alias Explorer.Counters.{LastFetchedCounter, TokenHoldersCounter, TokenTransfersCounter}

  alias Explorer.{Chain, CustomContractsHelpers}

  alias Explorer.Chain.{
    Address,
    Address.CoinBalance,
    Address.CoinBalanceDaily,
    Address.CurrentTokenBalance,
    Address.TokenBalance,
    Block,
    BridgedToken,
    CurrencyHelpers,
    Data,
    DecompiledSmartContract,
    Hash,
    Import,
    InternalTransaction,
    Log,
    PendingBlockOperation,
    SmartContract,
    SmartContractAdditionalSource,
    StakingPool,
    StakingPoolsDelegator,
    Token,
    Token.Instance,
    TokenTransfer,
    Transaction,
    Wei
  }

  alias Explorer.Chain.Block.{EmissionReward, Reward}

  alias Explorer.Chain.Cache.{
    Accounts,
    BlockNumber,
    Blocks,
    ContractsCounter,
    NewContractsCounter,
    NewVerifiedContractsCounter,
    TokenExchangeRate,
    Transactions,
    Uncles,
    VerifiedContractsCounter
  }

  alias Explorer.Chain.Import.Runner
  alias Explorer.Chain.InternalTransaction.{CallType, Type}

  alias Explorer.Counters.{
    AddressesCounter,
    AddressesWithBalanceCounter,
    AddressTokenTransfersCounter,
    AddressTransactionsCounter,
    AddressTransactionsGasUsageCounter
  }

  alias Explorer.Market.MarketHistoryCache
  alias Explorer.{PagingOptions, Repo}
  alias Explorer.SmartContract.Helper
  alias Explorer.Staking.ContractState
  alias Explorer.Tags.{AddressTag, AddressToTag}

  alias Dataloader.Ecto, as: DataloaderEcto

  @default_paging_options %PagingOptions{page_size: 50}

  @token_transfers_per_transaction_preview 10
  @token_transfers_neccessity_by_association %{
    [from_address: :smart_contract] => :optional,
    [to_address: :smart_contract] => :optional,
    [from_address: :names] => :optional,
    [to_address: :names] => :optional,
    token: :required
  }

  @method_name_to_id_map %{
    "approve" => "095ea7b3",
    "transfer" => "a9059cbb",
    "multicall" => "5ae401dc",
    "mint" => "40c10f19",
    "commit" => "f14fcbc8"
  }

  @max_incoming_transactions_count 10_000

  @revert_msg_prefix_1 "Revert: "
  @revert_msg_prefix_2 "revert: "
  @revert_msg_prefix_3 "reverted "
  @revert_msg_prefix_4 "Reverted "
  # Geth-like node
  @revert_msg_prefix_5 "execution reverted: "
  # keccak256("Error(string)")
  @revert_error_method_id "08c379a0"

  @burn_address_hash_str "0x0000000000000000000000000000000000000000"

  # seconds
  @check_bytecode_interval 86_400

  @limit_showing_transactions 10_000
  @default_page_size 50

  @typedoc """
  The name of an association on the `t:Ecto.Schema.t/0`
  """
  @type association :: atom()

  @typedoc """
  The max `t:Explorer.Chain.Block.block_number/0` for `consensus` `true` `t:Explorer.Chain.Block.t/0`s.
  """
  @type block_height :: Block.block_number()

  @typedoc """
  Event type where data is broadcasted whenever data is inserted from chain indexing.
  """
  @type chain_event ::
          :addresses
          | :address_coin_balances
          | :blocks
          | :block_rewards
          | :exchange_rate
          | :internal_transactions
          | :logs
          | :transactions
          | :token_transfers

  @type direction :: :from | :to

  @typedoc """
   * `:optional` - the association is optional and only needs to be loaded if available
   * `:required` - the association is required and MUST be loaded.  If it is not available, then the parent struct
     SHOULD NOT be returned.
  """
  @type necessity :: :optional | :required

  @typedoc """
  The `t:necessity/0` of each association that should be loaded
  """
  @type necessity_by_association :: %{association => necessity}

  @typep necessity_by_association_option :: {:necessity_by_association, necessity_by_association}
  @typep paging_options :: {:paging_options, PagingOptions.t()}
  @typep balance_by_day :: %{date: String.t(), value: Wei.t()}

  @doc """
  Gets from the cache the count of `t:Explorer.Chain.Address.t/0`'s where the `fetched_coin_balance` is > 0
  """
  @spec count_addresses_with_balance_from_cache :: non_neg_integer()
  def count_addresses_with_balance_from_cache do
    AddressesWithBalanceCounter.fetch()
  end

  @doc """
  Estimated count of `t:Explorer.Chain.Address.t/0`.

  Estimated count of addresses.
  """
  @spec address_estimated_count() :: non_neg_integer()
  def address_estimated_count do
    cached_value = AddressesCounter.fetch()

    if is_nil(cached_value) || cached_value == 0 do
      %Postgrex.Result{rows: [[count]]} = Repo.query!("SELECT reltuples FROM pg_class WHERE relname = 'addresses';")

      count
    else
      cached_value
    end
  end

  @doc """
  Counts the number of addresses with fetched coin balance > 0.

  This function should be used with caution. In larger databases, it may take a
  while to have the return back.
  """
  def count_addresses_with_balance do
    Repo.one(
      Address.count_with_fetched_coin_balance(),
      timeout: :infinity
    )
  end

  @doc """
  Counts the number of all addresses.

  This function should be used with caution. In larger databases, it may take a
  while to have the return back.
  """
  def count_addresses do
    Repo.aggregate(Address, :count, timeout: :infinity)
  end

  @doc """
  `t:Explorer.Chain.InternalTransaction/0`s from the address with the given `hash`.

  This function excludes any internal transactions in the results where the
  internal transaction has no siblings within the parent transaction.

  ## Options

    * `:direction` - if specified, will filter internal transactions by address type. If `:to` is specified, only
      internal transactions where the "to" address matches will be returned. Likewise, if `:from` is specified, only
      internal transactions where the "from" address matches will be returned. If `:direction` is omitted, internal
      transactions either to or from the address will be returned.
    * `:necessity_by_association` - use to load `t:association/0` as `:required` or `:optional`. If an association is
      `:required`, and the `t:Explorer.Chain.InternalTransaction.t/0` has no associated record for that association,
      then the `t:Explorer.Chain.InternalTransaction.t/0` will not be included in the page `entries`.
    * `:paging_options` - a `t:Explorer.PagingOptions.t/0` used to specify the `:page_size` and
      `:key` (a tuple of the lowest/oldest `{block_number, transaction_index, index}`) and. Results will be the internal
      transactions older than the `block_number`, `transaction index`, and `index` that are passed.

  """
  @spec address_to_internal_transactions(Hash.Address.t(), [paging_options | necessity_by_association_option]) :: [
          InternalTransaction.t()
        ]
  def address_to_internal_transactions(hash, options \\ []) do
    necessity_by_association = Keyword.get(options, :necessity_by_association, %{})
    direction = Keyword.get(options, :direction)

    from_block = from_block(options)
    to_block = to_block(options)

    paging_options = Keyword.get(options, :paging_options, @default_paging_options)

    if direction == nil do
      query_to_address_hash_wrapped =
        InternalTransaction
        |> InternalTransaction.where_nonpending_block()
        |> InternalTransaction.where_address_fields_match(hash, :to_address_hash)
        |> InternalTransaction.where_block_number_in_period(from_block, to_block)
        |> common_where_limit_order(paging_options)
        |> wrapped_union_subquery()

      query_from_address_hash_wrapped =
        InternalTransaction
        |> InternalTransaction.where_nonpending_block()
        |> InternalTransaction.where_address_fields_match(hash, :from_address_hash)
        |> InternalTransaction.where_block_number_in_period(from_block, to_block)
        |> common_where_limit_order(paging_options)
        |> wrapped_union_subquery()

      query_created_contract_address_hash_wrapped =
        InternalTransaction
        |> InternalTransaction.where_nonpending_block()
        |> InternalTransaction.where_address_fields_match(hash, :created_contract_address_hash)
        |> InternalTransaction.where_block_number_in_period(from_block, to_block)
        |> common_where_limit_order(paging_options)
        |> wrapped_union_subquery()

      query_to_address_hash_wrapped
      |> union(^query_from_address_hash_wrapped)
      |> union(^query_created_contract_address_hash_wrapped)
      |> wrapped_union_subquery()
      |> common_where_limit_order(paging_options)
      |> preload(transaction: :block)
      |> join_associations(necessity_by_association)
      |> Repo.all()
    else
      InternalTransaction
      |> InternalTransaction.where_nonpending_block()
      |> InternalTransaction.where_address_fields_match(hash, direction)
      |> InternalTransaction.where_block_number_in_period(from_block, to_block)
      |> common_where_limit_order(paging_options)
      |> preload(transaction: :block)
      |> join_associations(necessity_by_association)
      |> Repo.all()
    end
  end

  def wrapped_union_subquery(query) do
    from(
      q in subquery(query),
      select: q
    )
  end

  defp common_where_limit_order(query, paging_options) do
    query
    |> InternalTransaction.where_is_different_from_parent_transaction()
    |> InternalTransaction.where_block_number_is_not_null()
    |> page_internal_transaction(paging_options, %{index_int_tx_desc_order: true})
    |> limit(^paging_options.page_size)
    |> order_by(
      [it],
      desc: it.block_number,
      desc: it.transaction_index,
      desc: it.index
    )
  end

  @doc """
  Get the total number of transactions sent by the address with the given hash according to the last block indexed.

  We have to increment +1 in the last nonce result because it works like an array position, the first
  nonce has the value 0. When last nonce is nil, it considers that the given address has 0 transactions.
  """
  @spec total_transactions_sent_by_address(Hash.Address.t()) :: non_neg_integer()
  def total_transactions_sent_by_address(address_hash) do
    last_nonce =
      address_hash
      |> Transaction.last_nonce_by_address_query()
      |> Repo.one(timeout: :infinity)

    case last_nonce do
      nil -> 0
      value -> value + 1
    end
  end

  @doc """
  Fetches the transactions related to the address with the given hash, including
  transactions that only have the address in the `token_transfers` related table
  and rewards for block validation.

  This query is divided into multiple subqueries intentionally in order to
  improve the listing performance.

  The `token_trasfers` table tends to grow exponentially, and the query results
  with a `transactions` `join` statement takes too long.

  To solve this the `transaction_hashes` are fetched in a separate query, and
  paginated through the `block_number` already present in the `token_transfers`
  table.

  ## Options

    * `:necessity_by_association` - use to load `t:association/0` as `:required` or `:optional`.  If an association is
      `:required`, and the `t:Explorer.Chain.Transaction.t/0` has no associated record for that association, then the
      `t:Explorer.Chain.Transaction.t/0` will not be included in the page `entries`.
    * `:paging_options` - a `t:Explorer.PagingOptions.t/0` used to specify the `:page_size` and
      `:key` (a tuple of the lowest/oldest `{block_number, index}`) and. Results will be the transactions older than
      the `block_number` and `index` that are passed.

  """
  @spec address_to_transactions_with_rewards(Hash.Address.t(), [paging_options | necessity_by_association_option]) ::
          [
            Transaction.t()
          ]
  def address_to_transactions_with_rewards(address_hash, options \\ []) when is_list(options) do
    paging_options = Keyword.get(options, :paging_options, @default_paging_options)

    if Application.get_env(:block_scout_web, BlockScoutWeb.Chain)[:has_emission_funds] do
      cond do
        Keyword.get(options, :direction) == :from ->
          address_to_transactions_without_rewards(address_hash, options)

        address_has_rewards?(address_hash) ->
          %{payout_key: block_miner_payout_address} = Reward.get_validator_payout_key_by_mining(address_hash)

          if block_miner_payout_address && address_hash == block_miner_payout_address do
            transactions_with_rewards_results(address_hash, options, paging_options)
          else
            address_to_transactions_without_rewards(address_hash, options)
          end

        true ->
          address_to_transactions_without_rewards(address_hash, options)
      end
    else
      address_to_transactions_without_rewards(address_hash, options)
    end
  end

  defp transactions_with_rewards_results(address_hash, options, paging_options) do
    blocks_range = address_to_transactions_tasks_range_of_blocks(address_hash, options)

    rewards_task =
      Task.async(fn -> Reward.fetch_emission_rewards_tuples(address_hash, paging_options, blocks_range) end)

    [rewards_task | address_to_transactions_tasks(address_hash, options)]
    |> wait_for_address_transactions()
    |> Enum.sort_by(fn item ->
      case item do
        {%Reward{} = emission_reward, _} ->
          {-emission_reward.block.number, 1}

        item ->
          block_number = if item.block_number, do: -item.block_number, else: 0
          index = if item.index, do: -item.index, else: 0
          {block_number, index}
      end
    end)
    |> Enum.dedup_by(fn item ->
      case item do
        {%Reward{} = emission_reward, _} ->
          {emission_reward.block_hash, emission_reward.address_hash, emission_reward.address_type}

        transaction ->
          transaction.hash
      end
    end)
    |> Enum.take(paging_options.page_size)
  end

  def address_to_transactions_without_rewards(address_hash, options) do
    paging_options = Keyword.get(options, :paging_options, @default_paging_options)

    address_hash
    |> address_to_transactions_tasks(options)
    |> wait_for_address_transactions()
    |> Enum.sort_by(&{&1.block_number, &1.index}, &>=/2)
    |> Enum.dedup_by(& &1.hash)
    |> Enum.take(paging_options.page_size)
  end

  def address_to_mined_transactions_without_rewards(address_hash, options) do
    paging_options = Keyword.get(options, :paging_options, @default_paging_options)

    address_hash
    |> address_to_mined_transactions_tasks(options)
    |> wait_for_address_transactions()
    |> Enum.sort_by(&{&1.block_number, &1.index}, &>=/2)
    |> Enum.dedup_by(& &1.hash)
    |> Enum.take(paging_options.page_size)
  end

  defp address_to_transactions_tasks_query(options) do
    from_block = from_block(options)
    to_block = to_block(options)

    options
    |> Keyword.get(:paging_options, @default_paging_options)
    |> fetch_transactions(from_block, to_block, true)
  end

  defp transactions_block_numbers_at_address(address_hash, options) do
    direction = Keyword.get(options, :direction)

    options
    |> address_to_transactions_tasks_query()
    |> Transaction.not_pending_transactions()
    |> select([t], t.block_number)
    |> Transaction.matching_address_queries_list(direction, address_hash)
  end

  defp address_to_transactions_tasks(address_hash, options) do
    direction = Keyword.get(options, :direction)
    necessity_by_association = Keyword.get(options, :necessity_by_association, %{})

    from_block = from_block(options)
    to_block = to_block(options)

    options
    |> address_to_transactions_tasks_query()
    |> Transaction.not_dropped_or_replaced_transacions()
    |> where_block_number_in_period(from_block, to_block)
    |> join_associations(necessity_by_association)
    |> Transaction.matching_address_queries_list(direction, address_hash)
    |> Enum.map(fn query -> Task.async(fn -> Repo.all(query) end) end)
  end

  defp address_to_mined_transactions_tasks(address_hash, options) do
    direction = Keyword.get(options, :direction)
    necessity_by_association = Keyword.get(options, :necessity_by_association, %{})

    options
    |> address_to_transactions_tasks_query()
    |> Transaction.not_pending_transactions()
    |> join_associations(necessity_by_association)
    |> Transaction.matching_address_queries_list(direction, address_hash)
    |> Enum.map(fn query -> Task.async(fn -> Repo.all(query) end) end)
  end

  def address_to_transactions_tasks_range_of_blocks(address_hash, options) do
    extremums_list =
      address_hash
      |> transactions_block_numbers_at_address(options)
      |> Enum.map(fn query ->
        extremum_query =
          from(
            q in subquery(query),
            select: %{min_block_number: min(q.block_number), max_block_number: max(q.block_number)}
          )

        extremum_query
        |> Repo.one!()
      end)

    extremums_list
    |> Enum.reduce(%{min_block_number: nil, max_block_number: 0}, fn %{
                                                                       min_block_number: min_number,
                                                                       max_block_number: max_number
                                                                     },
                                                                     extremums_result ->
      current_min_number = Map.get(extremums_result, :min_block_number)
      current_max_number = Map.get(extremums_result, :max_block_number)

      extremums_result =
        if is_number(current_min_number) do
          if is_number(min_number) and min_number > 0 and min_number < current_min_number do
            extremums_result
            |> Map.put(:min_block_number, min_number)
          else
            extremums_result
          end
        else
          extremums_result
          |> Map.put(:min_block_number, min_number)
        end

      if is_number(max_number) and max_number > 0 and max_number > current_max_number do
        extremums_result
        |> Map.put(:max_block_number, max_number)
      else
        extremums_result
      end
    end)
  end

  defp wait_for_address_transactions(tasks) do
    tasks
    |> Task.yield_many(:timer.seconds(20))
    |> Enum.flat_map(fn {_task, res} ->
      case res do
        {:ok, result} ->
          result

        {:exit, reason} ->
          raise "Query fetching address transactions terminated: #{inspect(reason)}"

        nil ->
          raise "Query fetching address transactions timed out."
      end
    end)
  end

  @spec address_hash_to_token_transfers(Hash.Address.t(), Keyword.t()) :: [Transaction.t()]
  def address_hash_to_token_transfers(address_hash, options \\ []) do
    paging_options = Keyword.get(options, :paging_options, @default_paging_options)
    direction = Keyword.get(options, :direction)

    direction
    |> Transaction.transactions_with_token_transfers_direction(address_hash)
    |> Transaction.preload_token_transfers(address_hash)
    |> handle_paging_options(paging_options)
    |> Repo.all()
  end

  @spec address_hash_to_token_transfers_new(Hash.Address.t() | String.t(), Keyword.t()) :: [TokenTransfer.t()]
  def address_hash_to_token_transfers_new(address_hash, options \\ []) do
    paging_options = Keyword.get(options, :paging_options, @default_paging_options)
    direction = Keyword.get(options, :direction)
    filters = Keyword.get(options, :token_type)
    necessity_by_association = Keyword.get(options, :necessity_by_association)

    direction
    |> TokenTransfer.token_transfers_by_address_hash(address_hash, filters)
    |> join_associations(necessity_by_association)
    |> TokenTransfer.handle_paging_options(paging_options)
    |> Repo.all()
  end

  @doc """
  address_hash_to_token_transfers_including_contract/2 function returns token transfers on address (to/from/contract).
  It is used by CSV export of token transfers button.
  """
  @spec address_hash_to_token_transfers_including_contract(Hash.Address.t(), Keyword.t()) :: [TokenTransfer.t()]
  def address_hash_to_token_transfers_including_contract(address_hash, options \\ []) do
    paging_options = Keyword.get(options, :paging_options, @default_paging_options)
    from_block = Keyword.get(options, :from_block)
    to_block = Keyword.get(options, :to_block)

    query =
      from_block
      |> query_address_hash_to_token_transfers_including_contract(to_block, address_hash)
      |> order_by([token_transfer], asc: token_transfer.block_number, asc: token_transfer.log_index)

    query
    |> handle_token_transfer_paging_options(paging_options)
    |> preload(transaction: :block)
    |> preload(:token)
    |> Repo.all()
  end

  defp query_address_hash_to_token_transfers_including_contract(nil, to_block, address_hash)
       when not is_nil(to_block) do
    from(
      token_transfer in TokenTransfer,
      where:
        (token_transfer.to_address_hash == ^address_hash or
           token_transfer.from_address_hash == ^address_hash or
           token_transfer.token_contract_address_hash == ^address_hash) and
          token_transfer.block_number <= ^to_block
    )
  end

  defp query_address_hash_to_token_transfers_including_contract(from_block, nil, address_hash)
       when not is_nil(from_block) do
    from(
      token_transfer in TokenTransfer,
      where:
        (token_transfer.to_address_hash == ^address_hash or
           token_transfer.from_address_hash == ^address_hash or
           token_transfer.token_contract_address_hash == ^address_hash) and
          token_transfer.block_number >= ^from_block
    )
  end

  defp query_address_hash_to_token_transfers_including_contract(from_block, to_block, address_hash)
       when not is_nil(from_block) and not is_nil(to_block) do
    from(
      token_transfer in TokenTransfer,
      where:
        (token_transfer.to_address_hash == ^address_hash or
           token_transfer.from_address_hash == ^address_hash or
           token_transfer.token_contract_address_hash == ^address_hash) and
          (token_transfer.block_number >= ^from_block and token_transfer.block_number <= ^to_block)
    )
  end

  defp query_address_hash_to_token_transfers_including_contract(_, _, address_hash) do
    from(
      token_transfer in TokenTransfer,
      where:
        token_transfer.to_address_hash == ^address_hash or
          token_transfer.from_address_hash == ^address_hash or
          token_transfer.token_contract_address_hash == ^address_hash
    )
  end

  @spec address_to_logs(Hash.Address.t(), Keyword.t()) :: [Log.t()]
  def address_to_logs(address_hash, options \\ []) when is_list(options) do
    paging_options = Keyword.get(options, :paging_options) || %PagingOptions{page_size: 50}

    from_block = from_block(options)
    to_block = to_block(options)

    {block_number, transaction_index, log_index} = paging_options.key || {BlockNumber.get_max(), 0, 0}

    base =
      from(log in Log,
        inner_join: transaction in Transaction,
        on: transaction.hash == log.transaction_hash,
        order_by: [desc: log.block_number, desc: log.index],
        where: transaction.block_number < ^block_number,
        or_where: transaction.block_number == ^block_number and transaction.index > ^transaction_index,
        or_where:
          transaction.block_number == ^block_number and transaction.index == ^transaction_index and
            log.index > ^log_index,
        where: log.address_hash == ^address_hash,
        limit: ^paging_options.page_size,
        select: log
      )

    base_query =
      base
      |> filter_topic(options)

    wrapped_query =
      from(
        log in subquery(base_query),
        inner_join: transaction in Transaction,
        preload: [:transaction, transaction: [to_address: :smart_contract]],
        where:
          log.block_hash == transaction.block_hash and
            log.block_number == transaction.block_number and
            log.transaction_hash == transaction.hash,
        select: log
      )

    wrapped_query
    |> where_block_number_in_period(from_block, to_block)
    |> Repo.all()
    |> Enum.take(paging_options.page_size)
  end

  defp filter_topic(base_query, topic: topic) do
    from(log in base_query,
      where:
        log.first_topic == ^topic or log.second_topic == ^topic or log.third_topic == ^topic or
          log.fourth_topic == ^topic
    )
  end

  defp filter_topic(base_query, _), do: base_query

  def where_block_number_in_period(base_query, from_block, to_block) when is_nil(from_block) and not is_nil(to_block) do
    from(q in base_query,
      where: q.block_number <= ^to_block
    )
  end

  def where_block_number_in_period(base_query, from_block, to_block) when not is_nil(from_block) and is_nil(to_block) do
    from(q in base_query,
      where: q.block_number > ^from_block
    )
  end

  def where_block_number_in_period(base_query, from_block, to_block) when is_nil(from_block) and is_nil(to_block) do
    base_query
  end

  def where_block_number_in_period(base_query, from_block, to_block) do
    from(q in base_query,
      where: q.block_number > ^from_block and q.block_number <= ^to_block
    )
  end

  @doc """
  Finds all `t:Explorer.Chain.Transaction.t/0`s given the address_hash and the token contract
  address hash.

  ## Options

    * `:paging_options` - a `t:Explorer.PagingOptions.t/0` used to specify the `:page_size` and
      `:key` (in the form of `%{"inserted_at" => inserted_at}`). Results will be the transactions
      older than the `index` that are passed.
  """
  @spec address_to_transactions_with_token_transfers(Hash.t(), Hash.t(), [paging_options]) :: [Transaction.t()]
  def address_to_transactions_with_token_transfers(address_hash, token_hash, options \\ []) do
    paging_options = Keyword.get(options, :paging_options, @default_paging_options)

    address_hash
    |> Transaction.transactions_with_token_transfers(token_hash)
    |> Transaction.preload_token_transfers(address_hash)
    |> handle_paging_options(paging_options)
    |> Repo.all()
  end

  @doc """
  The `t:Explorer.Chain.Address.t/0` `balance` in `unit`.
  """
  @spec balance(Address.t(), :wei) :: Wei.wei() | nil
  @spec balance(Address.t(), :gwei) :: Wei.gwei() | nil
  @spec balance(Address.t(), :ether) :: Wei.ether() | nil
  def balance(%Address{fetched_coin_balance: balance}, unit) do
    case balance do
      nil -> nil
      _ -> Wei.to(balance, unit)
    end
  end

  @doc """
  The number of `t:Explorer.Chain.Block.t/0`.

      iex> insert_list(2, :block)
      iex> Explorer.Chain.block_count()
      2

  When there are no `t:Explorer.Chain.Block.t/0`.

      iex> Explorer.Chain.block_count()
      0

  """
  def block_count do
    Repo.aggregate(Block, :count, :hash)
  end

  @doc """
  Reward for mining a block.

  The block reward is the sum of the following:

  * Sum of the transaction fees (gas_used * gas_price) for the block
  * A static reward for miner (this value may change during the life of the chain)
  * The reward for uncle blocks (1/32 * static_reward * number_of_uncles)

  *NOTE*

  Uncles are not currently accounted for.
  """
  @spec block_reward(Block.block_number()) :: Wei.t()
  def block_reward(block_number) do
    block_hash =
      Block
      |> where([block], block.number == ^block_number and block.consensus)
      |> select([block], block.hash)
      |> Repo.one!()

    case Repo.one!(
           from(reward in Reward,
             where: reward.block_hash == ^block_hash,
             select: %Wei{
               value: coalesce(sum(reward.reward), 0)
             }
           )
         ) do
      %Wei{
        value: %Decimal{coef: 0}
      } ->
        Repo.one!(
          from(block in Block,
            left_join: transaction in assoc(block, :transactions),
            inner_join: emission_reward in EmissionReward,
            on: fragment("? <@ ?", block.number, emission_reward.block_range),
            where: block.number == ^block_number and block.consensus,
            group_by: [emission_reward.reward, block.hash],
            select: %Wei{
              value: coalesce(sum(transaction.gas_used * transaction.gas_price), 0) + emission_reward.reward
            }
          )
        )

      other_value ->
        other_value
    end
  end

  def txn_fees(transactions) do
    Enum.reduce(transactions, Decimal.new(0), fn %{gas_used: gas_used, gas_price: gas_price}, acc ->
      gas_used
      |> Decimal.new()
      |> Decimal.mult(gas_price_to_decimal(gas_price))
      |> Decimal.add(acc)
    end)
  end

  defp gas_price_to_decimal(%Wei{} = wei), do: wei.value
  defp gas_price_to_decimal(gas_price), do: Decimal.new(gas_price)

  def burned_fees(transactions, base_fee_per_gas) do
    burned_fee_counter =
      transactions
      |> Enum.reduce(Decimal.new(0), fn %{gas_used: gas_used}, acc ->
        gas_used
        |> Decimal.new()
        |> Decimal.add(acc)
      end)

    base_fee_per_gas && Wei.mult(base_fee_per_gas_to_wei(base_fee_per_gas), burned_fee_counter)
  end

  defp base_fee_per_gas_to_wei(%Wei{} = wei), do: wei
  defp base_fee_per_gas_to_wei(base_fee_per_gas), do: %Wei{value: Decimal.new(base_fee_per_gas)}

  @uncle_reward_coef 1 / 32
  def block_reward_by_parts(block, transactions) do
    %{hash: block_hash, number: block_number} = block
    base_fee_per_gas = Map.get(block, :base_fee_per_gas)

    txn_fees = txn_fees(transactions)

    static_reward =
      Repo.one(
        from(
          er in EmissionReward,
          where: fragment("int8range(?, ?) <@ ?", ^block_number, ^(block_number + 1), er.block_range),
          select: er.reward
        )
      ) || %Wei{value: Decimal.new(0)}

    has_uncles? = is_list(block.uncles) and not Enum.empty?(block.uncles)

    burned_fees = burned_fees(transactions, base_fee_per_gas)
    uncle_reward = (has_uncles? && Wei.mult(static_reward, Decimal.from_float(@uncle_reward_coef))) || nil

    %{
      block_number: block_number,
      block_hash: block_hash,
      miner_hash: block.miner_hash,
      static_reward: static_reward,
      txn_fees: %Wei{value: txn_fees},
      burned_fees: burned_fees || %Wei{value: Decimal.new(0)},
      uncle_reward: uncle_reward || %Wei{value: Decimal.new(0)}
    }
  end

  @doc """
  The `t:Explorer.Chain.Wei.t/0` paid to the miners of the `t:Explorer.Chain.Block.t/0`s with `hash`
  `Explorer.Chain.Hash.Full.t/0` by the signers of the transactions in those blocks to cover the gas fee
  (`gas_used * gas_price`).
  """
  @spec gas_payment_by_block_hash([Hash.Full.t()]) :: %{Hash.Full.t() => Wei.t()}
  def gas_payment_by_block_hash(block_hashes) when is_list(block_hashes) do
    query =
      from(
        block in Block,
        left_join: transaction in assoc(block, :transactions),
        where: block.hash in ^block_hashes and block.consensus == true,
        group_by: block.hash,
        select: {block.hash, %Wei{value: coalesce(sum(transaction.gas_used * transaction.gas_price), 0)}}
      )

    query
    |> Repo.all()
    |> Enum.into(%{})
  end

  def timestamp_by_block_hash(block_hashes) when is_list(block_hashes) do
    query =
      from(
        block in Block,
        where: block.hash in ^block_hashes and block.consensus == true,
        group_by: block.hash,
        select: {block.hash, block.timestamp}
      )

    query
    |> Repo.all()
    |> Enum.into(%{})
  end

  @doc """
  Finds all `t:Explorer.Chain.Transaction.t/0`s in the `t:Explorer.Chain.Block.t/0`.

  ## Options

    * `:necessity_by_association` - use to load `t:association/0` as `:required` or `:optional`.  If an association is
      `:required`, and the `t:Explorer.Chain.Transaction.t/0` has no associated record for that association, then the
      `t:Explorer.Chain.Transaction.t/0` will not be included in the page `entries`.
    * `:paging_options` - a `t:Explorer.PagingOptions.t/0` used to specify the `:page_size` and
      `:key` (a tuple of the lowest/oldest `{index}`) and. Results will be the transactions older than
      the `index` that are passed.
  """
  @spec block_to_transactions(Hash.Full.t(), [paging_options | necessity_by_association_option], true | false) :: [
          Transaction.t()
        ]
  def block_to_transactions(block_hash, options \\ [], old_ui? \\ true) when is_list(options) do
    necessity_by_association = Keyword.get(options, :necessity_by_association, %{})

    options
    |> Keyword.get(:paging_options, @default_paging_options)
    |> fetch_transactions_in_ascending_order_by_index()
    |> join(:inner, [transaction], block in assoc(transaction, :block))
    |> where([_, block], block.hash == ^block_hash)
    |> join_associations(necessity_by_association)
    |> (&if(old_ui?, do: preload(&1, [{:token_transfers, [:token, :from_address, :to_address]}]), else: &1)).()
    |> Repo.all()
    |> (&if(old_ui?,
          do: &1,
          else: Enum.map(&1, fn tx -> preload_token_transfers(tx, @token_transfers_neccessity_by_association) end)
        )).()
  end

  @doc """
  Finds sum of gas_used for new (EIP-1559) txs belongs to block
  """
  @spec block_to_gas_used_by_1559_txs(Hash.Full.t()) :: non_neg_integer()
  def block_to_gas_used_by_1559_txs(block_hash) do
    query =
      from(
        tx in Transaction,
        where: tx.block_hash == ^block_hash,
        select: sum(tx.gas_used)
      )

    result = Repo.one(query)
    if result, do: result, else: 0
  end

  @doc """
  Finds sum of priority fee for new (EIP-1559) txs belongs to block
  """
  @spec block_to_priority_fee_of_1559_txs(Hash.Full.t()) :: Decimal.t()
  def block_to_priority_fee_of_1559_txs(block_hash) do
    block = Repo.get_by(Block, hash: block_hash)

    case block.base_fee_per_gas do
      %Wei{value: base_fee_per_gas} ->
        query =
          from(
            tx in Transaction,
            where: tx.block_hash == ^block_hash,
            select:
              sum(
                fragment(
                  "CASE
                    WHEN COALESCE(?,?) = 0 THEN 0
                    WHEN COALESCE(?,?) - ? < COALESCE(?,?) THEN (COALESCE(?,?) - ?) * ?
                    ELSE COALESCE(?,?) * ? END",
                  tx.max_fee_per_gas,
                  tx.gas_price,
                  tx.max_fee_per_gas,
                  tx.gas_price,
                  ^base_fee_per_gas,
                  tx.max_priority_fee_per_gas,
                  tx.gas_price,
                  tx.max_fee_per_gas,
                  tx.gas_price,
                  ^base_fee_per_gas,
                  tx.gas_used,
                  tx.max_priority_fee_per_gas,
                  tx.gas_price,
                  tx.gas_used
                )
              )
          )

        result = Repo.one(query)
        if result, do: result, else: 0

      _ ->
        0
    end
  end

  @doc """
  Counts the number of `t:Explorer.Chain.Transaction.t/0` in the `block`.
  """
  @spec block_to_transaction_count(Hash.Full.t()) :: non_neg_integer()
  def block_to_transaction_count(block_hash) do
    query =
      from(
        transaction in Transaction,
        where: transaction.block_hash == ^block_hash
      )

    Repo.aggregate(query, :count, :hash)
  end

  @spec address_to_incoming_transaction_count(Hash.Address.t()) :: non_neg_integer()
  def address_to_incoming_transaction_count(address_hash) do
    to_address_query =
      from(
        transaction in Transaction,
        where: transaction.to_address_hash == ^address_hash
      )

    Repo.aggregate(to_address_query, :count, :hash, timeout: :infinity)
  end

  @spec address_hash_to_transaction_count(Hash.Address.t()) :: non_neg_integer()
  def address_hash_to_transaction_count(address_hash) do
    query =
      from(
        transaction in Transaction,
        where: transaction.to_address_hash == ^address_hash or transaction.from_address_hash == ^address_hash
      )

    Repo.aggregate(query, :count, :hash, timeout: :infinity)
  end

  @spec address_to_incoming_transaction_gas_usage(Hash.Address.t()) :: Decimal.t() | nil
  def address_to_incoming_transaction_gas_usage(address_hash) do
    to_address_query =
      from(
        transaction in Transaction,
        where: transaction.to_address_hash == ^address_hash
      )

    Repo.aggregate(to_address_query, :sum, :gas_used, timeout: :infinity)
  end

  @spec address_to_outcoming_transaction_gas_usage(Hash.Address.t()) :: Decimal.t() | nil
  def address_to_outcoming_transaction_gas_usage(address_hash) do
    to_address_query =
      from(
        transaction in Transaction,
        where: transaction.from_address_hash == ^address_hash
      )

    Repo.aggregate(to_address_query, :sum, :gas_used, timeout: :infinity)
  end

  @spec max_incoming_transactions_count() :: non_neg_integer()
  def max_incoming_transactions_count, do: @max_incoming_transactions_count

  @doc """
  How many blocks have confirmed `block` based on the current `max_block_number`

  A consensus block's number of confirmations is the difference between its number and the current block height + 1.

      iex> block = insert(:block, number: 1)
      iex> Explorer.Chain.confirmations(block, block_height: 2)
      {:ok, 2}

  The newest block at the block height has 1 confirmation.

      iex> block = insert(:block, number: 1)
      iex> Explorer.Chain.confirmations(block, block_height: 1)
      {:ok, 1}

  A non-consensus block has no confirmations and is orphaned even if there are child blocks of it on an orphaned chain.

      iex> parent_block = insert(:block, consensus: false, number: 1)
      iex> insert(
      ...>   :block,
      ...>   parent_hash: parent_block.hash,
      ...>   consensus: false,
      ...>   number: parent_block.number + 1
      ...> )
      iex> Explorer.Chain.confirmations(parent_block, block_height: 3)
      {:error, :non_consensus}

  If you calculate the block height and then get a newer block, the confirmations will be `0` instead of negative.

      iex> block = insert(:block, number: 1)
      iex> Explorer.Chain.confirmations(block, block_height: 0)
      {:ok, 1}
  """
  @spec confirmations(Block.t() | nil, [{:block_height, block_height()}]) ::
          {:ok, non_neg_integer()} | {:error, :non_consensus | :pending}

  def confirmations(%Block{consensus: true, number: number}, named_arguments) when is_list(named_arguments) do
    max_consensus_block_number = Keyword.fetch!(named_arguments, :block_height)

    {:ok, max(1 + max_consensus_block_number - number, 1)}
  end

  def confirmations(%Block{consensus: false}, _), do: {:error, :non_consensus}

  def confirmations(nil, _), do: {:error, :pending}

  @doc """
  Creates an address.

      iex> {:ok, %Explorer.Chain.Address{hash: hash}} = Explorer.Chain.create_address(
      ...>   %{hash: "0xa94f5374fce5edbc8e2a8697c15331677e6ebf0b"}
      ...> )
      ...> to_string(hash)
      "0xa94f5374fce5edbc8e2a8697c15331677e6ebf0b"

  A `String.t/0` value for `Explorer.Chain.Address.t/0` `hash` must have 40 hexadecimal characters after the `0x` prefix
  to prevent short- and long-hash transcription errors.

      iex> {:error, %Ecto.Changeset{errors: errors}} = Explorer.Chain.create_address(
      ...>   %{hash: "0xa94f5374fce5edbc8e2a8697c15331677e6ebf0"}
      ...> )
      ...> errors
      [hash: {"is invalid", [type: Explorer.Chain.Hash.Address, validation: :cast]}]
      iex> {:error, %Ecto.Changeset{errors: errors}} = Explorer.Chain.create_address(
      ...>   %{hash: "0xa94f5374fce5edbc8e2a8697c15331677e6ebf0ba"}
      ...> )
      ...> errors
      [hash: {"is invalid", [type: Explorer.Chain.Hash.Address, validation: :cast]}]

  """
  @spec create_address(map()) :: {:ok, Address.t()} | {:error, Ecto.Changeset.t()}
  def create_address(attrs \\ %{}) do
    %Address{}
    |> Address.changeset(attrs)
    |> Repo.insert()
  end

  @doc """
  Creates a decompiled smart contract.
  """

  @spec create_decompiled_smart_contract(map()) :: {:ok, Address.t()} | {:error, Ecto.Changeset.t()}
  def create_decompiled_smart_contract(attrs) do
    changeset = DecompiledSmartContract.changeset(%DecompiledSmartContract{}, attrs)

    # Enforce ShareLocks tables order (see docs: sharelocks.md)
    Multi.new()
    |> Multi.run(:set_address_decompiled, fn repo, _ ->
      set_address_decompiled(repo, Changeset.get_field(changeset, :address_hash))
    end)
    |> Multi.insert(:decompiled_smart_contract, changeset,
      on_conflict: :replace_all,
      conflict_target: [:decompiler_version, :address_hash]
    )
    |> Repo.transaction()
    |> case do
      {:ok, %{decompiled_smart_contract: decompiled_smart_contract}} -> {:ok, decompiled_smart_contract}
      {:error, _, error_value, _} -> {:error, error_value}
    end
  end

  @doc """
  Converts the `Explorer.Chain.Data.t:t/0` to `iodata` representation that can be written to users efficiently.

      iex> %Explorer.Chain.Data{
      ...>   bytes: <<>>
      ...> } |>
      ...> Explorer.Chain.data_to_iodata() |>
      ...> IO.iodata_to_binary()
      "0x"
      iex> %Explorer.Chain.Data{
      ...>   bytes: <<0, 0, 0, 0, 0, 0, 0, 0, 0, 0, 0, 0, 134, 45, 103, 203, 7,
      ...>     115, 238, 63, 140, 231, 234, 137, 179, 40, 255, 234, 134, 26,
      ...>     179, 239>>
      ...> } |>
      ...> Explorer.Chain.data_to_iodata() |>
      ...> IO.iodata_to_binary()
      "0x000000000000000000000000862d67cb0773ee3f8ce7ea89b328ffea861ab3ef"

  """
  @spec data_to_iodata(Data.t()) :: iodata()
  def data_to_iodata(data) do
    Data.to_iodata(data)
  end

  @doc """
  The fee a `transaction` paid for the `t:Explorer.Transaction.t/0` `gas`

  If the transaction is pending, then the fee will be a range of `unit`

      iex> Explorer.Chain.fee(
      ...>   %Explorer.Chain.Transaction{
      ...>     gas: Decimal.new(3),
      ...>     gas_price: %Explorer.Chain.Wei{value: Decimal.new(2)},
      ...>     gas_used: nil
      ...>   },
      ...>   :wei
      ...> )
      {:maximum, Decimal.new(6)}

  If the transaction has been confirmed in block, then the fee will be the actual fee paid in `unit` for the `gas_used`
  in the `transaction`.

      iex> Explorer.Chain.fee(
      ...>   %Explorer.Chain.Transaction{
      ...>     gas: Decimal.new(3),
      ...>     gas_price: %Explorer.Chain.Wei{value: Decimal.new(2)},
      ...>     gas_used: Decimal.new(2)
      ...>   },
      ...>   :wei
      ...> )
      {:actual, Decimal.new(4)}

  """
  @spec fee(Transaction.t(), :ether | :gwei | :wei) :: {:maximum, Decimal.t()} | {:actual, Decimal.t()}
  def fee(%Transaction{gas: gas, gas_price: gas_price, gas_used: nil}, unit) do
    fee =
      gas_price
      |> Wei.to(unit)
      |> Decimal.mult(gas)

    {:maximum, fee}
  end

  def fee(%Transaction{gas_price: gas_price, gas_used: gas_used}, unit) do
    fee =
      gas_price
      |> Wei.to(unit)
      |> Decimal.mult(gas_used)

    {:actual, fee}
  end

  @doc """
  Checks to see if the chain is down indexing based on the transaction from the
  oldest block and the pending operation
  """
  @spec finished_internal_transactions_indexing?() :: boolean()
  def finished_internal_transactions_indexing? do
    internal_transactions_disabled? = System.get_env("INDEXER_DISABLE_INTERNAL_TRANSACTIONS_FETCHER", "false") == "true"

    if internal_transactions_disabled? do
      true
    else
      json_rpc_named_arguments = Application.fetch_env!(:indexer, :json_rpc_named_arguments)
      variant = Keyword.fetch!(json_rpc_named_arguments, :variant)

      if variant == EthereumJSONRPC.Ganache || variant == EthereumJSONRPC.Arbitrum do
        true
      else
        with {:transactions_exist, true} <- {:transactions_exist, Repo.exists?(Transaction)},
             min_block_number when not is_nil(min_block_number) <- Repo.aggregate(Transaction, :min, :block_number) do
          min_block_number =
            min_block_number
            |> Decimal.max(EthereumJSONRPC.first_block_to_fetch(:trace_first_block))
            |> Decimal.to_integer()

          query =
            from(
              b in Block,
              join: pending_ops in assoc(b, :pending_operations),
              where: b.consensus and b.number == ^min_block_number
            )

          !Repo.exists?(query)
        else
          {:transactions_exist, false} -> true
          nil -> false
        end
      end
    end
  end

  def finished_blocks_indexing?(indexed_ratio_blocks) do
    Decimal.compare(indexed_ratio_blocks, 1) !== :lt
  end

  @doc """
  Checks if indexing of blocks and internal transactions finished aka full indexing
  """
  @spec finished_indexing?(Decimal.t()) :: boolean()
  def finished_indexing?(indexed_ratio_blocks) do
    case finished_blocks_indexing?(indexed_ratio_blocks) do
      false -> false
      _ -> Chain.finished_internal_transactions_indexing?()
    end
  end

  @doc """
  The `t:Explorer.Chain.Transaction.t/0` `gas_price` of the `transaction` in `unit`.
  """
  def gas_price(%Transaction{gas_price: gas_price}, unit) do
    Wei.to(gas_price, unit)
  end

  @doc """
  Converts `t:Explorer.Chain.Address.t/0` `hash` to the `t:Explorer.Chain.Address.t/0` with that `hash`.

  Returns `{:ok, %Explorer.Chain.Address{}}` if found

      iex> {:ok, %Explorer.Chain.Address{hash: hash}} = Explorer.Chain.create_address(
      ...>   %{hash: "0x5aaeb6053f3e94c9b9a09f33669435e7ef1beaed"}
      ...> )
      iex> {:ok, %Explorer.Chain.Address{hash: found_hash}} = Explorer.Chain.hash_to_address(hash)
      iex> found_hash == hash
      true

  Returns `{:error, :not_found}` if not found

      iex> {:ok, hash} = Explorer.Chain.string_to_address_hash("0x5aaeb6053f3e94c9b9a09f33669435e7ef1beaed")
      iex> Explorer.Chain.hash_to_address(hash)
      {:error, :not_found}

  ## Options

    * `:necessity_by_association` - use to load `t:association/0` as `:required` or `:optional`.  If an association is
      `:required`, and the `t:Explorer.Chain.Address.t/0` has no associated record for that association,
      then the `t:Explorer.Chain.Address.t/0` will not be included in the list.

  Optionally it also accepts a boolean to fetch the `has_decompiled_code?` virtual field or not

  """
  @spec hash_to_address(Hash.Address.t(), [necessity_by_association_option], boolean()) ::
          {:ok, Address.t()} | {:error, :not_found}
  def hash_to_address(
        %Hash{byte_count: unquote(Hash.Address.byte_count())} = hash,
        options \\ [
          necessity_by_association: %{
            :contracts_creation_internal_transaction => :optional,
            :names => :optional,
            :smart_contract => :optional,
            :token => :optional,
            :contracts_creation_transaction => :optional
          }
        ],
        query_decompiled_code_flag \\ true
      ) do
    necessity_by_association = Keyword.get(options, :necessity_by_association, %{})

    query =
      from(
        address in Address,
        where: address.hash == ^hash
      )

    address_result =
      query
      |> join_associations(necessity_by_association)
      |> with_decompiled_code_flag(hash, query_decompiled_code_flag)
      |> Repo.one()

    address_updated_result =
      case address_result do
        %{smart_contract: smart_contract} ->
          if smart_contract do
            address_result
          else
            address_verified_twin_contract =
              Chain.get_minimal_proxy_template(hash) ||
                Chain.get_address_verified_twin_contract(hash).verified_contract

            if address_verified_twin_contract do
              address_verified_twin_contract_updated =
                address_verified_twin_contract
                |> Map.put(:address_hash, hash)
                |> Map.put(:metadata_from_verified_twin, true)
                |> Map.put(:implementation_address_hash, nil)
                |> Map.put(:implementation_name, nil)
                |> Map.put(:implementation_fetched_at, nil)

              address_result
              |> Map.put(:smart_contract, address_verified_twin_contract_updated)
            else
              address_result
            end
          end

        _ ->
          address_result
      end

    address_updated_result
    |> case do
      nil -> {:error, :not_found}
      address -> {:ok, address}
    end
  end

  def decompiled_code(address_hash, version) do
    query =
      from(contract in DecompiledSmartContract,
        where: contract.address_hash == ^address_hash and contract.decompiler_version == ^version
      )

    query
    |> Repo.one()
    |> case do
      nil -> {:error, :not_found}
      contract -> {:ok, contract.decompiled_source_code}
    end
  end

  @spec token_contract_address_from_token_name(String.t()) :: {:ok, Hash.Address.t()} | {:error, :not_found}
  def token_contract_address_from_token_name(name) when is_binary(name) do
    query =
      from(token in Token,
        where: ilike(token.symbol, ^name),
        or_where: ilike(token.name, ^name),
        select: token.contract_address_hash
      )

    query
    |> Repo.all()
    |> case do
      [] ->
        {:error, :not_found}

      hashes ->
        if Enum.count(hashes) == 1 do
          {:ok, List.first(hashes)}
        else
          {:error, :not_found}
        end
    end
  end

  defp prepare_search_term(string) do
    case Regex.scan(~r/[a-zA-Z0-9]+/, string) do
      [_ | _] = words ->
        term_final =
          words
          |> Enum.map_join(" & ", fn [word] -> word <> ":*" end)

        {:some, term_final}

      _ ->
        :none
    end
  end

  def search_label_query(term) do
    inner_query =
      from(tag in AddressTag,
        where: fragment("to_tsvector('english', display_name ) @@ to_tsquery(?)", ^term),
        select: tag
      )

    from(att in AddressToTag,
      inner_join: at in subquery(inner_query),
      on: att.tag_id == at.id,
      select: %{
        address_hash: att.address_hash,
        tx_hash: fragment("CAST(NULL AS bytea)"),
        block_hash: fragment("CAST(NULL AS bytea)"),
        foreign_token_hash: fragment("CAST(NULL AS bytea)"),
        foreign_chain_id: ^nil,
        type: "label",
        name: at.display_name,
        symbol: ^nil,
        holder_count: ^nil,
        inserted_at: att.inserted_at,
        block_number: 0
      }
    )
  end

  defp search_token_query(term) do
    from(token in Token,
      left_join: bridged in BridgedToken,
      on: token.contract_address_hash == bridged.home_token_contract_address_hash,
      where: fragment("to_tsvector(symbol || ' ' || name ) @@ to_tsquery(?)", ^term),
      select: %{
        address_hash: token.contract_address_hash,
        tx_hash: fragment("CAST(NULL AS bytea)"),
        block_hash: fragment("CAST(NULL AS bytea)"),
        foreign_token_hash: bridged.foreign_token_contract_address_hash,
        foreign_chain_id: bridged.foreign_chain_id,
        type: "token",
        name: token.name,
        symbol: token.symbol,
        holder_count: token.holder_count,
        inserted_at: token.inserted_at,
        block_number: 0
      }
    )
  end

  defp search_contract_query(term) do
    from(smart_contract in SmartContract,
      left_join: address in Address,
      on: smart_contract.address_hash == address.hash,
      where: fragment("to_tsvector(name ) @@ to_tsquery(?)", ^term),
      select: %{
        address_hash: smart_contract.address_hash,
        tx_hash: fragment("CAST(NULL AS bytea)"),
        block_hash: fragment("CAST(NULL AS bytea)"),
        foreign_token_hash: fragment("CAST(NULL AS bytea)"),
        foreign_chain_id: ^nil,
        type: "contract",
        name: smart_contract.name,
        symbol: ^nil,
        holder_count: ^nil,
        inserted_at: address.inserted_at,
        block_number: 0
      }
    )
  end

  defp search_address_query(term) do
    case Chain.string_to_address_hash(term) do
      {:ok, address_hash} ->
        from(address in Address,
          left_join: address_name in Address.Name,
          on: address.hash == address_name.address_hash,
          where: address.hash == ^address_hash,
          select: %{
            address_hash: address.hash,
            tx_hash: fragment("CAST(NULL AS bytea)"),
            block_hash: fragment("CAST(NULL AS bytea)"),
            foreign_token_hash: fragment("CAST(NULL AS bytea)"),
            foreign_chain_id: ^nil,
            type: "address",
            name: address_name.name,
            symbol: ^nil,
            holder_count: ^nil,
            inserted_at: address.inserted_at,
            block_number: 0
          }
        )

      _ ->
        nil
    end
  end

  defp search_tx_query(term) do
    case Chain.string_to_transaction_hash(term) do
      {:ok, tx_hash} ->
        from(transaction in Transaction,
          where: transaction.hash == ^tx_hash,
          select: %{
            address_hash: fragment("CAST(NULL AS bytea)"),
            tx_hash: transaction.hash,
            block_hash: fragment("CAST(NULL AS bytea)"),
            foreign_token_hash: fragment("CAST(NULL AS bytea)"),
            foreign_chain_id: ^nil,
            type: "transaction",
            name: ^nil,
            symbol: ^nil,
            holder_count: ^nil,
            inserted_at: transaction.inserted_at,
            block_number: 0
          }
        )

      _ ->
        nil
    end
  end

  defp search_block_query(term) do
    case Chain.string_to_block_hash(term) do
      {:ok, block_hash} ->
        from(block in Block,
          where: block.hash == ^block_hash,
          select: %{
            address_hash: fragment("CAST(NULL AS bytea)"),
            tx_hash: fragment("CAST(NULL AS bytea)"),
            block_hash: block.hash,
            foreign_token_hash: fragment("CAST(NULL AS bytea)"),
            foreign_chain_id: ^nil,
            type: "block",
            name: ^nil,
            symbol: ^nil,
            holder_count: ^nil,
            inserted_at: block.inserted_at,
            block_number: block.number
          }
        )

      _ ->
        case Integer.parse(term) do
          {block_number, ""} ->
            from(block in Block,
              where: block.number == ^block_number,
              select: %{
                address_hash: fragment("CAST(NULL AS bytea)"),
                tx_hash: fragment("CAST(NULL AS bytea)"),
                block_hash: block.hash,
                foreign_token_hash: fragment("CAST(NULL AS bytea)"),
                foreign_chain_id: ^nil,
                type: "block",
                name: ^nil,
                symbol: ^nil,
                holder_count: ^nil,
                inserted_at: block.inserted_at,
                block_number: block.number
              }
            )

          _ ->
            nil
        end
    end
  end

  def joint_search(paging_options, offset, raw_string) do
    string = String.trim(raw_string)

    case prepare_search_term(string) do
      {:some, term} ->
        tokens_query = search_token_query(term)
        contracts_query = search_contract_query(term)
        labels_query = search_label_query(term)
        tx_query = search_tx_query(string)
        address_query = search_address_query(string)
        block_query = search_block_query(string)

        basic_query =
          from(
            tokens in subquery(tokens_query),
            union: ^contracts_query,
            union: ^labels_query
          )

        query =
          cond do
            address_query ->
              basic_query
              |> union(^address_query)

            tx_query ->
              basic_query
              |> union(^tx_query)
              |> union(^block_query)

            block_query ->
              basic_query
              |> union(^block_query)

            true ->
              basic_query
          end

        ordered_query =
          from(items in subquery(query),
            order_by: [desc_nulls_last: items.holder_count, asc: items.name, desc: items.inserted_at],
            limit: ^paging_options.page_size,
            offset: ^offset
          )

        paginated_ordered_query =
          ordered_query
          |> page_search_results(paging_options)

        search_results = Repo.all(paginated_ordered_query)

        search_results
        |> Enum.map(fn result ->
          result_checksummed_address_hash =
            if result.address_hash do
              result
              |> Map.put(:address_hash, Address.checksum(result.address_hash))
            else
              result
            end

          result_checksummed =
            if result_checksummed_address_hash.foreign_token_hash do
              result_checksummed_address_hash
              |> Map.put(:foreign_token_hash, Address.checksum(result_checksummed_address_hash.foreign_token_hash))
            else
              result_checksummed_address_hash
            end

          result_checksummed
        end)

      _ ->
        []
    end
  end

  # depreciated function
  @spec search_token(String.t()) :: [Token.t()]
  def search_token(string) do
    case prepare_search_term(string) do
      {:some, term} ->
        query =
          from(token in Token,
            where: fragment("to_tsvector(symbol || ' ' || name ) @@ to_tsquery(?)", ^term),
            select: %{
              link: token.contract_address_hash,
              symbol: token.symbol,
              name: token.name,
              holder_count: token.holder_count,
              type: "token"
            },
            order_by: [desc: token.holder_count]
          )

        Repo.all(query)

      _ ->
        []
    end
  end

  # depreciated function
  @spec search_contract(String.t()) :: [SmartContract.t()]
  def search_contract(string) do
    case prepare_search_term(string) do
      {:some, term} ->
        query =
          from(smart_contract in SmartContract,
            left_join: address in Address,
            on: smart_contract.address_hash == address.hash,
            where: fragment("to_tsvector(name ) @@ to_tsquery(?)", ^term),
            select: %{
              link: smart_contract.address_hash,
              name: smart_contract.name,
              inserted_at: address.inserted_at,
              type: "contract"
            },
            order_by: [desc: smart_contract.inserted_at]
          )

        Repo.all(query)

      _ ->
        []
    end
  end

  # depreciated function
  @spec search_label(String.t()) :: [map()]
  def search_label(string) do
    case prepare_search_term(string) do
      {:some, term} ->
        inner_query =
          from(tag in AddressTag,
            where: fragment("to_tsvector('english', display_name ) @@ to_tsquery(?)", ^term),
            select: tag
          )

        query =
          from(att in AddressToTag,
            inner_join: at in subquery(inner_query),
            on: att.tag_id == at.id,
            select: %{
              contract_address_hash: att.address_hash,
              name: at.display_name,
              type: "label"
            }
          )

        Repo.all(query)

      _ ->
        []
    end
  end

  # depreciated function
  def search_tx(term) do
    case Chain.string_to_transaction_hash(term) do
      {:ok, tx_hash} ->
        query =
          from(transaction in Transaction,
            where: transaction.hash == ^tx_hash,
            select: %{
              link: transaction.hash,
              type: "transaction"
            }
          )

        Repo.all(query)

      _ ->
        []
    end
  end

  # depreciated function
  def search_address(term) do
    case Chain.string_to_address_hash(term) do
      {:ok, address_hash} ->
        query =
          from(address in Address,
            left_join: address_name in Address.Name,
            on: address.hash == address_name.address_hash,
            where: address.hash == ^address_hash,
            select: %{
              name: address_name.name,
              link: address.hash,
              type: "address"
            }
          )

        Repo.all(query)

      _ ->
        []
    end
  end

  # depreciated function
  def search_block(term) do
    case Chain.string_to_block_hash(term) do
      {:ok, block_hash} ->
        query =
          from(block in Block,
            where: block.hash == ^block_hash,
            select: %{
              link: block.hash,
              block_number: block.number,
              type: "block"
            }
          )

        Repo.all(query)

      _ ->
        case Integer.parse(term) do
          {block_number, _} ->
            query =
              from(block in Block,
                where: block.number == ^block_number,
                select: %{
                  link: block.hash,
                  block_number: block.number,
                  type: "block"
                }
              )

            Repo.all(query)

          _ ->
            []
        end
    end
  end

  @doc """
  Converts `t:Explorer.Chain.Address.t/0` `hash` to the `t:Explorer.Chain.Address.t/0` with that `hash`.

  Returns `{:ok, %Explorer.Chain.Address{}}` if found

      iex> {:ok, %Explorer.Chain.Address{hash: hash}} = Explorer.Chain.create_address(
      ...>   %{hash: "0x5aaeb6053f3e94c9b9a09f33669435e7ef1beaed"}
      ...> )
      iex> {:ok, %Explorer.Chain.Address{hash: found_hash}} = Explorer.Chain.hash_to_address(hash)
      iex> found_hash == hash
      true

  Returns `{:error, address}` if not found but created an address

      iex> {:ok, %Explorer.Chain.Address{hash: hash}} = Explorer.Chain.create_address(
      ...>   %{hash: "0x5aaeb6053f3e94c9b9a09f33669435e7ef1beaed"}
      ...> )
      iex> {:ok, %Explorer.Chain.Address{hash: found_hash}} = Explorer.Chain.hash_to_address(hash)
      iex> found_hash == hash
      true


  ## Options

    * `:necessity_by_association` - use to load `t:association/0` as `:required` or `:optional`.  If an association is
      `:required`, and the `t:Explorer.Chain.Address.t/0` has no associated record for that association,
      then the `t:Explorer.Chain.Address.t/0` will not be included in the list.

  Optionally it also accepts a boolean to fetch the `has_decompiled_code?` virtual field or not

  """
  @spec find_or_insert_address_from_hash(Hash.Address.t(), [necessity_by_association_option], boolean()) ::
          {:ok, Address.t()}
  def find_or_insert_address_from_hash(
        %Hash{byte_count: unquote(Hash.Address.byte_count())} = hash,
        options \\ [
          necessity_by_association: %{
            :contracts_creation_internal_transaction => :optional,
            :names => :optional,
            :smart_contract => :optional,
            :token => :optional,
            :contracts_creation_transaction => :optional
          }
        ],
        query_decompiled_code_flag \\ true
      ) do
    case hash_to_address(hash, options, query_decompiled_code_flag) do
      {:ok, address} ->
        {:ok, address}

      {:error, :not_found} ->
        create_address(%{hash: to_string(hash)})
        hash_to_address(hash, options, query_decompiled_code_flag)
    end
  end

  @doc """
  Converts list of `t:Explorer.Chain.Address.t/0` `hash` to the `t:Explorer.Chain.Address.t/0` with that `hash`.

  Returns `[%Explorer.Chain.Address{}]}` if found

  """
  @spec hashes_to_addresses([Hash.Address.t()]) :: [Address.t()]
  def hashes_to_addresses(hashes) when is_list(hashes) do
    query =
      from(
        address in Address,
        where: address.hash in ^hashes,
        # https://stackoverflow.com/a/29598910/470451
        order_by: fragment("array_position(?, ?)", type(^hashes, {:array, Hash.Address}), address.hash)
      )

    Repo.all(query)
  end

  @doc """
  Finds an `t:Explorer.Chain.Address.t/0` that has the provided `t:Explorer.Chain.Address.t/0` `hash` and a contract.

  ## Options

    * `:necessity_by_association` - use to load `t:association/0` as `:required` or `:optional`.  If an association is
      `:required`, and the `t:Explorer.Chain.Address.t/0` has no associated record for that association,
      then the `t:Explorer.Chain.Address.t/0` will not be included in the list.

  Optionally it also accepts a boolean to fetch the `has_decompiled_code?` virtual field or not

  """
  @spec find_contract_address(Hash.Address.t(), [necessity_by_association_option], boolean()) ::
          {:ok, Address.t()} | {:error, :not_found}
  def find_contract_address(
        %Hash{byte_count: unquote(Hash.Address.byte_count())} = hash,
        options \\ [],
        query_decompiled_code_flag \\ false
      ) do
    necessity_by_association =
      options
      |> Keyword.get(:necessity_by_association, %{})
      |> Map.merge(%{
        smart_contract_additional_sources: :optional
      })

    query =
      from(
        address in Address,
        where: address.hash == ^hash and not is_nil(address.contract_code)
      )

    address_result =
      query
      |> join_associations(necessity_by_association)
      |> with_decompiled_code_flag(hash, query_decompiled_code_flag)
      |> Repo.one()

    address_updated_result =
      case address_result do
        %{smart_contract: smart_contract} ->
          if smart_contract do
            check_bytecode_matching(address_result, smart_contract)
          else
            address_verified_twin_contract =
              Chain.get_minimal_proxy_template(hash) ||
                Chain.get_address_verified_twin_contract(hash).verified_contract

            if address_verified_twin_contract do
              address_verified_twin_contract_updated =
                address_verified_twin_contract
                |> Map.put(:address_hash, hash)
                |> Map.put(:metadata_from_verified_twin, true)
                |> Map.put(:implementation_address_hash, nil)
                |> Map.put(:implementation_name, nil)
                |> Map.put(:implementation_fetched_at, nil)

              address_result
              |> Map.put(:smart_contract, address_verified_twin_contract_updated)
            else
              address_result
            end
          end

        _ ->
          address_result
      end

    address_updated_result
    |> case do
      nil -> {:error, :not_found}
      address -> {:ok, address}
    end
  end

  defp check_bytecode_matching(address, %NotLoaded{}), do: address

  defp check_bytecode_matching(address, _) do
    now = DateTime.utc_now()
    json_rpc_named_arguments = Application.get_env(:explorer, :json_rpc_named_arguments)

    if !address.smart_contract.is_changed_bytecode and
         address.smart_contract.bytecode_checked_at
         |> DateTime.add(@check_bytecode_interval, :second)
         |> DateTime.compare(now) != :gt do
      case EthereumJSONRPC.fetch_codes(
             [%{block_quantity: "latest", address: address.smart_contract.address_hash}],
             json_rpc_named_arguments
           ) do
        {:ok, %EthereumJSONRPC.FetchedCodes{params_list: fetched_codes}} ->
          bytecode_from_node = fetched_codes |> List.first() |> Map.get(:code)
          bytecode_from_db = "0x" <> (address.contract_code.bytes |> Base.encode16(case: :lower))

          if bytecode_from_node == bytecode_from_db do
            {:ok, smart_contract} =
              address.smart_contract
              |> Changeset.change(%{bytecode_checked_at: now})
              |> Repo.update()

            %{address | smart_contract: smart_contract}
          else
            {:ok, smart_contract} =
              address.smart_contract
              |> Changeset.change(%{bytecode_checked_at: now, is_changed_bytecode: true})
              |> Repo.update()

            %{address | smart_contract: smart_contract}
          end

        _ ->
          address
      end
    else
      address
    end
  end

  @spec find_decompiled_contract_address(Hash.Address.t()) :: {:ok, Address.t()} | {:error, :not_found}
  def find_decompiled_contract_address(%Hash{byte_count: unquote(Hash.Address.byte_count())} = hash) do
    query =
      from(
        address in Address,
        preload: [
          :contracts_creation_internal_transaction,
          :names,
          :smart_contract,
          :token,
          :contracts_creation_transaction,
          :decompiled_smart_contracts
        ],
        where: address.hash == ^hash
      )

    address = Repo.one(query)

    if address do
      {:ok, address}
    else
      {:error, :not_found}
    end
  end

  @doc """
  Converts `t:Explorer.Chain.Block.t/0` `hash` to the `t:Explorer.Chain.Block.t/0` with that `hash`.

  Unlike `number_to_block/1`, both consensus and non-consensus blocks can be returned when looked up by `hash`.

  Returns `{:ok, %Explorer.Chain.Block{}}` if found

      iex> %Block{hash: hash} = insert(:block, consensus: false)
      iex> {:ok, %Explorer.Chain.Block{hash: found_hash}} = Explorer.Chain.hash_to_block(hash)
      iex> found_hash == hash
      true

  Returns `{:error, :not_found}` if not found

      iex> {:ok, hash} = Explorer.Chain.string_to_block_hash(
      ...>   "0x9fc76417374aa880d4449a1f7f31ec597f00b1f6f3dd2d66f4c9c6c445836d8b"
      ...> )
      iex> Explorer.Chain.hash_to_block(hash)
      {:error, :not_found}

  ## Options

    * `:necessity_by_association` - use to load `t:association/0` as `:required` or `:optional`.  If an association is
      `:required`, and the `t:Explorer.Chain.Block.t/0` has no associated record for that association, then the
      `t:Explorer.Chain.Block.t/0` will not be included in the page `entries`.

  """
  @spec hash_to_block(Hash.Full.t(), [necessity_by_association_option]) :: {:ok, Block.t()} | {:error, :not_found}
  def hash_to_block(%Hash{byte_count: unquote(Hash.Full.byte_count())} = hash, options \\ []) when is_list(options) do
    necessity_by_association = Keyword.get(options, :necessity_by_association, %{})

    Block
    |> where(hash: ^hash)
    |> join_associations(necessity_by_association)
    |> Repo.one()
    |> case do
      nil ->
        {:error, :not_found}

      block ->
        {:ok, block}
    end
  end

  @doc """
  Converts the `Explorer.Chain.Hash.t:t/0` to `iodata` representation that can be written efficiently to users.

      iex> %Explorer.Chain.Hash{
      ...>   byte_count: 32,
      ...>   bytes: <<0x9fc76417374aa880d4449a1f7f31ec597f00b1f6f3dd2d66f4c9c6c445836d8b ::
      ...>            big-integer-size(32)-unit(8)>>
      ...> } |>
      ...> Explorer.Chain.hash_to_iodata() |>
      ...> IO.iodata_to_binary()
      "0x9fc76417374aa880d4449a1f7f31ec597f00b1f6f3dd2d66f4c9c6c445836d8b"

  Always pads number, so that it is a valid format for casting.

      iex> %Explorer.Chain.Hash{
      ...>   byte_count: 32,
      ...>   bytes: <<0x1234567890abcdef :: big-integer-size(32)-unit(8)>>
      ...> } |>
      ...> Explorer.Chain.hash_to_iodata() |>
      ...> IO.iodata_to_binary()
      "0x0000000000000000000000000000000000000000000000001234567890abcdef"

  """
  @spec hash_to_iodata(Hash.t()) :: iodata()
  def hash_to_iodata(hash) do
    Hash.to_iodata(hash)
  end

  @doc """
  Converts `t:Explorer.Chain.Transaction.t/0` `hash` to the `t:Explorer.Chain.Transaction.t/0` with that `hash`.

  Returns `{:ok, %Explorer.Chain.Transaction{}}` if found

      iex> %Transaction{hash: hash} = insert(:transaction)
      iex> {:ok, %Explorer.Chain.Transaction{hash: found_hash}} = Explorer.Chain.hash_to_transaction(hash)
      iex> found_hash == hash
      true

  Returns `{:error, :not_found}` if not found

      iex> {:ok, hash} = Explorer.Chain.string_to_transaction_hash(
      ...>   "0x9fc76417374aa880d4449a1f7f31ec597f00b1f6f3dd2d66f4c9c6c445836d8b"
      ...> )
      iex> Explorer.Chain.hash_to_transaction(hash)
      {:error, :not_found}

  ## Options

    * `:necessity_by_association` - use to load `t:association/0` as `:required` or `:optional`.  If an association is
      `:required`, and the `t:Explorer.Chain.Transaction.t/0` has no associated record for that association, then the
      `t:Explorer.Chain.Transaction.t/0` will not be included in the page `entries`.
  """
  @spec hash_to_transaction(Hash.Full.t(), [necessity_by_association_option]) ::
          {:ok, Transaction.t()} | {:error, :not_found}
  def hash_to_transaction(
        %Hash{byte_count: unquote(Hash.Full.byte_count())} = hash,
        options \\ []
      )
      when is_list(options) do
    necessity_by_association = Keyword.get(options, :necessity_by_association, %{})

    Transaction
    |> where(hash: ^hash)
    |> join_associations(necessity_by_association)
    |> Repo.one()
    |> case do
      nil ->
        {:error, :not_found}

      transaction ->
        {:ok, transaction}
    end
  end

  # preload_to_detect_tt?: we don't need to preload more than one token transfer in case the tx inside the list (we dont't show any token transfers on tx tile in new UI)
  def preload_token_transfers(
        %Transaction{hash: tx_hash, block_hash: block_hash} = transaction,
        necessity_by_association,
        preload_to_detect_tt? \\ true
      ) do
    token_transfers =
      TokenTransfer
      |> (&if(is_nil(block_hash),
            do: where(&1, [token_transfer], token_transfer.transaction_hash == ^tx_hash),
            else:
              where(
                &1,
                [token_transfer],
                token_transfer.transaction_hash == ^tx_hash and token_transfer.block_hash == ^block_hash
              )
          )).()
      |> limit(^if(preload_to_detect_tt?, do: 1, else: @token_transfers_per_transaction_preview + 1))
      |> order_by([token_transfer], asc: token_transfer.log_index)
      |> join_associations(necessity_by_association)
      |> Repo.all()

    %Transaction{transaction | token_transfers: token_transfers}
  end

  def get_token_transfers_per_transaction_preview_count, do: @token_transfers_per_transaction_preview

  @doc """
  Converts list of `t:Explorer.Chain.Transaction.t/0` `hashes` to the list of `t:Explorer.Chain.Transaction.t/0`s for
  those `hashes`.

  Returns list of `%Explorer.Chain.Transaction{}`s if found

      iex> [%Transaction{hash: hash1}, %Transaction{hash: hash2}] = insert_list(2, :transaction)
      iex> [%Explorer.Chain.Transaction{hash: found_hash1}, %Explorer.Chain.Transaction{hash: found_hash2}] =
      ...>   Explorer.Chain.hashes_to_transactions([hash1, hash2])
      iex> found_hash1 in [hash1, hash2]
      true
      iex> found_hash2 in [hash1, hash2]
      true

  Returns `[]` if not found

      iex> {:ok, hash} = Explorer.Chain.string_to_transaction_hash(
      ...>   "0x9fc76417374aa880d4449a1f7f31ec597f00b1f6f3dd2d66f4c9c6c445836d8b"
      ...> )
      iex> Explorer.Chain.hashes_to_transactions([hash])
      []

  ## Options

    * `:necessity_by_association` - use to load `t:association/0` as `:required` or `:optional`.  If an association is
      `:required`, and the `t:Explorer.Chain.Transaction.t/0` has no associated record for that association, then the
      `t:Explorer.Chain.Transaction.t/0` will not be included in the page `entries`.
  """
  @spec hashes_to_transactions([Hash.Full.t()], [necessity_by_association_option]) :: [Transaction.t()] | []
  def hashes_to_transactions(hashes, options \\ []) when is_list(hashes) and is_list(options) do
    necessity_by_association = Keyword.get(options, :necessity_by_association, %{})

    fetch_transactions()
    |> where([transaction], transaction.hash in ^hashes)
    |> join_associations(necessity_by_association)
    |> preload([{:token_transfers, [:token, :from_address, :to_address]}])
    |> Repo.all()
  end

  @doc """
  Bulk insert all data stored in the `Explorer`.

  See `Explorer.Chain.Import.all/1` for options and returns.
  """
  @spec import(Import.all_options()) :: Import.all_result()
  def import(options) do
    Import.all(options)
  end

  @doc """
  The percentage of indexed blocks on the chain.

      iex> for index <- 5..9 do
      ...>   insert(:block, number: index)
      ...>   Process.sleep(200)
      ...> end
      iex> Explorer.Chain.indexed_ratio_blocks()
      Decimal.new(1, 50, -2)

  If there are no blocks, the percentage is 0.

      iex> Explorer.Chain.indexed_ratio_blocks()
      Decimal.new(0)

  """
  @spec indexed_ratio_blocks() :: Decimal.t()
  def indexed_ratio_blocks do
    %{min: min, max: max} = BlockNumber.get_all()

    min_blockchain_block_number =
      case Integer.parse(Application.get_env(:indexer, :first_block)) do
        {block_number, _} -> block_number
        _ -> 0
      end

    case {min, max} do
      {0, 0} ->
        Decimal.new(0)

      _ ->
        result = Decimal.div(max - min + 1, max - min_blockchain_block_number + 1)

        result
        |> Decimal.round(2, :down)
        |> Decimal.min(Decimal.new(1))
    end
  end

  @spec indexed_ratio_internal_transactions() :: Decimal.t()
  def indexed_ratio_internal_transactions do
    %{max: max} = BlockNumber.get_all()
    count = Repo.aggregate(PendingBlockOperation, :count, timeout: :infinity)

    min_blockchain_trace_block_number =
      case Integer.parse(Application.get_env(:indexer, :trace_first_block)) do
        {block_number, _} -> block_number
        _ -> 0
      end

    case max do
      0 ->
        Decimal.new(0)

      _ ->
        full_blocks_range = max - min_blockchain_trace_block_number + 1
        result = Decimal.div(full_blocks_range - count, full_blocks_range)

        result
        |> Decimal.round(2, :down)
        |> Decimal.min(Decimal.new(1))
    end
  end

  @spec fetch_min_block_number() :: non_neg_integer
  def fetch_min_block_number do
    query =
      from(block in Block,
        select: block.number,
        where: block.consensus == true,
        order_by: [asc: block.number],
        limit: 1
      )

    Repo.one(query) || 0
  rescue
    _ ->
      0
  end

  @spec fetch_max_block_number() :: non_neg_integer
  def fetch_max_block_number do
    query =
      from(block in Block,
        select: block.number,
        where: block.consensus == true,
        order_by: [desc: block.number],
        limit: 1
      )

    Repo.one(query) || 0
  rescue
    _ ->
      0
  end

  def fetch_block_by_hash(block_hash) do
    Repo.get(Block, block_hash)
  end

  @doc """
  The number of `t:Explorer.Chain.InternalTransaction.t/0`.

      iex> transaction = :transaction |> insert() |> with_block()
      iex> insert(:internal_transaction, index: 0, transaction: transaction, block_hash: transaction.block_hash, block_index: 0)
      iex> Explorer.Chain.internal_transaction_count()
      1

  If there are none, the count is `0`.

      iex> Explorer.Chain.internal_transaction_count()
      0

  """
  def internal_transaction_count do
    Repo.aggregate(InternalTransaction.where_nonpending_block(), :count, :transaction_hash)
  end

  @doc """
  Finds all `t:Explorer.Chain.Transaction.t/0` in the `t:Explorer.Chain.Block.t/0`.

  ## Options

    * `:necessity_by_association` - use to load `t:association/0` as `:required` or `:optional`.  If an association is
        `:required`, and the `t:Explorer.Chain.Block.t/0` has no associated record for that association, then the
        `t:Explorer.Chain.Block.t/0` will not be included in the page `entries`.
    * `:paging_options` - a `t:Explorer.PagingOptions.t/0` used to specify the `:page_size` and
      `:key` (a tuple of the lowest/oldest `{block_number}`). Results will be the internal
      transactions older than the `block_number` that are passed.
    * ':block_type' - use to filter by type of block; Uncle`, `Reorg`, or `Block` (default).

  """
  @spec list_blocks([paging_options | necessity_by_association_option]) :: [Block.t()]
  def list_blocks(options \\ []) when is_list(options) do
    necessity_by_association = Keyword.get(options, :necessity_by_association, %{})
    paging_options = Keyword.get(options, :paging_options) || @default_paging_options
    block_type = Keyword.get(options, :block_type, "Block")

    cond do
      block_type == "Block" && !paging_options.key ->
        block_from_cache(block_type, paging_options, necessity_by_association)

      block_type == "Uncle" && !paging_options.key ->
        uncles_from_cache(block_type, paging_options, necessity_by_association)

      true ->
        fetch_blocks(block_type, paging_options, necessity_by_association)
    end
  end

  defp block_from_cache(block_type, paging_options, necessity_by_association) do
    case Blocks.take_enough(paging_options.page_size) do
      nil ->
        elements = fetch_blocks(block_type, paging_options, necessity_by_association)

        Blocks.update(elements)

        elements

      blocks ->
        blocks
    end
  end

  def uncles_from_cache(block_type, paging_options, necessity_by_association) do
    case Uncles.take_enough(paging_options.page_size) do
      nil ->
        elements = fetch_blocks(block_type, paging_options, necessity_by_association)

        Uncles.update(elements)

        elements

      blocks ->
        blocks
    end
  end

  defp fetch_blocks(block_type, paging_options, necessity_by_association) do
    Block
    |> Block.block_type_filter(block_type)
    |> page_blocks(paging_options)
    |> limit(^paging_options.page_size)
    |> order_by(desc: :number)
    |> join_associations(necessity_by_association)
    |> Repo.all()
  end

  @doc """
  Map `block_number`s to their `t:Explorer.Chain.Block.t/0` `hash` `t:Explorer.Chain.Hash.Full.t/0`.

  Does not include non-consensus blocks.

      iex> block = insert(:block, consensus: false)
      iex> Explorer.Chain.block_hash_by_number([block.number])
      %{}

  """
  @spec block_hash_by_number([Block.block_number()]) :: %{Block.block_number() => Hash.Full.t()}
  def block_hash_by_number(block_numbers) when is_list(block_numbers) do
    query =
      from(block in Block,
        where: block.consensus == true and block.number in ^block_numbers,
        select: {block.number, block.hash}
      )

    query
    |> Repo.all()
    |> Enum.into(%{})
  end

  @doc """
  Lists the top `t:Explorer.Chain.Address.t/0`'s' in descending order based on coin balance and address hash.

  """
  @spec list_top_addresses :: [{Address.t(), non_neg_integer()}]
  def list_top_addresses(options \\ []) do
    paging_options = Keyword.get(options, :paging_options, @default_paging_options)

    if is_nil(paging_options.key) do
      paging_options.page_size
      |> Accounts.take_enough()
      |> case do
        nil ->
          accounts_with_n = fetch_top_addresses(paging_options)

          accounts_with_n
          |> Enum.map(fn {address, _n} -> address end)
          |> Accounts.update()

          accounts_with_n

        accounts ->
          Enum.map(
            accounts,
            &{&1,
             if is_nil(&1.nonce) do
               0
             else
               &1.nonce + 1
             end}
          )
      end
    else
      fetch_top_addresses(paging_options)
    end
  end

  defp fetch_top_addresses(paging_options) do
    base_query =
      from(a in Address,
        where: a.fetched_coin_balance > ^0,
        order_by: [desc: a.fetched_coin_balance, asc: a.hash],
        preload: [:names],
        select: {a, fragment("coalesce(1 + ?, 0)", a.nonce)}
      )

    base_query
    |> page_addresses(paging_options)
    |> limit(^paging_options.page_size)
    |> Repo.all()
  end

  @doc """
  Lists the top `t:Explorer.Chain.Token.t/0`'s'.

  """
  @spec list_top_tokens(String.t()) :: [{Token.t(), non_neg_integer()}]
  def list_top_tokens(filter, options \\ []) do
    paging_options = Keyword.get(options, :paging_options, @default_paging_options)

    fetch_top_tokens(filter, paging_options)
  end

  @spec list_top_bridged_tokens(atom(), String.t() | nil, boolean(), [paging_options | necessity_by_association_option]) ::
          [
            {Token.t(), BridgedToken.t()}
          ]
  def list_top_bridged_tokens(destination, filter, from_api, options \\ []) do
    paging_options = Keyword.get(options, :paging_options, @default_paging_options)

    fetch_top_bridged_tokens(destination, paging_options, filter, from_api)
  end

  defp fetch_top_tokens(filter, paging_options) do
    bridged_tokens_query =
      from(bt in BridgedToken,
        select: bt
      )

    base_query =
      from(t in Token,
        left_join: bt in subquery(bridged_tokens_query),
        on: t.contract_address_hash == bt.home_token_contract_address_hash,
        where: t.total_supply > ^0,
        order_by: [desc_nulls_last: t.holder_count, asc: t.name],
        select: [t, bt],
        preload: [:contract_address]
      )

    base_query_with_paging =
      base_query
      |> page_tokens(paging_options)
      |> limit(^paging_options.page_size)

    query =
      if filter && filter !== "" do
        case prepare_search_term(filter) do
          {:some, filter_term} ->
            base_query_with_paging
            |> where(fragment("to_tsvector('english', symbol || ' ' || name ) @@ to_tsquery(?)", ^filter_term))

          _ ->
            base_query_with_paging
        end
      else
        base_query_with_paging
      end

    query
    |> Repo.all()
  end

  defp fetch_top_bridged_tokens(destination, paging_options, filter, from_api) do
    offset = (max(paging_options.page_number, 1) - 1) * paging_options.page_size
    chain_id = translate_destination_to_chain_id(destination)

    if chain_id == :undefined do
      []
    else
      bridged_tokens_query =
        if chain_id do
          from(bt in BridgedToken,
            select: bt,
            where: bt.foreign_chain_id == ^chain_id
          )
        else
          from(bt in BridgedToken,
            select: bt
          )
        end

      base_query =
        from(t in Token,
          right_join: bt in subquery(bridged_tokens_query),
          on: t.contract_address_hash == bt.home_token_contract_address_hash,
          where: t.total_supply > ^0,
          where: t.bridged,
          order_by: [desc: t.holder_count, asc: t.name],
          select: [t, bt],
          preload: [:contract_address]
        )

      base_query_with_paging =
        base_query
        |> page_tokens(paging_options)
        |> limit(^paging_options.page_size)
        |> offset(^offset)

      query =
        if filter && filter !== "" do
          base_query_with_paging
          |> where(fragment("to_tsvector('english', symbol || ' ' || name ) @@ to_tsquery(?)", ^filter))
        else
          base_query_with_paging
        end

      if from_api do
        query
        |> Repo.replica().all()
      else
        query
        |> Repo.all()
      end
    end
  end

  @spec list_top_gas_consumers([DateTime.t()]) :: [map()]
  def list_top_gas_consumers(period, options \\ []) do
    paging_options = Keyword.get(options, :paging_options, @default_paging_options)

    list_top_gas_usage_query(period, :to, paging_options)
  end

  @spec list_top_gas_spenders([DateTime.t()]) :: [map()]
  def list_top_gas_spenders(period, options \\ []) do
    paging_options = Keyword.get(options, :paging_options, @default_paging_options)

    list_top_gas_usage_query(period, :from, paging_options)
  end

  defp list_top_gas_usage_query(duration, column, paging_options) do
    initial_query =
      if column == :to do
        from(t in Transaction,
          select: %{
            address_hash: t.to_address_hash,
            total_gas: sum(t.gas_used)
          },
          group_by: t.to_address_hash,
          where: not is_nil(t.to_address_hash)
        )
      else
        from(t in Transaction,
          select: %{
            address_hash: t.from_address_hash,
            total_gas: sum(t.gas_used)
          },
          group_by: t.from_address_hash,
          where: not is_nil(t.from_address_hash)
        )
      end

    base_query =
      initial_query
      |> where([t], t.inserted_at >= ^duration)
      |> order_by([t], desc: sum(t.gas_used))

    intermediate_query =
      from(t in subquery(base_query),
        select: t,
        where: t.total_gas > 0
      )

    intermediate_query
    |> limit(^paging_options.page_size)
    |> page_gas_usage(paging_options)
    |> Repo.all()
  end

  defp translate_destination_to_chain_id(destination) do
    case destination do
      :eth -> 1
      :kovan -> 42
      :bsc -> 56
      :poa -> 99
      nil -> nil
      _ -> :undefined
    end
  end

  @doc """
  Calls `reducer` on a stream of `t:Explorer.Chain.Block.t/0` without `t:Explorer.Chain.Block.Reward.t/0`.
  """
  def stream_blocks_without_rewards(initial, reducer) when is_function(reducer, 2) do
    Block.blocks_without_reward_query()
    |> Repo.stream_reduce(initial, reducer)
  end

  @doc """
  Finds all transactions of a certain block number
  """
  def get_transactions_of_block_number(block_number) do
    block_number
    |> Transaction.transactions_with_block_number()
    |> Repo.all()
  end

  @doc """
  Finds all Blocks validated by the address with the given hash.

    ## Options
      * `:necessity_by_association` - use to load `t:association/0` as `:required` or `:optional`.  If an association is
          `:required`, and the `t:Explorer.Chain.Block.t/0` has no associated record for that association, then the
          `t:Explorer.Chain.Block.t/0` will not be included in the page `entries`.
      * `:paging_options` - a `t:Explorer.PagingOptions.t/0` used to specify the `:page_size` and
        `:key` (a tuple of the lowest/oldest `{block_number}`) and. Results will be the internal
        transactions older than the `block_number` that are passed.

  Returns all blocks validated by the address given.
  """
  @spec get_blocks_validated_by_address(
          [paging_options | necessity_by_association_option],
          Hash.Address.t()
        ) :: [Block.t()]
  def get_blocks_validated_by_address(options \\ [], address_hash) when is_list(options) do
    necessity_by_association = Keyword.get(options, :necessity_by_association, %{})
    paging_options = Keyword.get(options, :paging_options, @default_paging_options)

    Block
    |> join_associations(necessity_by_association)
    |> where(miner_hash: ^address_hash)
    |> page_blocks(paging_options)
    |> limit(^paging_options.page_size)
    |> order_by(desc: :number)
    |> Repo.all()
  end

  def check_if_validated_blocks_at_address(address_hash) do
    Repo.exists?(from(b in Block, where: b.miner_hash == ^address_hash))
  end

  def check_if_logs_at_address(address_hash) do
    Repo.exists?(from(l in Log, where: l.address_hash == ^address_hash))
  end

  def check_if_internal_transactions_at_address(address_hash) do
    internal_transactions_exists_by_created_contract_address_hash =
      Repo.exists?(from(it in InternalTransaction, where: it.created_contract_address_hash == ^address_hash))

    internal_transactions_exists_by_from_address_hash =
      Repo.exists?(from(it in InternalTransaction, where: it.from_address_hash == ^address_hash))

    internal_transactions_exists_by_to_address_hash =
      Repo.exists?(from(it in InternalTransaction, where: it.to_address_hash == ^address_hash))

    internal_transactions_exists_by_created_contract_address_hash || internal_transactions_exists_by_from_address_hash ||
      internal_transactions_exists_by_to_address_hash
  end

  def check_if_token_transfers_at_address(address_hash) do
    token_transfers_exists_by_from_address_hash =
      Repo.exists?(from(tt in TokenTransfer, where: tt.from_address_hash == ^address_hash))

    token_transfers_exists_by_to_address_hash =
      Repo.exists?(from(tt in TokenTransfer, where: tt.to_address_hash == ^address_hash))

    token_transfers_exists_by_from_address_hash ||
      token_transfers_exists_by_to_address_hash
  end

  def check_if_tokens_at_address(address_hash) do
    Repo.exists?(
      from(
        tb in CurrentTokenBalance,
        where: tb.address_hash == ^address_hash,
        where: tb.value > 0
      )
    )
  end

  @doc """
  Counts all of the block validations and groups by the `miner_hash`.
  """
  def each_address_block_validation_count(fun) when is_function(fun, 1) do
    query =
      from(
        b in Block,
        join: addr in Address,
        where: b.miner_hash == addr.hash,
        select: {b.miner_hash, count(b.miner_hash)},
        group_by: b.miner_hash
      )

    Repo.stream_each(query, fun)
  end

  @doc """
  Counts the number of `t:Explorer.Chain.Block.t/0` validated by the address with the given `hash`.
  """
  @spec address_to_validation_count(Hash.Address.t()) :: non_neg_integer()
  def address_to_validation_count(hash) do
    query = from(block in Block, where: block.miner_hash == ^hash, select: fragment("COUNT(*)"))

    Repo.one(query)
  end

  @spec address_to_transaction_count(Address.t()) :: non_neg_integer()
  def address_to_transaction_count(address) do
    address_hash_to_transaction_count(address.hash)
  end

  @spec address_to_token_transfer_count(Address.t()) :: non_neg_integer()
  def address_to_token_transfer_count(address) do
    query =
      from(
        token_transfer in TokenTransfer,
        where: token_transfer.to_address_hash == ^address.hash,
        or_where: token_transfer.from_address_hash == ^address.hash
      )

    Repo.aggregate(query, :count, timeout: :infinity)
  end

  @spec address_to_gas_usage_count(Address.t()) :: Decimal.t() | nil
  def address_to_gas_usage_count(address) do
    if contract?(address) do
      incoming_transaction_gas_usage = address_to_incoming_transaction_gas_usage(address.hash)

      cond do
        !incoming_transaction_gas_usage ->
          address_to_outcoming_transaction_gas_usage(address.hash)

        Decimal.compare(incoming_transaction_gas_usage, 0) == :eq ->
          address_to_outcoming_transaction_gas_usage(address.hash)

        true ->
          incoming_transaction_gas_usage
      end
    else
      address_to_outcoming_transaction_gas_usage(address.hash)
    end
  end

  @doc """
  Return the balance in usd corresponding to this token. Return nil if the usd_value of the token is not present.
  """
  def balance_in_usd(_token_balance, %{usd_value: nil}) do
    nil
  end

  def balance_in_usd(token_balance, %{usd_value: usd_value, decimals: decimals}) do
    tokens = CurrencyHelpers.divide_decimals(token_balance.value, decimals)
    Decimal.mult(tokens, usd_value)
  end

  def balance_in_usd(%{token: %{usd_value: nil}}) do
    nil
  end

  def balance_in_usd(token_balance) do
    tokens = CurrencyHelpers.divide_decimals(token_balance.value, token_balance.token.decimals)
    price = token_balance.token.usd_value
    Decimal.mult(tokens, price)
  end

  defp contract?(%{contract_code: nil}), do: false

  defp contract?(%{contract_code: _}), do: true

  @doc """
  Returns a stream of unfetched `t:Explorer.Chain.Address.CoinBalance.t/0`.

  When there are addresses, the `reducer` is called for each `t:Explorer.Chain.Address.t/0` `hash` and all
  `t:Explorer.Chain.Block.t/0` `block_number` that address is mentioned.

  | Address Hash Schema                        | Address Hash Field              | Block Number Schema                | Block Number Field |
  |--------------------------------------------|---------------------------------|------------------------------------|--------------------|
  | `t:Explorer.Chain.Block.t/0`               | `miner_hash`                    | `t:Explorer.Chain.Block.t/0`       | `number`           |
  | `t:Explorer.Chain.Transaction.t/0`         | `from_address_hash`             | `t:Explorer.Chain.Transaction.t/0` | `block_number`     |
  | `t:Explorer.Chain.Transaction.t/0`         | `to_address_hash`               | `t:Explorer.Chain.Transaction.t/0` | `block_number`     |
  | `t:Explorer.Chain.Log.t/0`                 | `address_hash`                  | `t:Explorer.Chain.Transaction.t/0` | `block_number`     |
  | `t:Explorer.Chain.InternalTransaction.t/0` | `created_contract_address_hash` | `t:Explorer.Chain.Transaction.t/0` | `block_number`     |
  | `t:Explorer.Chain.InternalTransaction.t/0` | `from_address_hash`             | `t:Explorer.Chain.Transaction.t/0` | `block_number`     |
  | `t:Explorer.Chain.InternalTransaction.t/0` | `to_address_hash`               | `t:Explorer.Chain.Transaction.t/0` | `block_number`     |

  Pending `t:Explorer.Chain.Transaction.t/0` `from_address_hash` and `to_address_hash` aren't returned because they
  don't have an associated block number.

  When there are no addresses, the `reducer` is never called and the `initial` is returned in an `:ok` tuple.

  When an `t:Explorer.Chain.Address.t/0` `hash` is used multiple times, all unique `t:Explorer.Chain.Block.t/0` `number`
  will be returned.
  """
  @spec stream_unfetched_balances(
          initial :: accumulator,
          reducer ::
            (entry :: %{address_hash: Hash.Address.t(), block_number: Block.block_number()}, accumulator -> accumulator)
        ) :: {:ok, accumulator}
        when accumulator: term()
  def stream_unfetched_balances(initial, reducer) when is_function(reducer, 2) do
    query =
      from(
        balance in CoinBalance,
        where: is_nil(balance.value_fetched_at),
        select: %{address_hash: balance.address_hash, block_number: balance.block_number}
      )

    Repo.stream_reduce(query, initial, reducer)
  end

  @doc """
  Returns a stream of all token balances that weren't fetched values.
  """
  @spec stream_unfetched_token_balances(
          initial :: accumulator,
          reducer :: (entry :: TokenBalance.t(), accumulator -> accumulator)
        ) :: {:ok, accumulator}
        when accumulator: term()
  def stream_unfetched_token_balances(initial, reducer) when is_function(reducer, 2) do
    TokenBalance.unfetched_token_balances()
    |> Repo.stream_reduce(initial, reducer)
  end

  @doc """
  Returns a stream of all blocks with unfetched internal transactions, using
  the `pending_block_operation` table.

      iex> unfetched = insert(:block)
      iex> insert(:pending_block_operation, block: unfetched, block_number: unfetched.number)
      iex> {:ok, number_set} = Explorer.Chain.stream_blocks_with_unfetched_internal_transactions(
      ...>   MapSet.new(),
      ...>   fn number, acc ->
      ...>     MapSet.put(acc, number)
      ...>   end
      ...> )
      iex> unfetched.number in number_set
      true

  """
  @spec stream_blocks_with_unfetched_internal_transactions(
          initial :: accumulator,
          reducer :: (entry :: term(), accumulator -> accumulator)
        ) :: {:ok, accumulator}
        when accumulator: term()
  def stream_blocks_with_unfetched_internal_transactions(initial, reducer) when is_function(reducer, 2) do
    query =
      from(
        po in PendingBlockOperation,
        where: not is_nil(po.block_number),
        select: po.block_number
      )

    Repo.stream_reduce(query, initial, reducer)
  end

  def remove_nonconsensus_blocks_from_pending_ops(block_hashes) do
    query =
      from(
        po in PendingBlockOperation,
        where: po.block_hash in ^block_hashes
      )

    {_, _} = Repo.delete_all(query)

    :ok
  end

  def remove_nonconsensus_blocks_from_pending_ops do
    query =
      from(
        po in PendingBlockOperation,
        inner_join: block in Block,
        on: block.hash == po.block_hash,
        where: block.consensus == false
      )

    {_, _} = Repo.delete_all(query)

    :ok
  end

  @spec stream_transactions_with_unfetched_created_contract_codes(
          fields :: [
            :block_hash
            | :created_contract_code_indexed_at
            | :from_address_hash
            | :gas
            | :gas_price
            | :hash
            | :index
            | :input
            | :nonce
            | :r
            | :s
            | :to_address_hash
            | :v
            | :value
          ],
          initial :: accumulator,
          reducer :: (entry :: term(), accumulator -> accumulator)
        ) :: {:ok, accumulator}
        when accumulator: term()
  def stream_transactions_with_unfetched_created_contract_codes(fields, initial, reducer)
      when is_function(reducer, 2) do
    query =
      from(t in Transaction,
        where:
          not is_nil(t.block_hash) and not is_nil(t.created_contract_address_hash) and
            is_nil(t.created_contract_code_indexed_at),
        select: ^fields
      )

    Repo.stream_reduce(query, initial, reducer)
  end

  @spec stream_mined_transactions(
          fields :: [
            :block_hash
            | :created_contract_code_indexed_at
            | :from_address_hash
            | :gas
            | :gas_price
            | :hash
            | :index
            | :input
            | :nonce
            | :r
            | :s
            | :to_address_hash
            | :v
            | :value
          ],
          initial :: accumulator,
          reducer :: (entry :: term(), accumulator -> accumulator)
        ) :: {:ok, accumulator}
        when accumulator: term()
  def stream_mined_transactions(fields, initial, reducer) when is_function(reducer, 2) do
    query =
      from(t in Transaction,
        where: not is_nil(t.block_hash) and not is_nil(t.nonce) and not is_nil(t.from_address_hash),
        select: ^fields
      )

    Repo.stream_reduce(query, initial, reducer)
  end

  @spec stream_pending_transactions(
          fields :: [
            :block_hash
            | :created_contract_code_indexed_at
            | :from_address_hash
            | :gas
            | :gas_price
            | :hash
            | :index
            | :input
            | :nonce
            | :r
            | :s
            | :to_address_hash
            | :v
            | :value
          ],
          initial :: accumulator,
          reducer :: (entry :: term(), accumulator -> accumulator)
        ) :: {:ok, accumulator}
        when accumulator: term()
  def stream_pending_transactions(fields, initial, reducer) when is_function(reducer, 2) do
    query =
      Transaction
      |> pending_transactions_query()
      |> select(^fields)

    Repo.stream_reduce(query, initial, reducer)
  end

  @doc """
  Returns a stream of all blocks that are marked as unfetched in `t:Explorer.Chain.Block.SecondDegreeRelation.t/0`.
  For each uncle block a `hash` of nephew block and an `index` of the block in it are returned.

  When a block is fetched, its uncles are transformed into `t:Explorer.Chain.Block.SecondDegreeRelation.t/0` and can be
  returned.  Once the uncle is imported its corresponding `t:Explorer.Chain.Block.SecondDegreeRelation.t/0`
  `uncle_fetched_at` will be set and it won't be returned anymore.
  """
  @spec stream_unfetched_uncles(
          initial :: accumulator,
          reducer :: (entry :: term(), accumulator -> accumulator)
        ) :: {:ok, accumulator}
        when accumulator: term()
  def stream_unfetched_uncles(initial, reducer) when is_function(reducer, 2) do
    query =
      from(bsdr in Block.SecondDegreeRelation,
        where: is_nil(bsdr.uncle_fetched_at) and not is_nil(bsdr.index),
        select: [:nephew_hash, :index]
      )

    Repo.stream_reduce(query, initial, reducer)
  end

  @doc """
  The number of `t:Explorer.Chain.Log.t/0`.

      iex> transaction = :transaction |> insert() |> with_block()
      iex> insert(:log, transaction: transaction, index: 0)
      iex> Explorer.Chain.log_count()
      1

  When there are no `t:Explorer.Chain.Log.t/0`.

      iex> Explorer.Chain.log_count()
      0

  """
  def log_count do
    Repo.one!(from(log in "logs", select: fragment("COUNT(*)")))
  end

  @doc """
  Max consensus block numbers.

  If blocks are skipped and inserted out of number order, the max number is still returned

      iex> insert(:block, number: 2)
      iex> insert(:block, number: 1)
      iex> Explorer.Chain.max_consensus_block_number()
      {:ok, 2}

  Non-consensus blocks are ignored

      iex> insert(:block, number: 3, consensus: false)
      iex> insert(:block, number: 2, consensus: true)
      iex> Explorer.Chain.max_consensus_block_number()
      {:ok, 2}

  If there are no blocks, `{:error, :not_found}` is returned

      iex> Explorer.Chain.max_consensus_block_number()
      {:error, :not_found}

  """
  @spec max_consensus_block_number() :: {:ok, Block.block_number()} | {:error, :not_found}
  def max_consensus_block_number do
    Block
    |> where(consensus: true)
    |> Repo.aggregate(:max, :number)
    |> case do
      nil -> {:error, :not_found}
      number -> {:ok, number}
    end
  end

  @spec block_height() :: block_height()
  def block_height do
    query = from(block in Block, select: coalesce(max(block.number), 0), where: block.consensus == true)

    Repo.one!(query)
  end

  def last_db_block_status do
    query =
      from(block in Block,
        select: {block.number, block.timestamp},
        where: block.consensus == true,
        order_by: [desc: block.number],
        limit: 1
      )

    query
    |> Repo.one()
    |> block_status()
  end

  def last_cache_block_status do
    [
      paging_options: %PagingOptions{page_size: 1}
    ]
    |> list_blocks()
    |> List.last()
    |> case do
      %{timestamp: timestamp, number: number} ->
        block_status({number, timestamp})

      _ ->
        block_status(nil)
    end
  end

  @spec upsert_last_fetched_counter(map()) :: {:ok, LastFetchedCounter.t()} | {:error, Ecto.Changeset.t()}
  def upsert_last_fetched_counter(params) do
    changeset = LastFetchedCounter.changeset(%LastFetchedCounter{}, params)

    Repo.insert(changeset,
      on_conflict: :replace_all,
      conflict_target: [:counter_type]
    )
  end

  def get_last_fetched_counter(type) do
    query =
      from(
        last_fetched_counter in LastFetchedCounter,
        where: last_fetched_counter.counter_type == ^type,
        select: last_fetched_counter.value
      )

    Repo.one!(query) || Decimal.new(0)
  end

  defp block_status({number, timestamp}) do
    now = DateTime.utc_now()
    last_block_period = DateTime.diff(now, timestamp, :millisecond)

    if last_block_period > Application.get_env(:explorer, :healthy_blocks_period) do
      {:error, number, timestamp}
    else
      {:ok, number, timestamp}
    end
  end

  defp block_status(nil), do: {:error, :no_blocks}

  def fetch_min_missing_block_cache(from \\ nil, to \\ nil) do
    from_block_number = from || 0
    to_block_number = to || BlockNumber.get_max()

    if to_block_number > 0 do
      query =
        from(b in Block,
          right_join:
            missing_range in fragment(
              """
                (SELECT b1.number
                FROM generate_series((?)::integer, (?)::integer) AS b1(number)
                WHERE NOT EXISTS
                  (SELECT 1 FROM blocks b2 WHERE b2.number=b1.number AND b2.consensus))
              """,
              ^from_block_number,
              ^to_block_number
            ),
          on: b.number == missing_range.number,
          select: min(missing_range.number)
        )

      Repo.one(query, timeout: :infinity)
    else
      nil
    end
  end

  @doc """
  Calculates the ranges of missing consensus blocks in `range`.

  When there are no blocks, the entire range is missing.

      iex> Explorer.Chain.missing_block_number_ranges(0..5)
      [0..5]

  If the block numbers from `0` to `max_block_number/0` are contiguous, then no block numbers are missing

      iex> insert(:block, number: 0)
      iex> insert(:block, number: 1)
      iex> Explorer.Chain.missing_block_number_ranges(0..1)
      []

  If there are gaps between the `first` and `last` of `range`, then the missing numbers are compacted into ranges.
  Single missing numbers become ranges with the single number as the start and end.

      iex> insert(:block, number: 0)
      iex> insert(:block, number: 2)
      iex> insert(:block, number: 5)
      iex> Explorer.Chain.missing_block_number_ranges(0..5)
      [1..1, 3..4]

  Flipping the order of `first` and `last` in the `range` flips the order that the missing ranges are returned.  This
  allows `missing_block_numbers` to be used to generate the sequence down or up from a starting block number.

      iex> insert(:block, number: 0)
      iex> insert(:block, number: 2)
      iex> insert(:block, number: 5)
      iex> Explorer.Chain.missing_block_number_ranges(5..0)
      [4..3, 1..1]

  If only non-consensus blocks exist for a number, the number still counts as missing.

      iex> insert(:block, number: 0)
      iex> insert(:block, number: 1, consensus: false)
      iex> insert(:block, number: 2)
      iex> Explorer.Chain.missing_block_number_ranges(2..0)
      [1..1]

  if range starts with non-consensus block in the middle of the chain, it returns missing numbers.

      iex> insert(:block, number: 12859383, consensus: true)
      iex> insert(:block, number: 12859384, consensus: false)
      iex> insert(:block, number: 12859386, consensus: true)
      iex> Explorer.Chain.missing_block_number_ranges(12859384..12859385)
      [12859384..12859385]

      if range starts with missing block in the middle of the chain, it returns missing numbers.

      iex> insert(:block, number: 12859383, consensus: true)
      iex> insert(:block, number: 12859386, consensus: true)
      iex> Explorer.Chain.missing_block_number_ranges(12859384..12859385)
      [12859384..12859385]

  """
  @spec missing_block_number_ranges(Range.t()) :: [Range.t()]
  def missing_block_number_ranges(range)

  def missing_block_number_ranges(range_start..range_end) do
    range_min = min(range_start, range_end)
    range_max = max(range_start, range_end)

    ordered_missing_query =
      from(b in Block,
        right_join:
          missing_range in fragment(
            """
            (
              SELECT distinct b1.number
              FROM generate_series((?)::integer, (?)::integer) AS b1(number)
              WHERE NOT EXISTS
                (SELECT 1 FROM blocks b2 WHERE b2.number=b1.number AND b2.consensus)
              ORDER BY b1.number DESC
            )
            """,
            ^range_min,
            ^range_max
          ),
        on: b.number == missing_range.number,
        select: missing_range.number,
        order_by: missing_range.number,
        distinct: missing_range.number
      )

    missing_blocks = Repo.all(ordered_missing_query, timeout: :infinity)

    [block_ranges, last_block_range_start, last_block_range_end] =
      missing_blocks
      |> Enum.reduce([[], nil, nil], fn block_number, [block_ranges, last_block_range_start, last_block_range_end] ->
        cond do
          !last_block_range_start ->
            [block_ranges, block_number, block_number]

          block_number == last_block_range_end + 1 ->
            [block_ranges, last_block_range_start, block_number]

          true ->
            block_ranges = block_ranges_extend(block_ranges, last_block_range_start, last_block_range_end)
            [block_ranges, block_number, block_number]
        end
      end)

    final_block_ranges =
      if last_block_range_start && last_block_range_end do
        block_ranges_extend(block_ranges, last_block_range_start, last_block_range_end)
      else
        block_ranges
      end

    ordered_block_ranges =
      final_block_ranges
      |> Enum.sort(fn %Range{first: first1, last: _}, %Range{first: first2, last: _} ->
        if range_start <= range_end do
          first1 <= first2
        else
          first1 >= first2
        end
      end)
      |> Enum.map(fn %Range{first: first, last: last} = range ->
        if range_start <= range_end do
          range
        else
          if last > first do
            %Range{first: last, last: first, step: -1}
          else
            %Range{first: last, last: first, step: 1}
          end
        end
      end)

    ordered_block_ranges
  end

  defp block_ranges_extend(block_ranges, block_range_start, block_range_end) do
    # credo:disable-for-next-line
    block_ranges ++ [Range.new(block_range_start, block_range_end)]
  end

  @doc """
  Finds consensus `t:Explorer.Chain.Block.t/0` with `number`.

  ## Options

    * `:necessity_by_association` - use to load `t:association/0` as `:required` or `:optional`.  If an association is
      `:required`, and the `t:Explorer.Chain.Block.t/0` has no associated record for that association, then the
      `t:Explorer.Chain.Block.t/0` will not be included in the page `entries`.

  """
  @spec number_to_block(Block.block_number(), [necessity_by_association_option]) ::
          {:ok, Block.t()} | {:error, :not_found}
  def number_to_block(number, options \\ []) when is_list(options) do
    necessity_by_association = Keyword.get(options, :necessity_by_association, %{})

    Block
    |> where(consensus: true, number: ^number)
    |> join_associations(necessity_by_association)
    |> Repo.one()
    |> case do
      nil -> {:error, :not_found}
      block -> {:ok, block}
    end
  end

  @spec timestamp_to_block_number(DateTime.t(), :before | :after, boolean()) ::
          {:ok, Block.block_number()} | {:error, :not_found}
  def timestamp_to_block_number(given_timestamp, closest, from_api) do
    {:ok, t} = Timex.format(given_timestamp, "%Y-%m-%d %H:%M:%S", :strftime)

    inner_query =
      from(
        block in Block,
        where: block.consensus == true,
        where:
          fragment("? <= TO_TIMESTAMP(?, 'YYYY-MM-DD HH24:MI:SS') + (1 * interval '1 minute')", block.timestamp, ^t),
        where:
          fragment("? >= TO_TIMESTAMP(?, 'YYYY-MM-DD HH24:MI:SS') - (1 * interval '1 minute')", block.timestamp, ^t)
      )

    query =
      from(
        block in subquery(inner_query),
        select: block,
        order_by:
          fragment("abs(extract(epoch from (? - TO_TIMESTAMP(?, 'YYYY-MM-DD HH24:MI:SS'))))", block.timestamp, ^t),
        limit: 1
      )

    response =
      if from_api do
        query
        |> Repo.replica().one()
      else
        query
        |> Repo.one()
      end

    response
    |> case do
      nil ->
        {:error, :not_found}

      %{:number => number, :timestamp => timestamp} ->
        block_number = get_block_number_based_on_closest(closest, timestamp, given_timestamp, number)

        {:ok, block_number}
    end
  end

  defp get_block_number_based_on_closest(closest, timestamp, given_timestamp, number) do
    case closest do
      :before ->
        if DateTime.compare(timestamp, given_timestamp) == :lt ||
             DateTime.compare(timestamp, given_timestamp) == :eq do
          number
        else
          number - 1
        end

      :after ->
        if DateTime.compare(timestamp, given_timestamp) == :lt ||
             DateTime.compare(timestamp, given_timestamp) == :eq do
          number + 1
        else
          number
        end
    end
  end

  @doc """
  Count of pending `t:Explorer.Chain.Transaction.t/0`.

  A count of all pending transactions.

      iex> insert(:transaction)
      iex> :transaction |> insert() |> with_block()
      iex> Explorer.Chain.pending_transaction_count()
      1

  """
  @spec pending_transaction_count() :: non_neg_integer()
  def pending_transaction_count do
    Transaction
    |> pending_transactions_query()
    |> Repo.aggregate(:count, :hash)
  end

  @doc """
  Returns the paged list of collated transactions that occurred recently from newest to oldest using `block_number`
  and `index`.

      iex> newest_first_transactions = 50 |> insert_list(:transaction) |> with_block() |> Enum.reverse()
      iex> oldest_seen = Enum.at(newest_first_transactions, 9)
      iex> paging_options = %Explorer.PagingOptions{page_size: 10, key: {oldest_seen.block_number, oldest_seen.index}}
      iex> recent_collated_transactions = Explorer.Chain.recent_collated_transactions(true, paging_options: paging_options)
      iex> length(recent_collated_transactions)
      10
      iex> hd(recent_collated_transactions).hash == Enum.at(newest_first_transactions, 10).hash
      true

  ## Options

    * `:necessity_by_association` - use to load `t:association/0` as `:required` or `:optional`.  If an association is
      `:required`, and the `t:Explorer.Chain.Transaction.t/0` has no associated record for that association,
      then the `t:Explorer.Chain.Transaction.t/0` will not be included in the list.
    * `:paging_options` - a `t:Explorer.PagingOptions.t/0` used to specify the `:page_size` and
      `:key` (a tuple of the lowest/oldest `{block_number, index}`) and. Results will be the transactions older than
      the `block_number` and `index` that are passed.

  """
  @spec recent_collated_transactions(true | false, [paging_options | necessity_by_association_option]) :: [
          Transaction.t()
        ]
  def recent_collated_transactions(old_ui?, options \\ [])
      when is_list(options) do
    necessity_by_association = Keyword.get(options, :necessity_by_association, %{})
    paging_options = Keyword.get(options, :paging_options, @default_paging_options)
    method_id_filter = Keyword.get(options, :method)
    type_filter = Keyword.get(options, :type)

    fetch_recent_collated_transactions(
      old_ui?,
      paging_options,
      necessity_by_association,
      method_id_filter,
      type_filter
    )
  end

  # RAP - random access pagination
  @spec recent_collated_transactions_for_rap([paging_options | necessity_by_association_option]) :: %{
          :total_transactions_count => non_neg_integer(),
          :transactions => [Transaction.t()]
        }
  def recent_collated_transactions_for_rap(options \\ []) when is_list(options) do
    necessity_by_association = Keyword.get(options, :necessity_by_association, %{})
    paging_options = Keyword.get(options, :paging_options, @default_paging_options)

    total_transactions_count = transactions_available_count()

    fetched_transactions =
      if is_nil(paging_options.key) or paging_options.page_number == 1 do
        paging_options.page_size
        |> Kernel.+(1)
        |> Transactions.take_enough()
        |> case do
          nil ->
            transactions = fetch_recent_collated_transactions_for_rap(paging_options, necessity_by_association)
            Transactions.update(transactions)
            transactions

          transactions ->
            transactions
        end
      else
        fetch_recent_collated_transactions_for_rap(paging_options, necessity_by_association)
      end

    %{total_transactions_count: total_transactions_count, transactions: fetched_transactions}
  end

  def default_page_size, do: @default_page_size

  def fetch_recent_collated_transactions_for_rap(paging_options, necessity_by_association) do
    fetch_transactions_for_rap()
    |> where([transaction], not is_nil(transaction.block_number) and not is_nil(transaction.index))
    |> handle_random_access_paging_options(paging_options)
    |> join_associations(necessity_by_association)
    |> preload([{:token_transfers, [:token, :from_address, :to_address]}])
    |> Repo.all()
  end

  defp fetch_transactions_for_rap do
    Transaction
    |> order_by([transaction], desc: transaction.block_number, desc: transaction.index)
  end

  def transactions_available_count do
    Transaction
    |> where([transaction], not is_nil(transaction.block_number) and not is_nil(transaction.index))
    |> limit(^@limit_showing_transactions)
    |> Repo.aggregate(:count, :hash)
  end

  def fetch_recent_collated_transactions(
        old_ui?,
        paging_options,
        necessity_by_association,
        method_id_filter,
        type_filter
      ) do
    paging_options
    |> fetch_transactions()
    |> where([transaction], not is_nil(transaction.block_number) and not is_nil(transaction.index))
    |> apply_filter_by_method_id_to_transactions(method_id_filter)
    |> apply_filter_by_tx_type_to_transactions(type_filter)
    |> join_associations(necessity_by_association)
    |> (&if(old_ui?, do: preload(&1, [{:token_transfers, [:token, :from_address, :to_address]}]), else: &1)).()
    |> Repo.all()
    |> (&if(old_ui?,
          do: &1,
          else: Enum.map(&1, fn tx -> preload_token_transfers(tx, @token_transfers_neccessity_by_association) end)
        )).()
  end

  @doc """
  Return the list of pending transactions that occurred recently.

      iex> 2 |> insert_list(:transaction)
      iex> :transaction |> insert() |> with_block()
      iex> 8 |> insert_list(:transaction)
      iex> recent_pending_transactions = Explorer.Chain.recent_pending_transactions()
      iex> length(recent_pending_transactions)
      10
      iex> Enum.all?(recent_pending_transactions, fn %Explorer.Chain.Transaction{block_hash: block_hash} ->
      ...>   is_nil(block_hash)
      ...> end)
      true

  ## Options

    * `:necessity_by_association` - use to load `t:association/0` as `:required` or `:optional`.  If an association is
      `:required`, and the `t:Explorer.Chain.Transaction.t/0` has no associated record for that association,
      then the `t:Explorer.Chain.Transaction.t/0` will not be included in the list.
    * `:paging_options` - a `t:Explorer.PagingOptions.t/0` used to specify the `:page_size` (defaults to
      `#{@default_paging_options.page_size}`) and `:key` (a tuple of the lowest/oldest `{inserted_at, hash}`) and.
      Results will be the transactions older than the `inserted_at` and `hash` that are passed.

  """
  @spec recent_pending_transactions([paging_options | necessity_by_association_option], true | false) :: [
          Transaction.t()
        ]
  def recent_pending_transactions(options \\ [], old_ui? \\ true)
      when is_list(options) do
    necessity_by_association = Keyword.get(options, :necessity_by_association, %{})
    paging_options = Keyword.get(options, :paging_options, @default_paging_options)
    method_id_filter = Keyword.get(options, :method)
    type_filter = Keyword.get(options, :type)

    Transaction
    |> page_pending_transaction(paging_options)
    |> limit(^paging_options.page_size)
    |> pending_transactions_query()
    |> apply_filter_by_method_id_to_transactions(method_id_filter)
    |> apply_filter_by_tx_type_to_transactions(type_filter)
    |> order_by([transaction], desc: transaction.inserted_at, asc: transaction.hash)
    |> join_associations(necessity_by_association)
    |> (&if(old_ui?, do: preload(&1, [{:token_transfers, [:token, :from_address, :to_address]}]), else: &1)).()
    |> Repo.all()
    |> (&if(old_ui?,
          do: &1,
          else: Enum.map(&1, fn tx -> preload_token_transfers(tx, @token_transfers_neccessity_by_association) end)
        )).()
  end

  def pending_transactions_query(query) do
    from(transaction in query,
      where: is_nil(transaction.block_hash) and (is_nil(transaction.error) or transaction.error != "dropped/replaced")
    )
  end

  def pending_transactions_list do
    query =
      from(transaction in Transaction,
        where: is_nil(transaction.block_hash) and (is_nil(transaction.error) or transaction.error != "dropped/replaced")
      )

    query
    |> Repo.all(timeout: :infinity)
  end

  @doc """
  The `string` must start with `0x`, then is converted to an integer and then to `t:Explorer.Chain.Hash.Address.t/0`.

      iex> Explorer.Chain.string_to_address_hash("0x5aAeb6053F3E94C9b9A09f33669435E7Ef1BeAed")
      {
        :ok,
        %Explorer.Chain.Hash{
          byte_count: 20,
          bytes: <<90, 174, 182, 5, 63, 62, 148, 201, 185, 160, 159, 51, 102, 148, 53,
            231, 239, 27, 234, 237>>
        }
      }

      iex> Explorer.Chain.string_to_address_hash("0x5aaeb6053f3e94c9b9a09f33669435e7ef1beaed")
      {
        :ok,
        %Explorer.Chain.Hash{
          byte_count: 20,
          bytes: <<90, 174, 182, 5, 63, 62, 148, 201, 185, 160, 159, 51, 102, 148, 53,
            231, 239, 27, 234, 237>>
        }
      }

      iex> Base.encode16(<<90, 174, 182, 5, 63, 62, 148, 201, 185, 160, 159, 51, 102, 148, 53, 231, 239, 27, 234, 237>>, case: :lower)
      "5aaeb6053f3e94c9b9a09f33669435e7ef1beaed"

  `String.t` format must always have 40 hexadecimal digits after the `0x` base prefix.

      iex> Explorer.Chain.string_to_address_hash("0x0")
      :error

  """
  @spec string_to_address_hash(String.t()) :: {:ok, Hash.Address.t()} | :error
  def string_to_address_hash(string) when is_binary(string) do
    Hash.Address.cast(string)
  end

  def string_to_address_hash(_), do: :error

  @doc """
  The `string` must start with `0x`, then is converted to an integer and then to `t:Explorer.Chain.Hash.t/0`.

      iex> Explorer.Chain.string_to_block_hash(
      ...>   "0x9fc76417374aa880d4449a1f7f31ec597f00b1f6f3dd2d66f4c9c6c445836d8b"
      ...> )
      {
        :ok,
        %Explorer.Chain.Hash{
          byte_count: 32,
          bytes: <<0x9fc76417374aa880d4449a1f7f31ec597f00b1f6f3dd2d66f4c9c6c445836d8b :: big-integer-size(32)-unit(8)>>
        }
      }

  `String.t` format must always have 64 hexadecimal digits after the `0x` base prefix.

      iex> Explorer.Chain.string_to_block_hash("0x0")
      :error

  """
  @spec string_to_block_hash(String.t()) :: {:ok, Hash.t()} | :error
  def string_to_block_hash(string) when is_binary(string) do
    Hash.Full.cast(string)
  end

  def string_to_block_hash(_), do: :error

  @doc """
  The `string` must start with `0x`, then is converted to an integer and then to `t:Explorer.Chain.Hash.t/0`.

      iex> Explorer.Chain.string_to_transaction_hash(
      ...>  "0x9fc76417374aa880d4449a1f7f31ec597f00b1f6f3dd2d66f4c9c6c445836d8b"
      ...> )
      {
        :ok,
        %Explorer.Chain.Hash{
          byte_count: 32,
          bytes: <<0x9fc76417374aa880d4449a1f7f31ec597f00b1f6f3dd2d66f4c9c6c445836d8b :: big-integer-size(32)-unit(8)>>
        }
      }

  `String.t` format must always have 64 hexadecimal digits after the `0x` base prefix.

      iex> Explorer.Chain.string_to_transaction_hash("0x0")
      :error

  """
  @spec string_to_transaction_hash(String.t()) :: {:ok, Hash.t()} | :error
  def string_to_transaction_hash(string) when is_binary(string) do
    Hash.Full.cast(string)
  end

  def string_to_transaction_hash(_), do: :error

  @doc """
  `t:Explorer.Chain.InternalTransaction/0`s in `t:Explorer.Chain.Transaction.t/0` with `hash`.

  ## Options

    * `:necessity_by_association` - use to load `t:association/0` as `:required` or `:optional`.  If an association is
      `:required`, and the `t:Explorer.Chain.InternalTransaction.t/0` has no associated record for that association,
      then the `t:Explorer.Chain.InternalTransaction.t/0` will not be included in the list.
    * `:paging_options` - a `t:Explorer.PagingOptions.t/0` used to specify the `:page_size` and
      `:key` (a tuple of the lowest/oldest `{index}`). Results will be the internal transactions older than
      the `index` that is passed.

  """

  @spec all_transaction_to_internal_transactions(Hash.Full.t(), [paging_options | necessity_by_association_option]) :: [
          InternalTransaction.t()
        ]
  def all_transaction_to_internal_transactions(hash, options \\ []) when is_list(options) do
    necessity_by_association = Keyword.get(options, :necessity_by_association, %{})
    paging_options = Keyword.get(options, :paging_options, @default_paging_options)

    InternalTransaction
    |> for_parent_transaction(hash)
    |> join_associations(necessity_by_association)
    |> InternalTransaction.where_nonpending_block()
    |> page_internal_transaction(paging_options)
    |> limit(^paging_options.page_size)
    |> order_by([internal_transaction], asc: internal_transaction.index)
    |> preload(:transaction)
    |> Repo.all()
  end

  @spec transaction_to_internal_transactions(Hash.Full.t(), [paging_options | necessity_by_association_option]) :: [
          InternalTransaction.t()
        ]
  def transaction_to_internal_transactions(hash, options \\ []) when is_list(options) do
    necessity_by_association = Keyword.get(options, :necessity_by_association, %{})
    paging_options = Keyword.get(options, :paging_options, @default_paging_options)

    InternalTransaction
    |> for_parent_transaction(hash)
    |> join_associations(necessity_by_association)
    |> where_transaction_has_multiple_internal_transactions()
    |> InternalTransaction.where_is_different_from_parent_transaction()
    |> InternalTransaction.where_nonpending_block()
    |> page_internal_transaction(paging_options)
    |> limit(^paging_options.page_size)
    |> order_by([internal_transaction], asc: internal_transaction.index)
    |> preload(:transaction)
    |> Repo.all()
  end

  @doc """
  Finds all `t:Explorer.Chain.Log.t/0`s for `t:Explorer.Chain.Transaction.t/0`.

  ## Options

    * `:necessity_by_association` - use to load `t:association/0` as `:required` or `:optional`.  If an association is
      `:required`, and the `t:Explorer.Chain.Log.t/0` has no associated record for that association, then the
      `t:Explorer.Chain.Log.t/0` will not be included in the page `entries`.
    * `:paging_options` - a `t:Explorer.PagingOptions.t/0` used to specify the `:page_size` and
      `:key` (a tuple of the lowest/oldest `{index}`). Results will be the transactions older than
      the `index` that are passed.

  """
  @spec transaction_to_logs(Hash.Full.t(), boolean(), [paging_options | necessity_by_association_option]) :: [Log.t()]
  def transaction_to_logs(transaction_hash, from_api, options \\ []) when is_list(options) do
    necessity_by_association = Keyword.get(options, :necessity_by_association, %{})
    paging_options = Keyword.get(options, :paging_options, @default_paging_options)

    log_with_transactions =
      from(log in Log,
        inner_join: transaction in Transaction,
        on:
          transaction.block_hash == log.block_hash and transaction.block_number == log.block_number and
            transaction.hash == log.transaction_hash
      )

    query =
      log_with_transactions
      |> where([_, transaction], transaction.hash == ^transaction_hash)
      |> page_logs(paging_options)
      |> limit(^paging_options.page_size)
      |> order_by([log], asc: log.index)
      |> join_associations(necessity_by_association)

    if from_api do
      query
      |> Repo.replica().all()
    else
      query
      |> Repo.all()
    end
  end

  @doc """
  Finds all `t:Explorer.Chain.TokenTransfer.t/0`s for `t:Explorer.Chain.Transaction.t/0`.

  ## Options

    * `:necessity_by_association` - use to load `t:association/0` as `:required` or `:optional`.  If an association is
      `:required`, and the `t:Explorer.Chain.TokenTransfer.t/0` has no associated record for that association, then the
      `t:Explorer.Chain.TokenTransfer.t/0` will not be included in the page `entries`.
    * `:paging_options` - a `t:Explorer.PagingOptions.t/0` used to specify the `:page_size` and
      `:key` (in the form of `%{"inserted_at" => inserted_at}`). Results will be the transactions older than
      the `index` that are passed.

  """
  @spec transaction_to_token_transfers(Hash.Full.t(), [paging_options | necessity_by_association_option]) :: [
          TokenTransfer.t()
        ]
  def transaction_to_token_transfers(transaction_hash, options \\ []) when is_list(options) do
    necessity_by_association = Keyword.get(options, :necessity_by_association, %{})
    paging_options = options |> Keyword.get(:paging_options, @default_paging_options) |> Map.put(:asc_order, true)
    token_type = Keyword.get(options, :token_type)

    TokenTransfer
    |> join(:inner, [token_transfer], transaction in assoc(token_transfer, :transaction))
    |> where(
      [token_transfer, transaction],
      transaction.hash == ^transaction_hash and token_transfer.block_hash == transaction.block_hash and
        token_transfer.block_number == transaction.block_number
    )
    |> join(:inner, [tt], token in assoc(tt, :token), as: :token)
    |> preload([token: token], [{:token, token}])
    |> TokenTransfer.filter_by_type(token_type)
    |> TokenTransfer.page_token_transfer(paging_options)
    |> limit(^paging_options.page_size)
    |> order_by([token_transfer], asc: token_transfer.log_index)
    |> join_associations(necessity_by_association)
    |> Repo.all()
  end

  @doc """
  Converts `transaction` to the status of the `t:Explorer.Chain.Transaction.t/0` whether pending or collated.

  ## Returns

    * `:pending` - the transaction has not be confirmed in a block yet.
    * `:awaiting_internal_transactions` - the transaction happened in a pre-Byzantium block or on a chain like Ethereum
      Classic (ETC) that never adopted [EIP-658](https://github.com/Arachnid/EIPs/blob/master/EIPS/eip-658.md), which
      add transaction status to transaction receipts, so the status can only be derived whether the first internal
      transaction has an error.
    * `:success` - the transaction has been confirmed in a block
    * `{:error, :awaiting_internal_transactions}` - the transactions happened post-Byzantium, but the error message
       requires the internal transactions.
    * `{:error, reason}` - the transaction failed due to `reason` in its first internal transaction.

  """
  @spec transaction_to_status(Transaction.t()) ::
          :pending
          | :awaiting_internal_transactions
          | :success
          | {:error, :awaiting_internal_transactions}
          | {:error, reason :: String.t()}
  def transaction_to_status(%Transaction{error: "dropped/replaced"}), do: {:error, "dropped/replaced"}
  def transaction_to_status(%Transaction{block_hash: nil, status: nil}), do: :pending
  def transaction_to_status(%Transaction{status: nil}), do: :awaiting_internal_transactions
  def transaction_to_status(%Transaction{status: :ok}), do: :success

  def transaction_to_status(%Transaction{status: :error, error: nil}),
    do: {:error, :awaiting_internal_transactions}

  def transaction_to_status(%Transaction{status: :error, error: error}) when is_binary(error), do: {:error, error}

  def transaction_to_revert_reason(transaction) do
    %Transaction{revert_reason: revert_reason} = transaction

    if revert_reason == nil do
      fetch_tx_revert_reason(transaction)
    else
      revert_reason
    end
  end

  def fetch_tx_revert_reason(
        %Transaction{
          block_number: block_number,
          to_address_hash: to_address_hash,
          from_address_hash: from_address_hash,
          input: data,
          gas: gas,
          gas_price: gas_price,
          value: value
        } = transaction
      ) do
    json_rpc_named_arguments = Application.get_env(:explorer, :json_rpc_named_arguments)

    gas_hex =
      if gas do
        gas_hex_without_prefix =
          gas
          |> Decimal.to_integer()
          |> Integer.to_string(16)
          |> String.downcase()

        "0x" <> gas_hex_without_prefix
      else
        "0x0"
      end

    req =
      EthereumJSONRPCTransaction.eth_call_request(
        0,
        block_number,
        data,
        to_address_hash,
        from_address_hash,
        gas_hex,
        Wei.hex_format(gas_price),
        Wei.hex_format(value)
      )

    revert_reason =
      case EthereumJSONRPC.json_rpc(req, json_rpc_named_arguments) do
        {:error, %{data: data}} ->
          data

        {:error, %{message: message}} ->
          message

        _ ->
          ""
      end

    formatted_revert_reason =
      revert_reason |> format_revert_reason_message() |> (&if(String.valid?(&1), do: &1, else: revert_reason)).()

    if byte_size(formatted_revert_reason) > 0 do
      transaction
      |> Changeset.change(%{revert_reason: formatted_revert_reason})
      |> Repo.update()
    end

    formatted_revert_reason
  end

  def format_revert_reason_message(revert_reason) do
    case revert_reason do
      @revert_msg_prefix_1 <> rest ->
        rest

      @revert_msg_prefix_2 <> rest ->
        rest

      @revert_msg_prefix_3 <> rest ->
        extract_revert_reason_message_wrapper(rest)

      @revert_msg_prefix_4 <> rest ->
        extract_revert_reason_message_wrapper(rest)

      @revert_msg_prefix_5 <> rest ->
        extract_revert_reason_message_wrapper(rest)

      revert_reason_full ->
        revert_reason_full
    end
  end

  defp extract_revert_reason_message_wrapper(revert_reason_message) do
    case revert_reason_message do
      "0x" <> hex ->
        extract_revert_reason_message(hex)

      _ ->
        revert_reason_message
    end
  end

  defp extract_revert_reason_message(hex) do
    case hex do
      @revert_error_method_id <> msg_with_offset ->
        [msg] =
          msg_with_offset
          |> Base.decode16!(case: :mixed)
          |> TypeDecoder.decode_raw([:string])

        msg

      _ ->
        hex
    end
  end

  @doc """
  The `t:Explorer.Chain.Transaction.t/0` or `t:Explorer.Chain.InternalTransaction.t/0` `value` of the `transaction` in
  `unit`.
  """
  @spec value(InternalTransaction.t(), :wei) :: Wei.wei()
  @spec value(InternalTransaction.t(), :gwei) :: Wei.gwei()
  @spec value(InternalTransaction.t(), :ether) :: Wei.ether()
  @spec value(Transaction.t(), :wei) :: Wei.wei()
  @spec value(Transaction.t(), :gwei) :: Wei.gwei()
  @spec value(Transaction.t(), :ether) :: Wei.ether()
  def value(%type{value: value}, unit) when type in [InternalTransaction, Transaction] do
    Wei.to(value, unit)
  end

  def smart_contract_bytecode(address_hash) do
    query =
      from(
        address in Address,
        where: address.hash == ^address_hash,
        select: address.contract_code
      )

    query
    |> Repo.one()
    |> Data.to_string()
  end

  def smart_contract_creation_tx_bytecode(address_hash) do
    creation_tx_query =
      from(
        tx in Transaction,
        left_join: a in Address,
        on: tx.created_contract_address_hash == a.hash,
        where: tx.created_contract_address_hash == ^address_hash,
        where: tx.status == ^1,
        select: %{init: tx.input, created_contract_code: a.contract_code}
      )

    tx_input =
      creation_tx_query
      |> Repo.one()

    if tx_input do
      with %{init: input, created_contract_code: created_contract_code} <- tx_input do
        %{init: Data.to_string(input), created_contract_code: Data.to_string(created_contract_code)}
      end
    else
      creation_int_tx_query =
        from(
          itx in InternalTransaction,
          join: t in assoc(itx, :transaction),
          where: itx.created_contract_address_hash == ^address_hash,
          where: t.status == ^1,
          select: %{init: itx.init, created_contract_code: itx.created_contract_code}
        )

      res = creation_int_tx_query |> Repo.one()

      case res do
        %{init: init, created_contract_code: created_contract_code} ->
          init_str = Data.to_string(init)
          created_contract_code_str = Data.to_string(created_contract_code)
          %{init: init_str, created_contract_code: created_contract_code_str}

        _ ->
          nil
      end
    end
  end

  @doc """
  Checks if an address is a contract
  """
  @spec contract_address?(String.t(), non_neg_integer(), Keyword.t()) :: boolean() | :json_rpc_error
  def contract_address?(address_hash, block_number, json_rpc_named_arguments \\ []) do
    {:ok, binary_hash} = Explorer.Chain.Hash.Address.cast(address_hash)

    query =
      from(
        address in Address,
        where: address.hash == ^binary_hash
      )

    address = Repo.one(query)

    cond do
      is_nil(address) ->
        block_quantity = integer_to_quantity(block_number)

        case EthereumJSONRPC.fetch_codes(
               [%{block_quantity: block_quantity, address: address_hash}],
               json_rpc_named_arguments
             ) do
          {:ok, %EthereumJSONRPC.FetchedCodes{params_list: fetched_codes}} ->
            result = List.first(fetched_codes)

            result && !(is_nil(result[:code]) || result[:code] == "" || result[:code] == "0x")

          _ ->
            :json_rpc_error
        end

      is_nil(address.contract_code) ->
        false

      true ->
        true
    end
  end

  @doc """
  Fetches contract creation input data.
  """
  @spec contract_creation_input_data(String.t()) :: nil | String.t()
  def contract_creation_input_data(address_hash) do
    query =
      from(
        address in Address,
        where: address.hash == ^address_hash,
        preload: [:contracts_creation_internal_transaction, :contracts_creation_transaction]
      )

    contract_address = Repo.one(query)

    contract_creation_input_data_from_address(contract_address)
  end

  # credo:disable-for-next-line /Complexity/
  defp contract_creation_input_data_from_address(address) do
    internal_transaction = address && address.contracts_creation_internal_transaction
    transaction = address && address.contracts_creation_transaction

    cond do
      is_nil(address) ->
        ""

      internal_transaction && internal_transaction.input ->
        Data.to_string(internal_transaction.input)

      internal_transaction && internal_transaction.init ->
        Data.to_string(internal_transaction.init)

      transaction && transaction.input ->
        Data.to_string(transaction.input)

      is_nil(transaction) && is_nil(internal_transaction) &&
          not is_nil(address.contract_code) ->
        %Explorer.Chain.Data{bytes: bytes} = address.contract_code
        Base.encode16(bytes, case: :lower)

      true ->
        ""
    end
  end

  @doc """
  Inserts a `t:SmartContract.t/0`.

  As part of inserting a new smart contract, an additional record is inserted for
  naming the address for reference.
  """
  @spec create_smart_contract(map()) :: {:ok, SmartContract.t()} | {:error, Ecto.Changeset.t()}
  def create_smart_contract(attrs \\ %{}, external_libraries \\ [], secondary_sources \\ []) do
    new_contract = %SmartContract{}

    attrs =
      attrs
      |> Helper.add_contract_code_md5()

    smart_contract_changeset =
      new_contract
      |> SmartContract.changeset(attrs)
      |> Changeset.put_change(:external_libraries, external_libraries)

    new_contract_additional_source = %SmartContractAdditionalSource{}

    smart_contract_additional_sources_changesets =
      if secondary_sources do
        secondary_sources
        |> Enum.map(fn changeset ->
          new_contract_additional_source
          |> SmartContractAdditionalSource.changeset(changeset)
        end)
      else
        []
      end

    address_hash = Changeset.get_field(smart_contract_changeset, :address_hash)

    # Enforce ShareLocks tables order (see docs: sharelocks.md)
    insert_contract_query =
      Multi.new()
      |> Multi.run(:set_address_verified, fn repo, _ -> set_address_verified(repo, address_hash) end)
      |> Multi.run(:clear_primary_address_names, fn repo, _ -> clear_primary_address_names(repo, address_hash) end)
      |> Multi.insert(:smart_contract, smart_contract_changeset)

    insert_contract_query_with_additional_sources =
      smart_contract_additional_sources_changesets
      |> Enum.with_index()
      |> Enum.reduce(insert_contract_query, fn {changeset, index}, multi ->
        Multi.insert(multi, "smart_contract_additional_source_#{Integer.to_string(index)}", changeset)
      end)

    insert_result =
      insert_contract_query_with_additional_sources
      |> Repo.transaction()

    create_address_name(Repo, Changeset.get_field(smart_contract_changeset, :name), address_hash)

    case insert_result do
      {:ok, %{smart_contract: smart_contract}} ->
        {:ok, smart_contract}

      {:error, :smart_contract, changeset, _} ->
        {:error, changeset}

      {:error, :set_address_verified, message, _} ->
        {:error, message}
    end
  end

  @doc """
  Updates a `t:SmartContract.t/0`.

  Has the similar logic as create_smart_contract/1.
  Used in cases when you need to update row in DB contains SmartContract, e.g. in case of changing
  status `partially verified` to `fully verified` (re-verify).
  """
  @spec update_smart_contract(map()) :: {:ok, SmartContract.t()} | {:error, Ecto.Changeset.t()}
  def update_smart_contract(attrs \\ %{}, external_libraries \\ [], secondary_sources \\ []) do
    address_hash = Map.get(attrs, :address_hash)

    query =
      from(
        smart_contract in SmartContract,
        where: smart_contract.address_hash == ^address_hash
      )

    query_sources =
      from(
        source in SmartContractAdditionalSource,
        where: source.address_hash == ^address_hash
      )

    _delete_sources = Repo.delete_all(query_sources)

    smart_contract = Repo.one(query)

    smart_contract_changeset =
      smart_contract
      |> SmartContract.changeset(attrs)
      |> Changeset.put_change(:external_libraries, external_libraries)

    new_contract_additional_source = %SmartContractAdditionalSource{}

    smart_contract_additional_sources_changesets =
      if secondary_sources do
        secondary_sources
        |> Enum.map(fn changeset ->
          new_contract_additional_source
          |> SmartContractAdditionalSource.changeset(changeset)
        end)
      else
        []
      end

    # Enforce ShareLocks tables order (see docs: sharelocks.md)
    insert_contract_query =
      Multi.new()
      |> Multi.update(:smart_contract, smart_contract_changeset)

    insert_contract_query_with_additional_sources =
      smart_contract_additional_sources_changesets
      |> Enum.with_index()
      |> Enum.reduce(insert_contract_query, fn {changeset, index}, multi ->
        Multi.insert(multi, "smart_contract_additional_source_#{Integer.to_string(index)}", changeset)
      end)

    insert_result =
      insert_contract_query_with_additional_sources
      |> Repo.transaction()

    case insert_result do
      {:ok, %{smart_contract: smart_contract}} ->
        {:ok, smart_contract}

      {:error, :smart_contract, changeset, _} ->
        {:error, changeset}

      {:error, :set_address_verified, message, _} ->
        {:error, message}
    end
  end

  defp set_address_verified(repo, address_hash) do
    query =
      from(
        address in Address,
        where: address.hash == ^address_hash
      )

    case repo.update_all(query, set: [verified: true]) do
      {1, _} -> {:ok, []}
      _ -> {:error, "There was an error annotating that the address has been verified."}
    end
  end

  defp set_address_decompiled(repo, address_hash) do
    query =
      from(
        address in Address,
        where: address.hash == ^address_hash
      )

    case repo.update_all(query, set: [decompiled: true]) do
      {1, _} -> {:ok, []}
      _ -> {:error, "There was an error annotating that the address has been decompiled."}
    end
  end

  defp clear_primary_address_names(repo, address_hash) do
    query =
      from(
        address_name in Address.Name,
        where: address_name.address_hash == ^address_hash,
        # Enforce Name ShareLocks order (see docs: sharelocks.md)
        order_by: [asc: :address_hash, asc: :name],
        lock: "FOR UPDATE"
      )

    repo.update_all(
      from(n in Address.Name, join: s in subquery(query), on: n.address_hash == s.address_hash and n.name == s.name),
      set: [primary: false]
    )

    {:ok, []}
  end

  defp create_address_name(repo, name, address_hash) do
    params = %{
      address_hash: address_hash,
      name: name,
      primary: true
    }

    %Address.Name{}
    |> Address.Name.changeset(params)
    |> repo.insert(on_conflict: :nothing, conflict_target: [:address_hash, :name])
  end

  def get_verified_twin_contract(%Explorer.Chain.Address{} = target_address) do
    case target_address do
      %{contract_code: %Chain.Data{bytes: contract_code_bytes}} ->
        target_address_hash = target_address.hash

        contract_code_md5 = Helper.contract_code_md5(contract_code_bytes)

        verified_contract_twin_query =
          from(
            smart_contract in SmartContract,
            where: smart_contract.contract_code_md5 == ^contract_code_md5,
            where: smart_contract.address_hash != ^target_address_hash,
            select: smart_contract,
            limit: 1
          )

        verified_contract_twin_query
        |> Repo.one(timeout: 10_000)

      _ ->
        nil
    end
  end

  @doc """
  Finds metadata for verification of a contract from verified twins: contracts with the same bytecode
  which were verified previously, returns a single t:SmartContract.t/0
  """
  def get_address_verified_twin_contract(hash) when is_binary(hash) do
    case string_to_address_hash(hash) do
      {:ok, address_hash} -> get_address_verified_twin_contract(address_hash)
      _ -> %{:verified_contract => nil, :additional_sources => nil}
    end
  end

  def get_address_verified_twin_contract(%Explorer.Chain.Hash{} = address_hash) do
    with target_address <- Repo.get(Address, address_hash),
         false <- is_nil(target_address) do
      verified_contract_twin = get_verified_twin_contract(target_address)

      verified_contract_twin_additional_sources = get_contract_additional_sources(verified_contract_twin)

      %{
        :verified_contract => verified_contract_twin,
        :additional_sources => verified_contract_twin_additional_sources
      }
    else
      _ ->
        %{:verified_contract => nil, :additional_sources => nil}
    end
  end

  defp get_contract_additional_sources(verified_contract_twin) do
    if verified_contract_twin do
      verified_contract_twin_additional_sources_query =
        from(
          s in SmartContractAdditionalSource,
          where: s.address_hash == ^verified_contract_twin.address_hash
        )

      verified_contract_twin_additional_sources_query
      |> Repo.all()
    else
      []
    end
  end

  def get_minimal_proxy_template(address_hash) do
    minimal_proxy_template =
      case Repo.get(Address, address_hash) do
        nil ->
          nil

        target_address ->
          contract_code = target_address.contract_code

          case contract_code do
            %Chain.Data{bytes: contract_code_bytes} ->
              contract_bytecode = Base.encode16(contract_code_bytes, case: :lower)

              get_minimal_proxy_from_template_code(contract_bytecode)

            _ ->
              nil
          end
      end

    minimal_proxy_template
  end

  defp get_minimal_proxy_from_template_code(contract_bytecode) do
    case contract_bytecode do
      "363d3d373d3d3d363d73" <> <<template_address::binary-size(40)>> <> _ ->
        template_address = "0x" <> template_address

        query =
          from(
            smart_contract in SmartContract,
            where: smart_contract.address_hash == ^template_address,
            select: smart_contract
          )

        template =
          query
          |> Repo.one(timeout: 10_000)

        template

      _ ->
        nil
    end
  end

  @spec address_hash_to_smart_contract(Hash.Address.t()) :: SmartContract.t() | nil
  def address_hash_to_smart_contract(address_hash) do
    query =
      from(
        smart_contract in SmartContract,
        where: smart_contract.address_hash == ^address_hash
      )

    current_smart_contract = Repo.one(query)

    if current_smart_contract do
      current_smart_contract
    else
      address_verified_twin_contract =
        Chain.get_minimal_proxy_template(address_hash) ||
          Chain.get_address_verified_twin_contract(address_hash).verified_contract

      if address_verified_twin_contract do
        address_verified_twin_contract
        |> Map.put(:address_hash, address_hash)
        |> Map.put(:metadata_from_verified_twin, true)
        |> Map.put(:implementation_address_hash, nil)
        |> Map.put(:implementation_name, nil)
        |> Map.put(:implementation_fetched_at, nil)
      else
        current_smart_contract
      end
    end
  end

  @spec address_hash_to_smart_contract_without_twin(Hash.Address.t()) :: SmartContract.t() | nil
  def address_hash_to_smart_contract_without_twin(address_hash) do
    query =
      from(
        smart_contract in SmartContract,
        where: smart_contract.address_hash == ^address_hash
      )

    Repo.one(query)
  end

  def smart_contract_fully_verified?(address_hash_str) when is_binary(address_hash_str) do
    case string_to_address_hash(address_hash_str) do
      {:ok, address_hash} ->
        check_fully_verified(address_hash)

      _ ->
        false
    end
  end

  def smart_contract_fully_verified?(address_hash) do
    check_fully_verified(address_hash)
  end

  defp check_fully_verified(address_hash) do
    query =
      from(
        smart_contract in SmartContract,
        where: smart_contract.address_hash == ^address_hash
      )

    result = Repo.one(query)

    if result, do: !result.partially_verified, else: false
  end

  def smart_contract_verified?(address_hash_str) when is_binary(address_hash_str) do
    case string_to_address_hash(address_hash_str) do
      {:ok, address_hash} ->
        check_verified(address_hash)

      _ ->
        false
    end
  end

  def smart_contract_verified?(address_hash) do
    check_verified(address_hash)
  end

  defp check_verified(address_hash) do
    query =
      from(
        smart_contract in SmartContract,
        where: smart_contract.address_hash == ^address_hash
      )

    if Repo.one(query), do: true, else: false
  end

  defp fetch_transactions(paging_options \\ nil, from_block \\ nil, to_block \\ nil, is_address? \\ false) do
    Transaction
    |> order_for_transactions(is_address?)
    |> where_block_number_in_period(from_block, to_block)
    |> handle_paging_options(paging_options)
  end

  defp order_for_transactions(query, true) do
    query
    |> order_by([transaction],
      desc: transaction.block_number,
      desc: transaction.index,
      desc: transaction.inserted_at,
      asc: transaction.hash
    )
  end

  defp order_for_transactions(query, _) do
    query
    |> order_by([transaction], desc: transaction.block_number, desc: transaction.index)
  end

  defp fetch_transactions_in_ascending_order_by_index(paging_options) do
    Transaction
    |> order_by([transaction], desc: transaction.block_number, asc: transaction.index)
    |> handle_paging_options(paging_options)
  end

  defp for_parent_transaction(query, %Hash{byte_count: unquote(Hash.Full.byte_count())} = hash) do
    from(
      child in query,
      inner_join: transaction in assoc(child, :transaction),
      where: transaction.hash == ^hash
    )
  end

  defp handle_paging_options(query, nil), do: query

  defp handle_paging_options(query, %PagingOptions{key: nil, page_size: nil}), do: query

  defp handle_paging_options(query, paging_options) do
    query
    |> page_transaction(paging_options)
    |> limit(^paging_options.page_size)
  end

  defp handle_verified_contracts_paging_options(query, nil), do: query

  defp handle_verified_contracts_paging_options(query, paging_options) do
    query
    |> page_verified_contracts(paging_options)
    |> limit(^paging_options.page_size)
  end

  defp handle_token_transfer_paging_options(query, nil), do: query

  defp handle_token_transfer_paging_options(query, paging_options) do
    query
    |> TokenTransfer.page_token_transfer(paging_options)
    |> limit(^paging_options.page_size)
  end

  defp handle_random_access_paging_options(query, empty_options) when empty_options in [nil, [], %{}],
    do: limit(query, ^(@default_page_size + 1))

  defp handle_random_access_paging_options(query, paging_options) do
    query
    |> (&if(paging_options |> Map.get(:page_number, 1) |> proccess_page_number() == 1,
          do: &1,
          else: page_transaction(&1, paging_options)
        )).()
    |> handle_page(paging_options)
  end

  defp handle_page(query, paging_options) do
    page_number = paging_options |> Map.get(:page_number, 1) |> proccess_page_number()
    page_size = Map.get(paging_options, :page_size, @default_page_size)

    cond do
      page_in_bounds?(page_number, page_size) && page_number == 1 ->
        query
        |> limit(^(page_size + 1))

      page_in_bounds?(page_number, page_size) ->
        query
        |> limit(^page_size)
        |> offset(^((page_number - 2) * page_size))

      true ->
        query
        |> limit(^(@default_page_size + 1))
    end
  end

  defp proccess_page_number(number) when number < 1, do: 1

  defp proccess_page_number(number), do: number

  defp page_in_bounds?(page_number, page_size),
    do: page_size <= @limit_showing_transactions && @limit_showing_transactions - page_number * page_size >= 0

  def limit_showing_transactions, do: @limit_showing_transactions

  defp join_association(query, [{association, nested_preload}], necessity)
       when is_atom(association) and is_atom(nested_preload) do
    case necessity do
      :optional ->
        preload(query, [{^association, ^nested_preload}])

      :required ->
        from(q in query,
          inner_join: a in assoc(q, ^association),
          left_join: b in assoc(a, ^nested_preload),
          preload: [{^association, {a, [{^nested_preload, b}]}}]
        )
    end
  end

  defp join_association(query, association, necessity) when is_atom(association) do
    case necessity do
      :optional ->
        preload(query, ^association)

      :required ->
        from(q in query, inner_join: a in assoc(q, ^association), preload: [{^association, a}])
    end
  end

  defp join_association(query, association, necessity) do
    case necessity do
      :optional ->
        preload(query, ^association)

      :required ->
        from(q in query, inner_join: a in assoc(q, ^association), preload: [{^association, a}])
    end
  end

  defp join_associations(query, necessity_by_association) when is_map(necessity_by_association) do
    Enum.reduce(necessity_by_association, query, fn {association, join}, acc_query ->
      join_association(acc_query, association, join)
    end)
  end

  defp page_addresses(query, %PagingOptions{key: nil}), do: query

  defp page_addresses(query, %PagingOptions{key: {coin_balance, hash}}) do
    from(address in query,
      where:
        (address.fetched_coin_balance == ^coin_balance and address.hash > ^hash) or
          address.fetched_coin_balance < ^coin_balance
    )
  end

  defp page_tokens(query, %PagingOptions{key: nil}), do: query

  defp page_tokens(query, %PagingOptions{key: {holder_count, token_name}}) do
    from(token in query,
      where:
        (token.holder_count == ^holder_count and token.name > ^token_name) or
          token.holder_count < ^holder_count
    )
  end

  defp page_gas_usage(query, %PagingOptions{key: nil}), do: query

  defp page_gas_usage(query, %PagingOptions{key: {total_gas, _}}) do
    from(tx in query,
      where: tx.total_gas < ^total_gas
    )
  end

  defp page_blocks(query, %PagingOptions{key: nil}), do: query

  defp page_blocks(query, %PagingOptions{key: {block_number}}) do
    where(query, [block], block.number < ^block_number)
  end

  defp page_coin_balances(query, %PagingOptions{key: nil}), do: query

  defp page_coin_balances(query, %PagingOptions{key: {block_number}}) do
    where(query, [coin_balance], coin_balance.block_number < ^block_number)
  end

  defp page_internal_transaction(_, _, _ \\ %{index_int_tx_desc_order: false})

  defp page_internal_transaction(query, %PagingOptions{key: nil}, _), do: query

  defp page_internal_transaction(query, %PagingOptions{key: {block_number, transaction_index, index}}, %{
         index_int_tx_desc_order: desc
       }) do
    hardcoded_where_for_page_int_tx(query, block_number, transaction_index, index, desc)
  end

  defp page_internal_transaction(query, %PagingOptions{key: {index}}, %{index_int_tx_desc_order: desc}) do
    if desc do
      where(query, [internal_transaction], internal_transaction.index < ^index)
    else
      where(query, [internal_transaction], internal_transaction.index > ^index)
    end
  end

  defp hardcoded_where_for_page_int_tx(query, block_number, transaction_index, index, false),
    do:
      where(
        query,
        [internal_transaction],
        internal_transaction.block_number < ^block_number or
          (internal_transaction.block_number == ^block_number and
             internal_transaction.transaction_index < ^transaction_index) or
          (internal_transaction.block_number == ^block_number and
             internal_transaction.transaction_index == ^transaction_index and internal_transaction.index > ^index)
      )

  defp hardcoded_where_for_page_int_tx(query, block_number, transaction_index, index, true),
    do:
      where(
        query,
        [internal_transaction],
        internal_transaction.block_number < ^block_number or
          (internal_transaction.block_number == ^block_number and
             internal_transaction.transaction_index < ^transaction_index) or
          (internal_transaction.block_number == ^block_number and
             internal_transaction.transaction_index == ^transaction_index and internal_transaction.index < ^index)
      )

  defp page_logs(query, %PagingOptions{key: nil}), do: query

  defp page_logs(query, %PagingOptions{key: {index}}) do
    where(query, [log], log.index > ^index)
  end

  defp page_pending_transaction(query, %PagingOptions{key: nil}), do: query

  defp page_pending_transaction(query, %PagingOptions{key: {inserted_at, hash}}) do
    where(
      query,
      [transaction],
      (is_nil(transaction.block_number) and
         (transaction.inserted_at < ^inserted_at or
            (transaction.inserted_at == ^inserted_at and transaction.hash > ^hash))) or
        not is_nil(transaction.block_number)
    )
  end

  defp page_transaction(query, %PagingOptions{key: nil}), do: query

  defp page_transaction(query, %PagingOptions{is_pending_tx: true} = options),
    do: page_pending_transaction(query, options)

  defp page_transaction(query, %PagingOptions{key: {block_number, index}, is_index_in_asc_order: true}) do
    where(
      query,
      [transaction],
      transaction.block_number < ^block_number or
        (transaction.block_number == ^block_number and transaction.index > ^index)
    )
  end

  defp page_transaction(query, %PagingOptions{key: {block_number, index}}) do
    where(
      query,
      [transaction],
      transaction.block_number < ^block_number or
        (transaction.block_number == ^block_number and transaction.index < ^index)
    )
  end

  defp page_transaction(query, %PagingOptions{key: {index}}) do
    where(query, [transaction], transaction.index < ^index)
  end

  defp page_search_results(query, %PagingOptions{key: nil}), do: query

  defp page_search_results(query, %PagingOptions{
         key: {_address_hash, _tx_hash, _block_hash, holder_count, name, inserted_at, item_type}
       })
       when holder_count in [nil, ""] do
    where(
      query,
      [item],
      (item.name > ^name and item.type == ^item_type) or
        (item.name == ^name and item.inserted_at < ^inserted_at and
           item.type == ^item_type) or
        item.type != ^item_type
    )
  end

  # credo:disable-for-next-line
  defp page_search_results(query, %PagingOptions{
         key: {_address_hash, _tx_hash, _block_hash, holder_count, name, inserted_at, item_type}
       }) do
    where(
      query,
      [item],
      (item.holder_count < ^holder_count and item.type == ^item_type) or
        (item.holder_count == ^holder_count and item.name > ^name and item.type == ^item_type) or
        (item.holder_count == ^holder_count and item.name == ^name and item.inserted_at < ^inserted_at and
           item.type == ^item_type) or
        item.type != ^item_type
    )
  end

  def page_token_balances(query, %PagingOptions{key: nil}), do: query

  def page_token_balances(query, %PagingOptions{key: {value, address_hash}}) do
    where(
      query,
      [tb],
      tb.value < ^value or (tb.value == ^value and tb.address_hash < ^address_hash)
    )
  end

  def page_current_token_balances(query, %PagingOptions{key: nil}), do: query

  def page_current_token_balances(query, paging_options: %PagingOptions{key: nil}), do: query

  def page_current_token_balances(query, paging_options: %PagingOptions{key: {name, type, value}}) do
    where(
      query,
      [ctb, bt, t],
      ctb.value < ^value or (ctb.value == ^value and t.type < ^type) or
        (ctb.value == ^value and t.type == ^type and t.name < ^name)
    )
  end

  defp page_verified_contracts(query, %PagingOptions{key: nil}), do: query

  defp page_verified_contracts(query, %PagingOptions{key: {id}}) do
    where(query, [contract], contract.id < ^id)
  end

  @doc """
  Ensures the following conditions are true:

    * excludes internal transactions of type call with no siblings in the
      transaction
    * includes internal transactions of type create, reward, or selfdestruct
      even when they are alone in the parent transaction

  """
  @spec where_transaction_has_multiple_internal_transactions(Ecto.Query.t()) :: Ecto.Query.t()
  def where_transaction_has_multiple_internal_transactions(query) do
    where(
      query,
      [internal_transaction, transaction],
      internal_transaction.type != ^:call or
        fragment(
          """
          EXISTS (SELECT sibling.*
          FROM internal_transactions AS sibling
          WHERE sibling.transaction_hash = ? AND sibling.index != ?
          )
          """,
          transaction.hash,
          internal_transaction.index
        )
    )
  end

  @doc """
  The current total number of coins minted minus verifiably burned coins.
  """
  @spec total_supply :: non_neg_integer() | nil
  def total_supply do
    supply_module().total() || 0
  end

  @doc """
  The current number coins in the market for trading.
  """
  @spec circulating_supply :: non_neg_integer() | nil
  def circulating_supply do
    supply_module().circulating()
  end

  defp supply_module do
    Application.get_env(:explorer, :supply, Explorer.Chain.Supply.ExchangeRate)
  end

  @doc """
  Calls supply_for_days from the configured supply_module
  """
  def supply_for_days, do: supply_module().supply_for_days(MarketHistoryCache.recent_days_count())

  @doc """
  Streams a lists token contract addresses that haven't been cataloged.
  """
  @spec stream_uncataloged_token_contract_address_hashes(
          initial :: accumulator,
          reducer :: (entry :: Hash.Address.t(), accumulator -> accumulator)
        ) :: {:ok, accumulator}
        when accumulator: term()
  def stream_uncataloged_token_contract_address_hashes(initial, reducer) when is_function(reducer, 2) do
    query =
      from(
        token in Token,
        where: token.cataloged == false,
        select: token.contract_address_hash
      )

    Repo.stream_reduce(query, initial, reducer)
  end

  @spec stream_unfetched_token_instances(
          initial :: accumulator,
          reducer :: (entry :: map(), accumulator -> accumulator)
        ) :: {:ok, accumulator}
        when accumulator: term()
  def stream_unfetched_token_instances(initial, reducer) when is_function(reducer, 2) do
    nft_tokens =
      from(
        token in Token,
        where: token.type == ^"ERC-721" or token.type == ^"ERC-1155",
        select: token.contract_address_hash
      )

    token_ids_query =
      from(
        token_transfer in TokenTransfer,
        select: %{
          token_contract_address_hash: token_transfer.token_contract_address_hash,
          token_id: fragment("unnest(?)", token_transfer.token_ids)
        }
      )

    query =
      from(
        transfer in subquery(token_ids_query),
        inner_join: token in subquery(nft_tokens),
        on: token.contract_address_hash == transfer.token_contract_address_hash,
        left_join: instance in Instance,
        on:
          transfer.token_contract_address_hash == instance.token_contract_address_hash and
            transfer.token_id == instance.token_id,
        where: is_nil(instance.token_id),
        select: %{
          contract_address_hash: transfer.token_contract_address_hash,
          token_id: transfer.token_id
        }
      )

    distinct_query =
      from(
        q in subquery(query),
        distinct: [q.contract_address_hash, q.token_id]
      )

    Repo.stream_reduce(distinct_query, initial, reducer)
  end

  @doc """
  Streams a list of token contract addresses that have been cataloged.
  """
  @spec stream_cataloged_token_contract_address_hashes(
          initial :: accumulator,
          reducer :: (entry :: Hash.Address.t(), accumulator -> accumulator)
        ) :: {:ok, accumulator}
        when accumulator: term()
  def stream_cataloged_token_contract_address_hashes(initial, reducer, some_time_ago_updated \\ 2880)
      when is_function(reducer, 2) do
    some_time_ago_updated
    |> Token.cataloged_tokens()
    |> order_by(asc: :updated_at)
    |> Repo.stream_reduce(initial, reducer)
  end

  @doc """
  Returns a list of block numbers token transfer `t:Log.t/0`s that don't have an
  associated `t:TokenTransfer.t/0` record.
  """
  def uncataloged_token_transfer_block_numbers do
    query =
      from(l in Log,
        as: :log,
        where: l.first_topic == unquote(TokenTransfer.constant()),
        where:
          not exists(
            from(tf in TokenTransfer,
              where: tf.transaction_hash == parent_as(:log).transaction_hash,
              where: tf.log_index == parent_as(:log).index
            )
          ),
        select: l.block_number,
        distinct: l.block_number
      )

    Repo.stream_reduce(query, [], &[&1 | &2])
  end

  @doc """
  Returns a list of token addresses `t:Address.t/0`s that don't have an
  bridged property revealed.
  """
  def unprocessed_token_addresses_to_reveal_bridged_tokens do
    query =
      from(t in Token,
        where: is_nil(t.bridged),
        select: t.contract_address_hash
      )

    Repo.stream_reduce(query, [], &[&1 | &2])
  end

  @doc """
  Processes AMB tokens from mediators addresses provided
  """
  def process_amb_tokens do
    amb_bridge_mediators_var = Application.get_env(:block_scout_web, :amb_bridge_mediators)
    amb_bridge_mediators = (amb_bridge_mediators_var && String.split(amb_bridge_mediators_var, ",")) || []

    json_rpc_named_arguments = Application.get_env(:explorer, :json_rpc_named_arguments)

    foreign_json_rpc = Application.get_env(:block_scout_web, :foreign_json_rpc)

    eth_call_foreign_json_rpc_named_arguments =
      compose_foreign_json_rpc_named_arguments(json_rpc_named_arguments, foreign_json_rpc)

    try do
      amb_bridge_mediators
      |> Enum.each(fn amb_bridge_mediator_hash ->
        with {:ok, bridge_contract_hash_resp} <-
               get_bridge_contract_hash(amb_bridge_mediator_hash, json_rpc_named_arguments),
             bridge_contract_hash <- decode_contract_address_hash_response(bridge_contract_hash_resp),
             {:ok, destination_chain_id_resp} <-
               get_destination_chain_id(bridge_contract_hash, json_rpc_named_arguments),
             foreign_chain_id <- decode_contract_integer_response(destination_chain_id_resp),
             {:ok, home_token_contract_hash_resp} <-
               get_erc677_token_hash(amb_bridge_mediator_hash, json_rpc_named_arguments),
             home_token_contract_hash_string <- decode_contract_address_hash_response(home_token_contract_hash_resp),
             {:ok, home_token_contract_hash} <- Chain.string_to_address_hash(home_token_contract_hash_string),
             {:ok, foreign_mediator_contract_hash_resp} <-
               get_foreign_mediator_contract_hash(amb_bridge_mediator_hash, json_rpc_named_arguments),
             foreign_mediator_contract_hash <-
               decode_contract_address_hash_response(foreign_mediator_contract_hash_resp),
             {:ok, foreign_token_contract_hash_resp} <-
               get_erc677_token_hash(foreign_mediator_contract_hash, eth_call_foreign_json_rpc_named_arguments),
             foreign_token_contract_hash_string <-
               decode_contract_address_hash_response(foreign_token_contract_hash_resp),
             {:ok, foreign_token_contract_hash} <- Chain.string_to_address_hash(foreign_token_contract_hash_string) do
          insert_bridged_token_metadata(home_token_contract_hash, %{
            foreign_chain_id: foreign_chain_id,
            foreign_token_address_hash: foreign_token_contract_hash,
            custom_metadata: nil,
            custom_cap: nil,
            lp_token: nil,
            type: "amb"
          })

          set_token_bridged_status(home_token_contract_hash, true)
        else
          result ->
            Logger.debug([
              "failed to fetch metadata for token bridged with AMB mediator #{amb_bridge_mediator_hash}",
              inspect(result)
            ])
        end
      end)
    rescue
      _ ->
        :ok
    end

    :ok
  end

  @doc """
  Fetches bridged tokens metadata from OmniBridge.
  """
  def fetch_omni_bridged_tokens_metadata(token_addresses) do
    Enum.each(token_addresses, fn token_address_hash ->
      created_from_int_tx_success_query =
        from(
          it in InternalTransaction,
          inner_join: t in assoc(it, :transaction),
          where: it.created_contract_address_hash == ^token_address_hash,
          where: t.status == ^1
        )

      created_from_int_tx_success =
        created_from_int_tx_success_query
        |> limit(1)
        |> Repo.one()

      created_from_tx_query =
        from(
          t in Transaction,
          where: t.created_contract_address_hash == ^token_address_hash
        )

      created_from_tx =
        created_from_tx_query
        |> Repo.all()
        |> Enum.count() > 0

      created_from_int_tx_query =
        from(
          it in InternalTransaction,
          where: it.created_contract_address_hash == ^token_address_hash
        )

      created_from_int_tx =
        created_from_int_tx_query
        |> Repo.all()
        |> Enum.count() > 0

      cond do
        created_from_tx ->
          set_token_bridged_status(token_address_hash, false)

        created_from_int_tx && !created_from_int_tx_success ->
          set_token_bridged_status(token_address_hash, false)

        created_from_int_tx && created_from_int_tx_success ->
          proceed_with_set_omni_status(token_address_hash, created_from_int_tx_success)

        true ->
          :ok
      end
    end)

    :ok
  end

  defp proceed_with_set_omni_status(token_address_hash, created_from_int_tx_success) do
    {:ok, eth_omni_status} =
      extract_omni_bridged_token_metadata_wrapper(
        token_address_hash,
        created_from_int_tx_success,
        :eth_omni_bridge_mediator
      )

    {:ok, bsc_omni_status} =
      if eth_omni_status do
        {:ok, false}
      else
        extract_omni_bridged_token_metadata_wrapper(
          token_address_hash,
          created_from_int_tx_success,
          :bsc_omni_bridge_mediator
        )
      end

    {:ok, poa_omni_status} =
      if eth_omni_status || bsc_omni_status do
        {:ok, false}
      else
        extract_omni_bridged_token_metadata_wrapper(
          token_address_hash,
          created_from_int_tx_success,
          :poa_omni_bridge_mediator
        )
      end

    if !eth_omni_status && !bsc_omni_status && !poa_omni_status do
      set_token_bridged_status(token_address_hash, false)
    end
  end

  defp extract_omni_bridged_token_metadata_wrapper(token_address_hash, created_from_int_tx_success, mediator) do
    omni_bridge_mediator = Application.get_env(:block_scout_web, mediator)
    %{transaction_hash: transaction_hash} = created_from_int_tx_success

    if omni_bridge_mediator && omni_bridge_mediator !== "" do
      {:ok, omni_bridge_mediator_hash} = Chain.string_to_address_hash(omni_bridge_mediator)

      created_by_amb_mediator_query =
        from(
          it in InternalTransaction,
          where: it.transaction_hash == ^transaction_hash,
          where: it.to_address_hash == ^omni_bridge_mediator_hash
        )

      created_by_amb_mediator =
        created_by_amb_mediator_query
        |> Repo.all()

      if Enum.count(created_by_amb_mediator) > 0 do
        extract_omni_bridged_token_metadata(
          token_address_hash,
          omni_bridge_mediator,
          omni_bridge_mediator_hash
        )

        {:ok, true}
      else
        {:ok, false}
      end
    else
      {:ok, false}
    end
  end

  defp extract_omni_bridged_token_metadata(token_address_hash, omni_bridge_mediator, omni_bridge_mediator_hash) do
    json_rpc_named_arguments = Application.get_env(:explorer, :json_rpc_named_arguments)

    with {:ok, _} <-
           get_token_interfaces_version_signature(token_address_hash, json_rpc_named_arguments),
         {:ok, foreign_token_address_abi_encoded} <-
           get_foreign_token_address(omni_bridge_mediator, token_address_hash, json_rpc_named_arguments),
         {:ok, bridge_contract_hash_resp} <-
           get_bridge_contract_hash(omni_bridge_mediator_hash, json_rpc_named_arguments) do
      foreign_token_address_hash_string = decode_contract_address_hash_response(foreign_token_address_abi_encoded)
      {:ok, foreign_token_address_hash} = Chain.string_to_address_hash(foreign_token_address_hash_string)

      multi_token_bridge_hash_string = decode_contract_address_hash_response(bridge_contract_hash_resp)

      {:ok, foreign_chain_id_abi_encoded} =
        get_destination_chain_id(multi_token_bridge_hash_string, json_rpc_named_arguments)

      foreign_chain_id = decode_contract_integer_response(foreign_chain_id_abi_encoded)

      foreign_json_rpc = Application.get_env(:block_scout_web, :foreign_json_rpc)

      custom_metadata =
        if foreign_json_rpc == 1 do
          get_bridged_token_custom_metadata(foreign_token_address_hash, json_rpc_named_arguments, foreign_json_rpc)
        else
          nil
        end

      bridged_token_metadata = %{
        foreign_chain_id: foreign_chain_id,
        foreign_token_address_hash: foreign_token_address_hash,
        custom_metadata: custom_metadata,
        custom_cap: nil,
        lp_token: nil,
        type: "omni"
      }

      insert_bridged_token_metadata(token_address_hash, bridged_token_metadata)

      set_token_bridged_status(token_address_hash, true)
    end
  end

  defp get_bridge_contract_hash(mediator_hash, json_rpc_named_arguments) do
    # keccak 256 from bridgeContract()
    bridge_contract_signature = "0xcd596583"

    perform_eth_call_request(bridge_contract_signature, mediator_hash, json_rpc_named_arguments)
  end

  defp get_erc677_token_hash(mediator_hash, json_rpc_named_arguments) do
    # keccak 256 from erc677token()
    erc677_token_signature = "0x18d8f9c9"

    perform_eth_call_request(erc677_token_signature, mediator_hash, json_rpc_named_arguments)
  end

  defp get_foreign_mediator_contract_hash(mediator_hash, json_rpc_named_arguments) do
    # keccak 256 from mediatorContractOnOtherSide()
    mediator_contract_on_other_side_signature = "0x871c0760"

    perform_eth_call_request(mediator_contract_on_other_side_signature, mediator_hash, json_rpc_named_arguments)
  end

  defp get_destination_chain_id(bridge_contract_hash, json_rpc_named_arguments) do
    # keccak 256 from destinationChainId()
    destination_chain_id_signature = "0xb0750611"

    perform_eth_call_request(destination_chain_id_signature, bridge_contract_hash, json_rpc_named_arguments)
  end

  defp get_token_interfaces_version_signature(token_address_hash, json_rpc_named_arguments) do
    # keccak 256 from getTokenInterfacesVersion()
    get_token_interfaces_version_signature = "0x859ba28c"

    perform_eth_call_request(get_token_interfaces_version_signature, token_address_hash, json_rpc_named_arguments)
  end

  defp get_foreign_token_address(omni_bridge_mediator, token_address_hash, json_rpc_named_arguments) do
    # keccak 256 from foreignTokenAddress(address)
    foreign_token_address_signature = "0x47ac7d6a"

    token_address_hash_abi_encoded =
      [token_address_hash.bytes]
      |> TypeEncoder.encode([:address])
      |> Base.encode16()

    foreign_token_address_method = foreign_token_address_signature <> token_address_hash_abi_encoded

    perform_eth_call_request(foreign_token_address_method, omni_bridge_mediator, json_rpc_named_arguments)
  end

  defp perform_eth_call_request(method, destination, json_rpc_named_arguments)
       when not is_nil(json_rpc_named_arguments) do
    method
    |> Contract.eth_call_request(destination, 1, nil, nil)
    |> json_rpc(json_rpc_named_arguments)
  end

  defp perform_eth_call_request(_method, _destination, json_rpc_named_arguments)
       when is_nil(json_rpc_named_arguments) do
    :error
  end

  def decode_contract_address_hash_response(resp) do
    case resp do
      "0x000000000000000000000000" <> address ->
        "0x" <> address

      _ ->
        nil
    end
  end

  def decode_contract_integer_response(resp) do
    case resp do
      "0x" <> integer_encoded ->
        {integer_value, _} = Integer.parse(integer_encoded, 16)
        integer_value

      _ ->
        nil
    end
  end

  defp set_token_bridged_status(token_address_hash, status) do
    case Repo.get(Token, token_address_hash) do
      %Explorer.Chain.Token{bridged: bridged} = target_token ->
        if !bridged do
          token = Changeset.change(target_token, bridged: status)

          Repo.update(token)
        end

      _ ->
        :ok
    end
  end

  defp insert_bridged_token_metadata(token_address_hash, %{
         foreign_chain_id: foreign_chain_id,
         foreign_token_address_hash: foreign_token_address_hash,
         custom_metadata: custom_metadata,
         custom_cap: custom_cap,
         lp_token: lp_token,
         type: type
       }) do
    target_token = Repo.get(Token, token_address_hash)

    if target_token do
      {:ok, _} =
        Repo.insert(
          %BridgedToken{
            home_token_contract_address_hash: token_address_hash,
            foreign_chain_id: foreign_chain_id,
            foreign_token_contract_address_hash: foreign_token_address_hash,
            custom_metadata: custom_metadata,
            custom_cap: custom_cap,
            lp_token: lp_token,
            type: type
          },
          on_conflict: :nothing
        )
    end
  end

  # Fetches custom metadata for bridged tokens from the node.
  # Currently, gets Balancer token composite tokens with their weights
  # from foreign chain
  defp get_bridged_token_custom_metadata(foreign_token_address_hash, json_rpc_named_arguments, foreign_json_rpc)
       when not is_nil(foreign_json_rpc) and foreign_json_rpc !== "" do
    eth_call_foreign_json_rpc_named_arguments =
      compose_foreign_json_rpc_named_arguments(json_rpc_named_arguments, foreign_json_rpc)

    balancer_custom_metadata(foreign_token_address_hash, eth_call_foreign_json_rpc_named_arguments) ||
      sushiswap_custom_metadata(foreign_token_address_hash, eth_call_foreign_json_rpc_named_arguments)
  end

  defp get_bridged_token_custom_metadata(_foreign_token_address_hash, _json_rpc_named_arguments, foreign_json_rpc)
       when is_nil(foreign_json_rpc) do
    nil
  end

  defp get_bridged_token_custom_metadata(_foreign_token_address_hash, _json_rpc_named_arguments, foreign_json_rpc)
       when foreign_json_rpc == "" do
    nil
  end

  defp balancer_custom_metadata(foreign_token_address_hash, eth_call_foreign_json_rpc_named_arguments) do
    # keccak 256 from getCurrentTokens()
    get_current_tokens_signature = "0xcc77828d"

    case get_current_tokens_signature
         |> Contract.eth_call_request(foreign_token_address_hash, 1, nil, nil)
         |> json_rpc(eth_call_foreign_json_rpc_named_arguments) do
      {:ok, "0x"} ->
        nil

      {:ok, "0x" <> balancer_current_tokens_encoded} ->
        [balancer_current_tokens] =
          try do
            balancer_current_tokens_encoded
            |> Base.decode16!(case: :mixed)
            |> TypeDecoder.decode_raw([{:array, :address}])
          rescue
            _ -> []
          end

        bridged_token_custom_metadata =
          parse_bridged_token_custom_metadata(
            balancer_current_tokens,
            eth_call_foreign_json_rpc_named_arguments,
            foreign_token_address_hash
          )

        if is_map(bridged_token_custom_metadata) do
          tokens = Map.get(bridged_token_custom_metadata, :tokens)
          weights = Map.get(bridged_token_custom_metadata, :weights)

          if tokens == "" do
            nil
          else
            if weights !== "", do: "#{tokens} #{weights}", else: tokens
          end
        else
          nil
        end

      _ ->
        nil
    end
  end

  defp sushiswap_custom_metadata(foreign_token_address_hash, eth_call_foreign_json_rpc_named_arguments) do
    # keccak 256 from token0()
    token0_signature = "0x0dfe1681"

    # keccak 256 from token1()
    token1_signature = "0xd21220a7"

    # keccak 256 from name()
    name_signature = "0x06fdde03"

    # keccak 256 from symbol()
    symbol_signature = "0x95d89b41"

    with {:ok, "0x" <> token0_encoded} <-
           token0_signature
           |> Contract.eth_call_request(foreign_token_address_hash, 1, nil, nil)
           |> json_rpc(eth_call_foreign_json_rpc_named_arguments),
         {:ok, "0x" <> token1_encoded} <-
           token1_signature
           |> Contract.eth_call_request(foreign_token_address_hash, 2, nil, nil)
           |> json_rpc(eth_call_foreign_json_rpc_named_arguments),
         token0_hash <- parse_contract_response(token0_encoded, :address),
         token1_hash <- parse_contract_response(token1_encoded, :address),
         false <- is_nil(token0_hash),
         false <- is_nil(token1_hash),
         token0_hash_str <- "0x" <> Base.encode16(token0_hash, case: :lower),
         token1_hash_str <- "0x" <> Base.encode16(token1_hash, case: :lower),
         {:ok, "0x" <> token0_name_encoded} <-
           name_signature
           |> Contract.eth_call_request(token0_hash_str, 1, nil, nil)
           |> json_rpc(eth_call_foreign_json_rpc_named_arguments),
         {:ok, "0x" <> token1_name_encoded} <-
           name_signature
           |> Contract.eth_call_request(token1_hash_str, 2, nil, nil)
           |> json_rpc(eth_call_foreign_json_rpc_named_arguments),
         {:ok, "0x" <> token0_symbol_encoded} <-
           symbol_signature
           |> Contract.eth_call_request(token0_hash_str, 1, nil, nil)
           |> json_rpc(eth_call_foreign_json_rpc_named_arguments),
         {:ok, "0x" <> token1_symbol_encoded} <-
           symbol_signature
           |> Contract.eth_call_request(token1_hash_str, 2, nil, nil)
           |> json_rpc(eth_call_foreign_json_rpc_named_arguments) do
      token0_name = parse_contract_response(token0_name_encoded, :string, {:bytes, 32})
      token1_name = parse_contract_response(token1_name_encoded, :string, {:bytes, 32})
      token0_symbol = parse_contract_response(token0_symbol_encoded, :string, {:bytes, 32})
      token1_symbol = parse_contract_response(token1_symbol_encoded, :string, {:bytes, 32})

      "#{token0_name}/#{token1_name} (#{token0_symbol}/#{token1_symbol})"
    else
      _ ->
        nil
    end
  end

  def calc_lp_tokens_total_liqudity do
    json_rpc_named_arguments = Application.get_env(:explorer, :json_rpc_named_arguments)
    foreign_json_rpc = Application.get_env(:block_scout_web, :foreign_json_rpc)
    bridged_mainnet_tokens_list = BridgedToken.get_unprocessed_mainnet_lp_tokens_list()

    Enum.each(bridged_mainnet_tokens_list, fn bridged_token ->
      case calc_sushiswap_lp_tokens_cap(
             bridged_token.home_token_contract_address_hash,
             bridged_token.foreign_token_contract_address_hash,
             json_rpc_named_arguments,
             foreign_json_rpc
           ) do
        {:ok, new_custom_cap} ->
          bridged_token
          |> Changeset.change(%{custom_cap: new_custom_cap, lp_token: true})
          |> Repo.update()

        {:error, :not_lp_token} ->
          bridged_token
          |> Changeset.change(%{lp_token: false})
          |> Repo.update()
      end
    end)

    Logger.debug(fn -> "Total liqudity fetched for LP tokens" end)
  end

  defp calc_sushiswap_lp_tokens_cap(
         home_token_contract_address_hash,
         foreign_token_address_hash,
         json_rpc_named_arguments,
         foreign_json_rpc
       ) do
    eth_call_foreign_json_rpc_named_arguments =
      compose_foreign_json_rpc_named_arguments(json_rpc_named_arguments, foreign_json_rpc)

    # keccak 256 from getReserves()
    get_reserves_signature = "0x0902f1ac"

    # keccak 256 from token0()
    token0_signature = "0x0dfe1681"

    # keccak 256 from token1()
    token1_signature = "0xd21220a7"

    # keccak 256 from totalSupply()
    total_supply_signature = "0x18160ddd"

    with {:ok, "0x" <> get_reserves_encoded} <-
           get_reserves_signature
           |> Contract.eth_call_request(foreign_token_address_hash, 1, nil, nil)
           |> json_rpc(eth_call_foreign_json_rpc_named_arguments),
         {:ok, "0x" <> home_token_total_supply_encoded} <-
           total_supply_signature
           |> Contract.eth_call_request(home_token_contract_address_hash, 1, nil, nil)
           |> json_rpc(json_rpc_named_arguments),
         [reserve0, reserve1, _] <-
           parse_contract_response(get_reserves_encoded, [{:uint, 112}, {:uint, 112}, {:uint, 32}]),
         {:ok, token0_cap_usd} <-
           get_lp_token_cap(
             home_token_total_supply_encoded,
             token0_signature,
             reserve0,
             foreign_token_address_hash,
             eth_call_foreign_json_rpc_named_arguments
           ),
         {:ok, token1_cap_usd} <-
           get_lp_token_cap(
             home_token_total_supply_encoded,
             token1_signature,
             reserve1,
             foreign_token_address_hash,
             eth_call_foreign_json_rpc_named_arguments
           ) do
      total_lp_cap = Decimal.add(token0_cap_usd, token1_cap_usd)
      {:ok, total_lp_cap}
    else
      _ ->
        {:error, :not_lp_token}
    end
  end

  defp get_lp_token_cap(
         home_token_total_supply_encoded,
         token_signature,
         reserve,
         foreign_token_address_hash,
         eth_call_foreign_json_rpc_named_arguments
       ) do
    # keccak 256 from decimals()
    decimals_signature = "0x313ce567"

    # keccak 256 from totalSupply()
    total_supply_signature = "0x18160ddd"

    home_token_total_supply =
      home_token_total_supply_encoded
      |> parse_contract_response({:uint, 256})
      |> Decimal.new()

    case token_signature
         |> Contract.eth_call_request(foreign_token_address_hash, 1, nil, nil)
         |> json_rpc(eth_call_foreign_json_rpc_named_arguments) do
      {:ok, "0x" <> token_encoded} ->
        with token_hash <- parse_contract_response(token_encoded, :address),
             false <- is_nil(token_hash),
             token_hash_str <- "0x" <> Base.encode16(token_hash, case: :lower),
             {:ok, "0x" <> token_decimals_encoded} <-
               decimals_signature
               |> Contract.eth_call_request(token_hash_str, 1, nil, nil)
               |> json_rpc(eth_call_foreign_json_rpc_named_arguments),
             {:ok, "0x" <> foreign_token_total_supply_encoded} <-
               total_supply_signature
               |> Contract.eth_call_request(foreign_token_address_hash, 1, nil, nil)
               |> json_rpc(eth_call_foreign_json_rpc_named_arguments) do
          token_decimals = parse_contract_response(token_decimals_encoded, {:uint, 256})

          foreign_token_total_supply =
            foreign_token_total_supply_encoded
            |> parse_contract_response({:uint, 256})
            |> Decimal.new()

          token_decimals_divider =
            10
            |> :math.pow(token_decimals)
            |> Decimal.from_float()

          token_cap =
            reserve
            |> Decimal.div(foreign_token_total_supply)
            |> Decimal.mult(home_token_total_supply)
            |> Decimal.div(token_decimals_divider)

          token_price = TokenExchangeRate.fetch_token_exchange_rate_by_address(token_hash_str)

          token_cap_usd =
            if token_price do
              token_price
              |> Decimal.mult(token_cap)
            else
              0
            end

          {:ok, token_cap_usd}
        else
          _ -> :error
        end
    end
  end

  defp parse_contract_response(abi_encoded_value, types) when is_list(types) do
    values =
      try do
        abi_encoded_value
        |> Base.decode16!(case: :mixed)
        |> TypeDecoder.decode_raw(types)
      rescue
        _ -> [nil]
      end

    values
  end

  defp parse_contract_response(abi_encoded_value, type, emergency_type \\ nil) do
    [value] =
      try do
        [res] = decode_contract_response(abi_encoded_value, type)

        [convert_binary_to_string(res, type)]
      rescue
        _ ->
          if emergency_type do
            try do
              [res] = decode_contract_response(abi_encoded_value, emergency_type)

              [convert_binary_to_string(res, emergency_type)]
            rescue
              _ ->
                [nil]
            end
          else
            [nil]
          end
      end

    value
  end

  defp decode_contract_response(abi_encoded_value, type) do
    abi_encoded_value
    |> Base.decode16!(case: :mixed)
    |> TypeDecoder.decode_raw([type])
  end

  defp convert_binary_to_string(binary, type) do
    case type do
      {:bytes, _} ->
        ContractState.binary_to_string(binary)

      _ ->
        binary
    end
  end

  defp compose_foreign_json_rpc_named_arguments(json_rpc_named_arguments, foreign_json_rpc)
       when foreign_json_rpc != "" do
    {_, eth_call_foreign_json_rpc_named_arguments} =
      Keyword.get_and_update(json_rpc_named_arguments, :transport_options, fn transport_options ->
        {_, updated_transport_options} =
          update_transport_options_set_foreign_json_rpc(transport_options, foreign_json_rpc)

        {transport_options, updated_transport_options}
      end)

    eth_call_foreign_json_rpc_named_arguments
  end

  defp compose_foreign_json_rpc_named_arguments(_json_rpc_named_arguments, foreign_json_rpc)
       when foreign_json_rpc == "" do
    nil
  end

  defp compose_foreign_json_rpc_named_arguments(json_rpc_named_arguments, _foreign_json_rpc)
       when is_nil(json_rpc_named_arguments) do
    nil
  end

  defp update_transport_options_set_foreign_json_rpc(transport_options, foreign_json_rpc) do
    Keyword.get_and_update(transport_options, :method_to_url, fn method_to_url ->
      {_, updated_method_to_url} =
        Keyword.get_and_update(method_to_url, :eth_call, fn eth_call ->
          {eth_call, foreign_json_rpc}
        end)

      {method_to_url, updated_method_to_url}
    end)
  end

  defp parse_bridged_token_custom_metadata(
         balancer_current_tokens,
         eth_call_foreign_json_rpc_named_arguments,
         foreign_token_address_hash
       ) do
    balancer_current_tokens
    |> Enum.reduce(%{:tokens => "", :weights => ""}, fn balancer_token_bytes, balancer_tokens_weights ->
      balancer_token_hash_without_0x =
        balancer_token_bytes
        |> Base.encode16(case: :lower)

      balancer_token_hash = "0x" <> balancer_token_hash_without_0x

      # 95d89b41 = keccak256(symbol())
      symbol_signature = "0x95d89b41"

      case symbol_signature
           |> Contract.eth_call_request(balancer_token_hash, 1, nil, nil)
           |> json_rpc(eth_call_foreign_json_rpc_named_arguments) do
        {:ok, "0x" <> symbol_encoded} ->
          [symbol] =
            symbol_encoded
            |> Base.decode16!(case: :mixed)
            |> TypeDecoder.decode_raw([:string])

          # f1b8a9b7 = keccak256(getNormalizedWeight(address))
          get_normalized_weight_signature = "0xf1b8a9b7"

          get_normalized_weight_arg_abi_encoded =
            [balancer_token_bytes]
            |> TypeEncoder.encode([:address])
            |> Base.encode16(case: :lower)

          get_normalized_weight_abi_encoded = get_normalized_weight_signature <> get_normalized_weight_arg_abi_encoded

          get_normalized_weight_resp =
            get_normalized_weight_abi_encoded
            |> Contract.eth_call_request(foreign_token_address_hash, 1, nil, nil)
            |> json_rpc(eth_call_foreign_json_rpc_named_arguments)

          parse_balancer_weights(get_normalized_weight_resp, balancer_tokens_weights, symbol)

        _ ->
          nil
      end
    end)
  end

  defp parse_balancer_weights(get_normalized_weight_resp, balancer_tokens_weights, symbol) do
    case get_normalized_weight_resp do
      {:ok, "0x" <> normalized_weight_encoded} ->
        [normalized_weight] =
          try do
            normalized_weight_encoded
            |> Base.decode16!(case: :mixed)
            |> TypeDecoder.decode_raw([{:uint, 256}])
          rescue
            _ ->
              []
          end

        normalized_weight_to_100_perc = calc_normalized_weight_to_100_perc(normalized_weight)

        normalized_weight_in_perc =
          normalized_weight_to_100_perc
          |> div(1_000_000_000_000_000_000)

        current_tokens = Map.get(balancer_tokens_weights, :tokens)
        current_weights = Map.get(balancer_tokens_weights, :weights)

        tokens_value = combine_tokens_value(current_tokens, symbol)
        weights_value = combine_weights_value(current_weights, normalized_weight_in_perc)

        %{:tokens => tokens_value, :weights => weights_value}

      _ ->
        nil
    end
  end

  defp calc_normalized_weight_to_100_perc(normalized_weight) do
    if normalized_weight, do: 100 * normalized_weight, else: 0
  end

  defp combine_tokens_value(current_tokens, symbol) do
    if current_tokens == "", do: symbol, else: current_tokens <> "/" <> symbol
  end

  defp combine_weights_value(current_weights, normalized_weight_in_perc) do
    if current_weights == "",
      do: "#{normalized_weight_in_perc}",
      else: current_weights <> "/" <> "#{normalized_weight_in_perc}"
  end

  @doc """
  Fetches a `t:Token.t/0` by an address hash.

  ## Options

      * `:necessity_by_association` - use to load `t:association/0` as `:required` or `:optional`.  If an association is
      `:required`, and the `t:Token.t/0` has no associated record for that association,
      then the `t:Token.t/0` will not be included in the list.
  """
  @spec token_from_address_hash(Hash.Address.t(), [necessity_by_association_option]) ::
          {:ok, Token.t()} | {:error, :not_found}
  def token_from_address_hash(
        %Hash{byte_count: unquote(Hash.Address.byte_count())} = hash,
        options \\ []
      ) do
    necessity_by_association = Keyword.get(options, :necessity_by_association, %{})

    query =
      from(
        t in Token,
        left_join: bt in BridgedToken,
        on: t.contract_address_hash == bt.home_token_contract_address_hash,
        where: t.contract_address_hash == ^hash,
        select: [t, bt]
      )

    query
    |> join_associations(necessity_by_association)
    |> preload(:contract_address)
    |> Repo.one()
    |> case do
      nil ->
        {:error, :not_found}

      [%Token{} = token, %BridgedToken{} = bridged_token] ->
        foreign_token_contract_address_hash = Map.get(bridged_token, :foreign_token_contract_address_hash)
        foreign_chain_id = Map.get(bridged_token, :foreign_chain_id)
        custom_metadata = Map.get(bridged_token, :custom_metadata)
        custom_cap = Map.get(bridged_token, :custom_cap)

        extended_token =
          token
          |> Map.put(:foreign_token_contract_address_hash, foreign_token_contract_address_hash)
          |> Map.put(:foreign_chain_id, foreign_chain_id)
          |> Map.put(:custom_metadata, custom_metadata)
          |> Map.put(:custom_cap, custom_cap)

        {:ok, extended_token}

      [%Token{} = token, nil] ->
        {:ok, token}
    end
  end

  @spec fetch_token_transfers_from_token_hash(Hash.t(), [paging_options]) :: []
  def fetch_token_transfers_from_token_hash(token_address_hash, options \\ []) do
    TokenTransfer.fetch_token_transfers_from_token_hash(token_address_hash, options)
  end

  @spec fetch_token_transfers_from_token_hash_and_token_id(Hash.t(), binary(), [paging_options]) :: []
  def fetch_token_transfers_from_token_hash_and_token_id(token_address_hash, token_id, options \\ []) do
    TokenTransfer.fetch_token_transfers_from_token_hash_and_token_id(token_address_hash, token_id, options)
  end

  @spec count_token_transfers_from_token_hash(Hash.t()) :: non_neg_integer()
  def count_token_transfers_from_token_hash(token_address_hash) do
    TokenTransfer.count_token_transfers_from_token_hash(token_address_hash)
  end

  @spec count_token_transfers_from_token_hash_and_token_id(Hash.t(), binary()) :: non_neg_integer()
  def count_token_transfers_from_token_hash_and_token_id(token_address_hash, token_id) do
    TokenTransfer.count_token_transfers_from_token_hash_and_token_id(token_address_hash, token_id)
  end

  @spec transaction_has_token_transfers?(Hash.t()) :: boolean()
  def transaction_has_token_transfers?(transaction_hash) do
    query = from(tt in TokenTransfer, where: tt.transaction_hash == ^transaction_hash)

    Repo.exists?(query)
  end

  @spec address_has_rewards?(Address.t()) :: boolean()
  def address_has_rewards?(address_hash) do
    query = from(r in Reward, where: r.address_hash == ^address_hash)

    Repo.exists?(query)
  end

  @spec address_tokens_with_balance(Hash.Address.t(), [any()]) :: []
  def address_tokens_with_balance(address_hash, paging_options \\ []) do
    address_hash
    |> Address.Token.list_address_tokens_with_balance(paging_options)
    |> Repo.all()
  end

  @spec find_and_update_replaced_transactions([
          %{
            required(:nonce) => non_neg_integer,
            required(:from_address_hash) => Hash.Address.t(),
            required(:hash) => Hash.t()
          }
        ]) :: {integer(), nil | [term()]}
  def find_and_update_replaced_transactions(transactions, timeout \\ :infinity) do
    query =
      transactions
      |> Enum.reduce(
        Transaction,
        fn %{hash: hash, nonce: nonce, from_address_hash: from_address_hash}, query ->
          from(t in query,
            or_where:
              t.nonce == ^nonce and t.from_address_hash == ^from_address_hash and t.hash != ^hash and
                not is_nil(t.block_number)
          )
        end
      )
      # Enforce Transaction ShareLocks order (see docs: sharelocks.md)
      |> order_by(asc: :hash)
      |> lock("FOR UPDATE")

    hashes = Enum.map(transactions, & &1.hash)

    transactions_to_update =
      from(pending in Transaction,
        join: duplicate in subquery(query),
        on: duplicate.nonce == pending.nonce,
        on: duplicate.from_address_hash == pending.from_address_hash,
        where: pending.hash in ^hashes and is_nil(pending.block_hash)
      )

    Repo.update_all(transactions_to_update, [set: [error: "dropped/replaced", status: :error]], timeout: timeout)
  end

  @spec update_replaced_transactions([
          %{
            required(:nonce) => non_neg_integer,
            required(:from_address_hash) => Hash.Address.t(),
            required(:block_hash) => Hash.Full.t()
          }
        ]) :: {integer(), nil | [term()]}
  def update_replaced_transactions(transactions, timeout \\ :infinity) do
    filters =
      transactions
      |> Enum.filter(fn transaction ->
        transaction.block_hash && transaction.nonce && transaction.from_address_hash
      end)
      |> Enum.map(fn transaction ->
        {transaction.nonce, transaction.from_address_hash}
      end)
      |> Enum.uniq()

    if Enum.empty?(filters) do
      {:ok, []}
    else
      query =
        filters
        |> Enum.reduce(Transaction, fn {nonce, from_address}, query ->
          from(t in query,
            or_where: t.nonce == ^nonce and t.from_address_hash == ^from_address and is_nil(t.block_hash)
          )
        end)
        # Enforce Transaction ShareLocks order (see docs: sharelocks.md)
        |> order_by(asc: :hash)
        |> lock("FOR UPDATE")

      Repo.update_all(
        from(t in Transaction, join: s in subquery(query), on: t.hash == s.hash),
        [set: [error: "dropped/replaced", status: :error]],
        timeout: timeout
      )
    end
  end

  @spec upsert_token_instance(map()) :: {:ok, Instance.t()} | {:error, Ecto.Changeset.t()}
  def upsert_token_instance(params) do
    changeset = Instance.changeset(%Instance{}, params)

    Repo.insert(changeset,
      on_conflict: :replace_all,
      conflict_target: [:token_id, :token_contract_address_hash]
    )
  end

  @doc """
  Update a new `t:Token.t/0` record.

  As part of updating token, an additional record is inserted for
  naming the address for reference if a name is provided for a token.
  """
  @spec update_token(Token.t(), map()) :: {:ok, Token.t()} | {:error, Ecto.Changeset.t()}
  def update_token(%Token{contract_address_hash: address_hash} = token, params \\ %{}) do
    token_changeset = Token.changeset(token, params)
    address_name_changeset = Address.Name.changeset(%Address.Name{}, Map.put(params, :address_hash, address_hash))

    stale_error_field = :contract_address_hash
    stale_error_message = "is up to date"

    token_opts = [
      on_conflict: Runner.Tokens.default_on_conflict(),
      conflict_target: :contract_address_hash,
      stale_error_field: stale_error_field,
      stale_error_message: stale_error_message
    ]

    address_name_opts = [on_conflict: :nothing, conflict_target: [:address_hash, :name]]

    # Enforce ShareLocks tables order (see docs: sharelocks.md)
    insert_result =
      Multi.new()
      |> Multi.run(
        :address_name,
        fn repo, _ ->
          {:ok, repo.insert(address_name_changeset, address_name_opts)}
        end
      )
      |> Multi.run(:token, fn repo, _ ->
        with {:error, %Changeset{errors: [{^stale_error_field, {^stale_error_message, [_]}}]}} <-
               repo.insert(token_changeset, token_opts) do
          # the original token passed into `update_token/2` as stale error means it is unchanged
          {:ok, token}
        end
      end)
      |> Repo.transaction()

    case insert_result do
      {:ok, %{token: token}} ->
        {:ok, token}

      {:error, :token, changeset, _} ->
        {:error, changeset}
    end
  end

  @spec fetch_last_token_balances(Hash.Address.t()) :: []
  def fetch_last_token_balances(address_hash) do
    address_hash
    |> CurrentTokenBalance.last_token_balances()
    |> Repo.all()
  end

  @spec fetch_last_token_balances(Hash.Address.t(), [paging_options]) :: []
  def fetch_last_token_balances(address_hash, options) do
    filter = Keyword.get(options, :token_type)
    options = Keyword.delete(options, :token_type)

    address_hash
    |> CurrentTokenBalance.last_token_balances(options, filter)
    |> page_current_token_balances(options)
    |> Repo.all()
  end

  @spec erc721_or_erc1155_token_instance_from_token_id_and_token_address(binary(), Hash.Address.t()) ::
          {:ok, Instance.t()} | {:error, :not_found}
  def erc721_or_erc1155_token_instance_from_token_id_and_token_address(token_id, token_contract_address) do
    query =
      from(i in Instance, where: i.token_contract_address_hash == ^token_contract_address and i.token_id == ^token_id)

    case Repo.one(query) do
      nil -> {:error, :not_found}
      token_instance -> {:ok, token_instance}
    end
  end

  defp fetch_coin_balances(address_hash, paging_options) do
    address = Repo.get_by(Address, hash: address_hash)

    if contract?(address) do
      address_hash
      |> CoinBalance.fetch_coin_balances(paging_options)
    else
      address_hash
      |> CoinBalance.fetch_coin_balances_with_txs(paging_options)
    end
  end

  @spec fetch_last_token_balance(Hash.Address.t(), Hash.Address.t()) :: Decimal.t()
  def fetch_last_token_balance(address_hash, token_contract_address_hash) do
    if address_hash !== %{} do
      address_hash
      |> CurrentTokenBalance.last_token_balance(token_contract_address_hash) || Decimal.new(0)
    else
      Decimal.new(0)
    end
  end

  # @spec fetch_last_token_balance_1155(Hash.Address.t(), Hash.Address.t()) :: Decimal.t()
  def fetch_last_token_balance_1155(address_hash, token_contract_address_hash, token_id) do
    if address_hash !== %{} do
      address_hash
      |> CurrentTokenBalance.last_token_balance_1155(token_contract_address_hash, token_id) || Decimal.new(0)
    else
      Decimal.new(0)
    end
  end

  @spec address_to_coin_balances(Hash.Address.t(), [paging_options]) :: []
  def address_to_coin_balances(address_hash, options) do
    paging_options = Keyword.get(options, :paging_options, @default_paging_options)

    balances_raw =
      address_hash
      |> fetch_coin_balances(paging_options)
      |> page_coin_balances(paging_options)
      |> Repo.all()

    if Enum.empty?(balances_raw) do
      balances_raw
    else
      balances_raw_filtered =
        balances_raw
        |> Enum.filter(fn balance -> balance.value end)

      min_block_number =
        balances_raw_filtered
        |> Enum.min_by(fn balance -> balance.block_number end, fn -> %{} end)
        |> Map.get(:block_number)

      max_block_number =
        balances_raw_filtered
        |> Enum.max_by(fn balance -> balance.block_number end, fn -> %{} end)
        |> Map.get(:block_number)

      min_block_timestamp = find_block_timestamp(min_block_number)
      max_block_timestamp = find_block_timestamp(max_block_number)

      min_block_unix_timestamp =
        min_block_timestamp
        |> Timex.to_unix()

      max_block_unix_timestamp =
        max_block_timestamp
        |> Timex.to_unix()

      blocks_delta = max_block_number - min_block_number

      balances_with_dates =
        if blocks_delta > 0 do
          balances_raw_filtered
          |> Enum.map(fn balance ->
            date =
              trunc(
                min_block_unix_timestamp +
                  (balance.block_number - min_block_number) * (max_block_unix_timestamp - min_block_unix_timestamp) /
                    blocks_delta
              )

            formatted_date = Timex.from_unix(date)
            %{balance | block_timestamp: formatted_date}
          end)
        else
          balances_raw_filtered
          |> Enum.map(fn balance ->
            date = min_block_unix_timestamp

            formatted_date = Timex.from_unix(date)
            %{balance | block_timestamp: formatted_date}
          end)
        end

      balances_with_dates
      |> Enum.sort(fn balance1, balance2 -> balance1.block_number >= balance2.block_number end)
    end
  end

  def get_token_balance(address_hash, token_contract_address_hash, block_number) do
    query = TokenBalance.fetch_token_balance(address_hash, token_contract_address_hash, block_number)

    Repo.one(query)
  end

  def get_coin_balance(address_hash, block_number) do
    query = CoinBalance.fetch_coin_balance(address_hash, block_number)

    Repo.one(query)
  end

  @spec address_to_balances_by_day(Hash.Address.t(), true | false) :: [balance_by_day]
  def address_to_balances_by_day(address_hash, api? \\ false) do
    latest_block_timestamp =
      address_hash
      |> CoinBalance.last_coin_balance_timestamp()
      |> Repo.one()

    address_hash
    |> CoinBalanceDaily.balances_by_day()
    |> Repo.all()
    |> Enum.sort_by(fn %{date: d} -> {d.year, d.month, d.day} end)
    |> replace_last_value(latest_block_timestamp)
    |> normalize_balances_by_day(api?)
  end

  # https://github.com/blockscout/blockscout/issues/2658
  defp replace_last_value(items, %{value: value, timestamp: timestamp}) do
    List.replace_at(items, -1, %{date: Date.convert!(timestamp, Calendar.ISO), value: value})
  end

  defp replace_last_value(items, _), do: items

  defp normalize_balances_by_day(balances_by_day, api?) do
    result =
      balances_by_day
      |> Enum.filter(fn day -> day.value end)
      |> (&if(api?, do: &1, else: Enum.map(&1, fn day -> Map.update!(day, :date, fn x -> to_string(x) end) end))).()
      |> (&if(api?, do: &1, else: Enum.map(&1, fn day -> Map.update!(day, :value, fn x -> Wei.to(x, :ether) end) end))).()

    today = Date.to_string(NaiveDateTime.utc_now())

    if Enum.count(result) > 0 && !Enum.any?(result, fn map -> map[:date] == today end) do
      List.flatten([result | [%{date: today, value: List.last(result)[:value]}]])
    else
      result
    end
  end

  @spec fetch_token_holders_from_token_hash(Hash.Address.t(), boolean(), [paging_options]) :: [TokenBalance.t()]
  def fetch_token_holders_from_token_hash(contract_address_hash, from_api, options \\ []) do
    query =
      contract_address_hash
      |> CurrentTokenBalance.token_holders_ordered_by_value(options)

    if from_api do
      query
      |> Repo.replica().all()
    else
      query
      |> Repo.all()
    end
  end

  def fetch_token_holders_from_token_hash_and_token_id(contract_address_hash, token_id, options \\ []) do
    contract_address_hash
    |> CurrentTokenBalance.token_holders_1155_by_token_id(token_id, options)
    |> Repo.all()
  end

  def token_id_1155_is_unique?(_, nil), do: false

  def token_id_1155_is_unique?(contract_address_hash, token_id) do
    result = contract_address_hash |> CurrentTokenBalance.token_balances_by_id_limit_2(token_id) |> Repo.all()

    if length(result) == 1 do
      Decimal.compare(Enum.at(result, 0), 1) == :eq
    else
      false
    end
  end

  def get_token_ids_1155(contract_address_hash) do
    contract_address_hash
    |> CurrentTokenBalance.token_ids_query()
    |> Repo.all()
  end

  @spec count_token_holders_from_token_hash(Hash.Address.t()) :: non_neg_integer()
  def count_token_holders_from_token_hash(contract_address_hash) do
    query =
      from(ctb in CurrentTokenBalance.token_holders_query_for_count(contract_address_hash),
        select: fragment("COUNT(DISTINCT(address_hash))")
      )

    Repo.one!(query, timeout: :infinity)
  end

  @spec address_to_unique_tokens(Hash.Address.t(), [paging_options]) :: [Instance.t()]
  def address_to_unique_tokens(contract_address_hash, options \\ []) do
    paging_options = Keyword.get(options, :paging_options, @default_paging_options)

    contract_address_hash
    |> Instance.address_to_unique_token_instances()
    |> Instance.page_token_instance(paging_options)
    |> limit(^paging_options.page_size)
    |> Repo.all()
    |> Enum.map(fn instance ->
      owner =
        instance
        |> Instance.owner_query()
        |> Repo.one()

      %{instance | owner: owner}
    end)
  end

  @spec data() :: Dataloader.Ecto.t()
  def data, do: DataloaderEcto.new(Repo)

  @spec transaction_token_transfer_type(Transaction.t()) ::
          :erc20 | :erc721 | :erc1155 | :token_transfer | nil
  def transaction_token_transfer_type(
        %Transaction{
          status: :ok,
          created_contract_address_hash: nil,
          input: input,
          value: value
        } = transaction
      ) do
    zero_wei = %Wei{value: Decimal.new(0)}
    result = find_token_transfer_type(transaction, input, value)

    if is_nil(result) && Enum.count(transaction.token_transfers) > 0 && value == zero_wei,
      do: :token_transfer,
      else: result
  rescue
    _ -> nil
  end

  def transaction_token_transfer_type(_), do: nil

  defp find_token_transfer_type(transaction, input, value) do
    zero_wei = %Wei{value: Decimal.new(0)}

    # https://github.com/OpenZeppelin/openzeppelin-solidity/blob/master/contracts/token/ERC721/ERC721.sol#L35
    case {to_string(input), value} do
      # transferFrom(address,address,uint256)
      {"0x23b872dd" <> params, ^zero_wei} ->
        types = [:address, :address, {:uint, 256}]
        [from_address, to_address, _value] = decode_params(params, types)

        find_erc721_token_transfer(transaction.token_transfers, {from_address, to_address})

      # safeTransferFrom(address,address,uint256)
      {"0x42842e0e" <> params, ^zero_wei} ->
        types = [:address, :address, {:uint, 256}]
        [from_address, to_address, _value] = decode_params(params, types)

        find_erc721_token_transfer(transaction.token_transfers, {from_address, to_address})

      # safeTransferFrom(address,address,uint256,bytes)
      {"0xb88d4fde" <> params, ^zero_wei} ->
        types = [:address, :address, {:uint, 256}, :bytes]
        [from_address, to_address, _value, _data] = decode_params(params, types)

        find_erc721_token_transfer(transaction.token_transfers, {from_address, to_address})

      # safeTransferFrom(address,address,uint256,uint256,bytes)
      {"0xf242432a" <> params, ^zero_wei} ->
        types = [:address, :address, {:uint, 256}, {:uint, 256}, :bytes]
        [from_address, to_address, _id, _value, _data] = decode_params(params, types)

        find_erc1155_token_transfer(transaction.token_transfers, {from_address, to_address})

      # safeBatchTransferFrom(address,address,uint256[],uint256[],bytes)
      {"0x2eb2c2d6" <> params, ^zero_wei} ->
        types = [:address, :address, [{:uint, 256}], [{:uint, 256}], :bytes]
        [from_address, to_address, _ids, _values, _data] = decode_params(params, types)

        find_erc1155_token_transfer(transaction.token_transfers, {from_address, to_address})

      {"0xf907fc5b" <> _params, ^zero_wei} ->
        :erc20

      # check for ERC-20 or for old ERC-721, ERC-1155 token versions
      {unquote(TokenTransfer.transfer_function_signature()) <> params, ^zero_wei} ->
        types = [:address, {:uint, 256}]

        [address, value] = decode_params(params, types)

        decimal_value = Decimal.new(value)

        find_erc721_or_erc20_or_erc1155_token_transfer(transaction.token_transfers, {address, decimal_value})

      _ ->
        nil
    end
  end

  defp find_erc721_token_transfer(token_transfers, {from_address, to_address}) do
    token_transfer =
      Enum.find(token_transfers, fn token_transfer ->
        token_transfer.from_address_hash.bytes == from_address && token_transfer.to_address_hash.bytes == to_address
      end)

    if token_transfer, do: :erc721
  end

  defp find_erc1155_token_transfer(token_transfers, {from_address, to_address}) do
    token_transfer =
      Enum.find(token_transfers, fn token_transfer ->
        token_transfer.from_address_hash.bytes == from_address && token_transfer.to_address_hash.bytes == to_address
      end)

    if token_transfer, do: :erc1155
  end

  defp find_erc721_or_erc20_or_erc1155_token_transfer(token_transfers, {address, decimal_value}) do
    token_transfer =
      Enum.find(token_transfers, fn token_transfer ->
        token_transfer.to_address_hash.bytes == address && token_transfer.amount == decimal_value
      end)

    if token_transfer do
      case token_transfer.token do
        %Token{type: "ERC-20"} -> :erc20
        %Token{type: "ERC-721"} -> :erc721
        %Token{type: "ERC-1155"} -> :erc1155
        _ -> nil
      end
    else
      :erc20
    end
  end

  @doc """
  Combined block reward from all the fees.
  """
  @spec block_combined_rewards(Block.t()) :: Wei.t()
  def block_combined_rewards(block) do
    {:ok, value} =
      block.rewards
      |> Enum.reduce(
        0,
        fn block_reward, acc ->
          {:ok, decimal} = Wei.dump(block_reward.reward)

          Decimal.add(decimal, acc)
        end
      )
      |> Wei.cast()

    value
  end

  @doc "Get staking pools from the DB"
  @spec staking_pools(
          filter :: :validator | :active | :inactive,
          paging_options :: PagingOptions.t() | :all,
          address_hash :: Hash.t() | nil,
          filter_banned :: boolean() | nil,
          filter_my :: boolean() | nil
        ) :: [map()]
  def staking_pools(
        filter,
        paging_options \\ @default_paging_options,
        address_hash \\ nil,
        filter_banned \\ false,
        filter_my \\ false
      ) do
    base_query =
      StakingPool
      |> where(is_deleted: false)
      |> staking_pool_filter(filter)
      |> staking_pools_paging_query(paging_options)

    delegator_query =
      if address_hash do
        base_query
        |> join(:left, [p], pd in StakingPoolsDelegator,
          on:
            p.staking_address_hash == pd.staking_address_hash and pd.address_hash == ^address_hash and
              not pd.is_deleted
        )
        |> select([p, pd], %{pool: p, delegator: pd})
      else
        base_query
        |> select([p], %{pool: p, delegator: nil})
      end

    banned_query =
      if filter_banned do
        where(delegator_query, is_banned: true)
      else
        delegator_query
      end

    filtered_query =
      if address_hash && filter_my do
        where(banned_query, [..., pd], not is_nil(pd))
      else
        banned_query
      end

    Repo.all(filtered_query)
  end

  defp staking_pools_paging_query(base_query, :all) do
    base_query
    |> order_by(asc: :staking_address_hash)
  end

  defp staking_pools_paging_query(base_query, paging_options) do
    paging_query =
      base_query
      |> limit(^paging_options.page_size)
      |> order_by(desc: :stakes_ratio, desc: :is_active, asc: :staking_address_hash)

    case paging_options.key do
      {value, address_hash} ->
        where(
          paging_query,
          [p],
          p.stakes_ratio < ^value or
            (p.stakes_ratio == ^value and p.staking_address_hash > ^address_hash)
        )

      _ ->
        paging_query
    end
  end

  @doc "Get count of staking pools from the DB"
  @spec staking_pools_count(filter :: :validator | :active | :inactive) :: integer
  def staking_pools_count(filter) do
    StakingPool
    |> where(is_deleted: false)
    |> staking_pool_filter(filter)
    |> Repo.aggregate(:count, :staking_address_hash)
  end

  @doc "Get sum of delegators count from the DB"
  @spec delegators_count_sum(filter :: :validator | :active | :inactive) :: integer
  def delegators_count_sum(filter) do
    StakingPool
    |> where(is_deleted: false)
    |> staking_pool_filter(filter)
    |> Repo.aggregate(:sum, :delegators_count)
  end

  @doc "Get sum of total staked amount from the DB"
  @spec total_staked_amount_sum(filter :: :validator | :active | :inactive) :: integer
  def total_staked_amount_sum(filter) do
    StakingPool
    |> where(is_deleted: false)
    |> staking_pool_filter(filter)
    |> Repo.aggregate(:sum, :total_staked_amount)
  end

  defp staking_pool_filter(query, :validator) do
    where(query, is_validator: true)
  end

  defp staking_pool_filter(query, :active) do
    where(query, is_active: true)
  end

  defp staking_pool_filter(query, :inactive) do
    where(query, is_active: false)
  end

  def staking_pool(staking_address_hash) do
    Repo.get_by(StakingPool, staking_address_hash: staking_address_hash)
  end

  def staking_pool_names(staking_addresses) do
    StakingPool
    |> where([p], p.staking_address_hash in ^staking_addresses and p.is_deleted == false)
    |> select([:staking_address_hash, :name])
    |> Repo.all()
  end

  def staking_pool_delegators(staking_address_hash, show_snapshotted_data) do
    query =
      from(
        d in StakingPoolsDelegator,
        where:
          d.staking_address_hash == ^staking_address_hash and
            (d.is_active == true or (^show_snapshotted_data and d.snapshotted_stake_amount > 0 and d.is_active != true)),
        order_by: [desc: d.stake_amount]
      )

    query
    |> Repo.all()
  end

  def staking_pool_snapshotted_delegator_data_for_apy do
    query =
      from(
        d in StakingPoolsDelegator,
        select: %{
          :staking_address_hash => fragment("DISTINCT ON (?) ?", d.staking_address_hash, d.staking_address_hash),
          :snapshotted_reward_ratio => d.snapshotted_reward_ratio,
          :snapshotted_stake_amount => d.snapshotted_stake_amount
        },
        where: d.staking_address_hash != d.address_hash and d.snapshotted_stake_amount > 0
      )

    query
    |> Repo.all()
  end

  def staking_pool_snapshotted_inactive_delegators_count(staking_address_hash) do
    query =
      from(
        d in StakingPoolsDelegator,
        where:
          d.staking_address_hash == ^staking_address_hash and
            d.snapshotted_stake_amount > 0 and
            d.is_active != true,
        select: fragment("count(*)")
      )

    query
    |> Repo.one()
  end

  def staking_pool_delegator(staking_address_hash, address_hash) do
    Repo.get_by(StakingPoolsDelegator,
      staking_address_hash: staking_address_hash,
      address_hash: address_hash,
      is_deleted: false
    )
  end

  def get_total_staked_and_ordered(""), do: nil

  def get_total_staked_and_ordered(address_hash) when is_binary(address_hash) do
    StakingPoolsDelegator
    |> where([delegator], delegator.address_hash == ^address_hash and not delegator.is_deleted)
    |> select([delegator], %{
      stake_amount: coalesce(sum(delegator.stake_amount), 0),
      ordered_withdraw: coalesce(sum(delegator.ordered_withdraw), 0)
    })
    |> Repo.one()
  end

  def get_total_staked_and_ordered(_), do: nil

  defp with_decompiled_code_flag(query, _hash, false), do: query

  defp with_decompiled_code_flag(query, hash, true) do
    has_decompiled_code_query =
      from(decompiled_contract in DecompiledSmartContract,
        where: decompiled_contract.address_hash == ^hash,
        limit: 1,
        select: %{has_decompiled_code?: not is_nil(decompiled_contract.address_hash)}
      )

    from(
      address in query,
      left_join: decompiled_code in subquery(has_decompiled_code_query),
      select_merge: %{has_decompiled_code?: decompiled_code.has_decompiled_code?}
    )
  end

  defp decode_params(params, types) do
    params
    |> Base.decode16!(case: :mixed)
    |> TypeDecoder.decode_raw(types)
  end

  def get_token_type(hash) do
    query =
      from(
        token in Token,
        where: token.contract_address_hash == ^hash,
        select: token.type
      )

    Repo.one(query)
  end

  @doc """
  Checks if an `t:Explorer.Chain.Address.t/0` with the given `hash` exists.

  Returns `:ok` if found

      iex> {:ok, %Explorer.Chain.Address{hash: hash}} = Explorer.Chain.create_address(
      ...>   %{hash: "0x5aaeb6053f3e94c9b9a09f33669435e7ef1beaed"}
      ...> )
      iex> Explorer.Chain.check_address_exists(hash)
      :ok

  Returns `:not_found` if not found

      iex> {:ok, hash} = Explorer.Chain.string_to_address_hash("0x5aaeb6053f3e94c9b9a09f33669435e7ef1beaed")
      iex> Explorer.Chain.check_address_exists(hash)
      :not_found

  """
  @spec check_address_exists(Hash.Address.t()) :: :ok | :not_found
  def check_address_exists(address_hash) do
    address_hash
    |> address_exists?()
    |> boolean_to_check_result()
  end

  @doc """
  Checks if an `t:Explorer.Chain.Address.t/0` with the given `hash` exists.

  Returns `true` if found

      iex> {:ok, %Explorer.Chain.Address{hash: hash}} = Explorer.Chain.create_address(
      ...>   %{hash: "0x5aaeb6053f3e94c9b9a09f33669435e7ef1beaed"}
      ...> )
      iex> Explorer.Chain.address_exists?(hash)
      true

  Returns `false` if not found

      iex> {:ok, hash} = Explorer.Chain.string_to_address_hash("0x5aaeb6053f3e94c9b9a09f33669435e7ef1beaed")
      iex> Explorer.Chain.address_exists?(hash)
      false

  """
  @spec address_exists?(Hash.Address.t()) :: boolean()
  def address_exists?(address_hash) do
    query =
      from(
        address in Address,
        where: address.hash == ^address_hash
      )

    Repo.exists?(query)
  end

  @doc """
  Checks if it exists an `t:Explorer.Chain.Address.t/0` that has the provided
  `t:Explorer.Chain.Address.t/0` `hash` and a contract.

  Returns `:ok` if found and `:not_found` otherwise.
  """
  @spec check_contract_address_exists(Hash.Address.t()) :: :ok | :not_found
  def check_contract_address_exists(address_hash) do
    address_hash
    |> contract_address_exists?()
    |> boolean_to_check_result()
  end

  @doc """
  Checks if it exists an `t:Explorer.Chain.Address.t/0` that has the provided
  `t:Explorer.Chain.Address.t/0` `hash` and a contract.

  Returns `true` if found and `false` otherwise.
  """
  @spec contract_address_exists?(Hash.Address.t()) :: boolean()
  def contract_address_exists?(address_hash) do
    query =
      from(
        address in Address,
        where: address.hash == ^address_hash and not is_nil(address.contract_code)
      )

    Repo.exists?(query)
  end

  @doc """
  Checks if it exists a `t:Explorer.Chain.DecompiledSmartContract.t/0` for the
  `t:Explorer.Chain.Address.t/0` with the provided `hash` and with the provided version.

  Returns `:ok` if found and `:not_found` otherwise.
  """
  @spec check_decompiled_contract_exists(Hash.Address.t(), String.t()) :: :ok | :not_found
  def check_decompiled_contract_exists(address_hash, version) do
    address_hash
    |> decompiled_contract_exists?(version)
    |> boolean_to_check_result()
  end

  @doc """
  Checks if it exists a `t:Explorer.Chain.DecompiledSmartContract.t/0` for the
  `t:Explorer.Chain.Address.t/0` with the provided `hash` and with the provided version.

  Returns `true` if found and `false` otherwise.
  """
  @spec decompiled_contract_exists?(Hash.Address.t(), String.t()) :: boolean()
  def decompiled_contract_exists?(address_hash, version) do
    query =
      from(contract in DecompiledSmartContract,
        where: contract.address_hash == ^address_hash and contract.decompiler_version == ^version
      )

    Repo.exists?(query)
  end

  @doc """
  Checks if it exists a verified `t:Explorer.Chain.SmartContract.t/0` for the
  `t:Explorer.Chain.Address.t/0` with the provided `hash`.

  Returns `:ok` if found and `:not_found` otherwise.
  """
  @spec check_verified_smart_contract_exists(Hash.Address.t()) :: :ok | :not_found
  def check_verified_smart_contract_exists(address_hash) do
    address_hash
    |> verified_smart_contract_exists?()
    |> boolean_to_check_result()
  end

  @doc """
  Checks if it exists a verified `t:Explorer.Chain.SmartContract.t/0` for the
  `t:Explorer.Chain.Address.t/0` with the provided `hash`.

  Returns `true` if found and `false` otherwise.
  """
  @spec verified_smart_contract_exists?(Hash.Address.t()) :: boolean()
  def verified_smart_contract_exists?(address_hash) do
    query =
      from(
        smart_contract in SmartContract,
        where: smart_contract.address_hash == ^address_hash
      )

    Repo.exists?(query)
  end

  @doc """
  Checks if a `t:Explorer.Chain.Transaction.t/0` with the given `hash` exists.

  Returns `:ok` if found

      iex> %Transaction{hash: hash} = insert(:transaction)
      iex> Explorer.Chain.check_transaction_exists(hash)
      :ok

  Returns `:not_found` if not found

      iex> {:ok, hash} = Explorer.Chain.string_to_transaction_hash(
      ...>   "0x9fc76417374aa880d4449a1f7f31ec597f00b1f6f3dd2d66f4c9c6c445836d8b"
      ...> )
      iex> Explorer.Chain.check_transaction_exists(hash)
      :not_found
  """
  @spec check_transaction_exists(Hash.Full.t()) :: :ok | :not_found
  def check_transaction_exists(hash) do
    hash
    |> transaction_exists?()
    |> boolean_to_check_result()
  end

  @doc """
  Checks if a `t:Explorer.Chain.Transaction.t/0` with the given `hash` exists.

  Returns `true` if found

      iex> %Transaction{hash: hash} = insert(:transaction)
      iex> Explorer.Chain.transaction_exists?(hash)
      true

  Returns `false` if not found

      iex> {:ok, hash} = Explorer.Chain.string_to_transaction_hash(
      ...>   "0x9fc76417374aa880d4449a1f7f31ec597f00b1f6f3dd2d66f4c9c6c445836d8b"
      ...> )
      iex> Explorer.Chain.transaction_exists?(hash)
      false
  """
  @spec transaction_exists?(Hash.Full.t()) :: boolean()
  def transaction_exists?(hash) do
    query =
      from(
        transaction in Transaction,
        where: transaction.hash == ^hash
      )

    Repo.exists?(query)
  end

  @spec block_exists?(Hash.Full.t()) :: boolean()
  def block_exists?(hash) do
    query =
      from(
        block in Block,
        where: block.hash == ^hash
      )

    Repo.exists?(query)
  end

  @doc """
  Checks if a `t:Explorer.Chain.Token.t/0` with the given `hash` exists.

  Returns `:ok` if found

      iex> address = insert(:address)
      iex> insert(:token, contract_address: address)
      iex> Explorer.Chain.check_token_exists(address.hash)
      :ok

  Returns `:not_found` if not found

      iex> {:ok, hash} = Explorer.Chain.string_to_address_hash("0x5aaeb6053f3e94c9b9a09f33669435e7ef1beaed")
      iex> Explorer.Chain.check_token_exists(hash)
      :not_found
  """
  @spec check_token_exists(Hash.Address.t()) :: :ok | :not_found
  def check_token_exists(hash) do
    hash
    |> token_exists?()
    |> boolean_to_check_result()
  end

  @doc """
  Checks if a `t:Explorer.Chain.Token.t/0` with the given `hash` exists.

  Returns `true` if found

      iex> address = insert(:address)
      iex> insert(:token, contract_address: address)
      iex> Explorer.Chain.token_exists?(address.hash)
      true

  Returns `false` if not found

      iex> {:ok, hash} = Explorer.Chain.string_to_address_hash("0x5aaeb6053f3e94c9b9a09f33669435e7ef1beaed")
      iex> Explorer.Chain.token_exists?(hash)
      false
  """
  @spec token_exists?(Hash.Address.t()) :: boolean()
  def token_exists?(hash) do
    query =
      from(
        token in Token,
        where: token.contract_address_hash == ^hash
      )

    Repo.exists?(query)
  end

  @doc """
  Checks if a `t:Explorer.Chain.Token.Instance.t/0` with the given `hash` and `token_id` exists.

  Returns `:ok` if found

      iex> token = insert(:token)
      iex> token_id = 10
      iex> insert(:token_instance,
      ...>  token_contract_address_hash: token.contract_address_hash,
      ...>  token_id: token_id
      ...> )
      iex> Explorer.Chain.check_erc721_or_erc1155_token_instance_exists(token_id, token.contract_address_hash)
      :ok

  Returns `:not_found` if not found

      iex> {:ok, hash} = Explorer.Chain.string_to_address_hash("0x5aaeb6053f3e94c9b9a09f33669435e7ef1beaed")
      iex> Explorer.Chain.check_erc721_or_erc1155_token_instance_exists(10, hash)
      :not_found
  """
  @spec check_erc721_or_erc1155_token_instance_exists(binary() | non_neg_integer(), Hash.Address.t()) ::
          :ok | :not_found
  def check_erc721_or_erc1155_token_instance_exists(token_id, hash) do
    token_id
    |> erc721_or_erc1155_token_instance_exist?(hash)
    |> boolean_to_check_result()
  end

  @doc """
  Checks if a `t:Explorer.Chain.Token.Instance.t/0` with the given `hash` and `token_id` exists.

  Returns `true` if found

      iex> token = insert(:token)
      iex> token_id = 10
      iex> insert(:token_instance,
      ...>  token_contract_address_hash: token.contract_address_hash,
      ...>  token_id: token_id
      ...> )
      iex> Explorer.Chain.erc721_or_erc1155_token_instance_exist?(token_id, token.contract_address_hash)
      true

  Returns `false` if not found

      iex> {:ok, hash} = Explorer.Chain.string_to_address_hash("0x5aaeb6053f3e94c9b9a09f33669435e7ef1beaed")
      iex> Explorer.Chain.erc721_or_erc1155_token_instance_exist?(10, hash)
      false
  """
  @spec erc721_or_erc1155_token_instance_exist?(binary() | non_neg_integer(), Hash.Address.t()) :: boolean()
  def erc721_or_erc1155_token_instance_exist?(token_id, hash) do
    query =
      from(i in Instance,
        where: i.token_contract_address_hash == ^hash and i.token_id == ^Decimal.new(token_id)
      )

    Repo.exists?(query)
  end

  defp boolean_to_check_result(true), do: :ok

  defp boolean_to_check_result(false), do: :not_found

  @doc """
  Fetches the first trace from the Nethermind trace URL.
  """
  def fetch_first_trace(transactions_params, json_rpc_named_arguments) do
    case EthereumJSONRPC.fetch_first_trace(transactions_params, json_rpc_named_arguments) do
      {:ok, [%{first_trace: first_trace, block_hash: block_hash, json_rpc_named_arguments: json_rpc_named_arguments}]} ->
        format_tx_first_trace(first_trace, block_hash, json_rpc_named_arguments)

      {:error, error} ->
        {:error, error}

      :ignore ->
        :ignore
    end
  end

  def combine_proxy_implementation_abi(%SmartContract{abi: abi} = smart_contract) when not is_nil(abi) do
    implementation_abi = get_implementation_abi_from_proxy(smart_contract)

    if Enum.empty?(implementation_abi), do: abi, else: implementation_abi ++ abi
  end

  def combine_proxy_implementation_abi(_) do
    []
  end

  def gnosis_safe_contract?(abi) when not is_nil(abi) do
    implementation_method_abi =
      abi
      |> Enum.find(fn method ->
        master_copy_pattern?(method)
      end)

    if implementation_method_abi, do: true, else: false
  end

  def gnosis_safe_contract?(abi) when is_nil(abi), do: false

  def master_copy_pattern?(method) do
    Map.get(method, "type") == "constructor" &&
      method
      |> Enum.find(fn item ->
        case item do
          {"inputs", inputs} ->
            master_copy_input?(inputs)

          _ ->
            false
        end
      end)
  end

  defp master_copy_input?(inputs) do
    inputs
    |> Enum.find(fn input ->
      Map.get(input, "name") == "_masterCopy"
    end)
  end

  def get_implementation_abi(implementation_address_hash_string) when not is_nil(implementation_address_hash_string) do
    case Chain.string_to_address_hash(implementation_address_hash_string) do
      {:ok, implementation_address_hash} ->
        implementation_smart_contract =
          implementation_address_hash
          |> Chain.address_hash_to_smart_contract()

        if implementation_smart_contract do
          implementation_smart_contract
          |> Map.get(:abi)
        else
          []
        end

      _ ->
        []
    end
  end

  def get_implementation_abi(implementation_address_hash_string) when is_nil(implementation_address_hash_string) do
    []
  end

  def get_implementation_abi_from_proxy(%SmartContract{address_hash: proxy_address_hash, abi: abi} = smart_contract)
      when not is_nil(proxy_address_hash) and not is_nil(abi) do
    {implementation_address_hash_string, _name} = SmartContract.get_implementation_address_hash(smart_contract)
    get_implementation_abi(implementation_address_hash_string)
  end

  def get_implementation_abi_from_proxy(_), do: []

  defp format_tx_first_trace(first_trace, block_hash, json_rpc_named_arguments) do
    {:ok, to_address_hash} =
      if Map.has_key?(first_trace, :to_address_hash) do
        Chain.string_to_address_hash(first_trace.to_address_hash)
      else
        {:ok, nil}
      end

    {:ok, from_address_hash} = Chain.string_to_address_hash(first_trace.from_address_hash)

    {:ok, created_contract_address_hash} =
      if Map.has_key?(first_trace, :created_contract_address_hash) do
        Chain.string_to_address_hash(first_trace.created_contract_address_hash)
      else
        {:ok, nil}
      end

    {:ok, transaction_hash} = Chain.string_to_transaction_hash(first_trace.transaction_hash)

    {:ok, call_type} =
      if Map.has_key?(first_trace, :call_type) do
        CallType.load(first_trace.call_type)
      else
        {:ok, nil}
      end

    {:ok, type} = Type.load(first_trace.type)

    {:ok, input} =
      if Map.has_key?(first_trace, :input) do
        Data.cast(first_trace.input)
      else
        {:ok, nil}
      end

    {:ok, output} =
      if Map.has_key?(first_trace, :output) do
        Data.cast(first_trace.output)
      else
        {:ok, nil}
      end

    {:ok, created_contract_code} =
      if Map.has_key?(first_trace, :created_contract_code) do
        Data.cast(first_trace.created_contract_code)
      else
        {:ok, nil}
      end

    {:ok, init} =
      if Map.has_key?(first_trace, :init) do
        Data.cast(first_trace.init)
      else
        {:ok, nil}
      end

    block_index =
      get_block_index(%{
        transaction_index: first_trace.transaction_index,
        transaction_hash: first_trace.transaction_hash,
        block_number: first_trace.block_number,
        json_rpc_named_arguments: json_rpc_named_arguments
      })

    value = %Wei{value: Decimal.new(first_trace.value)}

    first_trace_formatted =
      first_trace
      |> Map.merge(%{
        block_index: block_index,
        block_hash: block_hash,
        call_type: call_type,
        to_address_hash: to_address_hash,
        created_contract_address_hash: created_contract_address_hash,
        from_address_hash: from_address_hash,
        input: input,
        output: output,
        created_contract_code: created_contract_code,
        init: init,
        transaction_hash: transaction_hash,
        type: type,
        value: value
      })

    {:ok, [first_trace_formatted]}
  end

  defp get_block_index(%{
         transaction_index: transaction_index,
         transaction_hash: transaction_hash,
         block_number: block_number,
         json_rpc_named_arguments: json_rpc_named_arguments
       }) do
    if transaction_index == 0 do
      0
    else
      filtered_block_numbers = EthereumJSONRPC.block_numbers_in_range([block_number])
      {:ok, traces} = fetch_block_internal_transactions(filtered_block_numbers, json_rpc_named_arguments)

      sorted_traces =
        traces
        |> Enum.sort_by(&{&1.transaction_index, &1.index})
        |> Enum.with_index()

      {_, block_index} =
        sorted_traces
        |> Enum.find({nil, -1}, fn {trace, _} ->
          trace.transaction_index == transaction_index &&
            trace.transaction_hash == transaction_hash
        end)

      block_index
    end
  end

  defp find_block_timestamp(number) do
    Block
    |> where([b], b.number == ^number)
    |> select([b], b.timestamp)
    |> limit(1)
    |> Repo.one()
  end

  def moon_token?(contract_address) do
    reddit_token?(contract_address, :moon_token_addresses)
  end

  def bricks_token?(contract_address) do
    reddit_token?(contract_address, :bricks_token_addresses)
  end

  defp reddit_token?(contract_address, _env_var) when is_nil(contract_address), do: false

  defp reddit_token?(contract_address, env_var) when not is_nil(contract_address) do
    token_addresses_string = Application.get_env(:block_scout_web, env_var)
    compare_address_hash_and_strings(contract_address, token_addresses_string)
  end

  def compare_address_hash_and_strings(address_hash, addresses_string) do
    contract_address_lower = Base.encode16(address_hash.bytes, case: :lower)

    if addresses_string do
      token_addresses =
        try do
          addresses_string
          |> String.downcase()
          |> String.split(",")
        rescue
          _ ->
            []
        end

      token_addresses
      |> Enum.any?(fn token ->
        token == "0x" <> contract_address_lower
      end)
    else
      false
    end
  end

  def total_gas(gas_items) do
    gas_items
    |> Enum.reduce(Decimal.new(0), fn gas_item, acc ->
      if gas_item.total_gas, do: Decimal.add(acc, gas_item.total_gas), else: acc
    end)
  end

  def bridged_tokens_enabled? do
    eth_omni_bridge_mediator = Application.get_env(:block_scout_web, :eth_omni_bridge_mediator)
    bsc_omni_bridge_mediator = Application.get_env(:block_scout_web, :bsc_omni_bridge_mediator)
    poa_omni_bridge_mediator = Application.get_env(:block_scout_web, :poa_omni_bridge_mediator)

    (eth_omni_bridge_mediator && eth_omni_bridge_mediator !== "") ||
      (bsc_omni_bridge_mediator && bsc_omni_bridge_mediator !== "") ||
      (poa_omni_bridge_mediator && poa_omni_bridge_mediator !== "")
  end

  def chain_id_display_name(nil), do: ""

  def chain_id_display_name(chain_id) do
    chain_id_int =
      if is_integer(chain_id) do
        chain_id
      else
        chain_id
        |> Decimal.to_integer()
      end

    case chain_id_int do
      1 -> "eth"
      56 -> "bsc"
      99 -> "poa"
      _ -> ""
    end
  end

  def chain_id_full_display_name(nil), do: ""

  def chain_id_full_display_name(chain_id) do
    chain_id_int =
      if is_integer(chain_id) do
        chain_id
      else
        chain_id
        |> Decimal.to_integer()
      end

    case chain_id_int do
      1 -> "Ethereum"
      56 -> "BSC"
      99 -> "POA"
      _ -> ""
    end
  end

  @spec is_active_validator?(Address.t()) :: boolean()
  def is_active_validator?(address_hash) do
    now = Timex.now()

    one_hour_before =
      now
      |> Timex.shift(hours: -1)

    query =
      from(
        b in Block,
        where: b.miner_hash == ^address_hash,
        where: b.inserted_at >= ^one_hour_before
      )

    Repo.exists?(query)
  end

  @spec amb_eth_tx?(Address.t()) :: boolean()
  def amb_eth_tx?(hash) do
    amb_tx?(hash, "ETH_OMNI_BRIDGE_MEDIATOR") || amb_tx?(hash, "ETH_OMNI_BRIDGE")
  end

  @spec amb_bsc_tx?(Address.t()) :: boolean()
  def amb_bsc_tx?(hash) do
    amb_tx?(hash, "BSC_OMNI_BRIDGE_MEDIATOR") || amb_tx?(hash, "BSC_OMNI_BRIDGE")
  end

  @spec amb_poa_tx?(Address.t()) :: boolean()
  def amb_poa_tx?(hash) do
    amb_tx?(hash, "POA_OMNI_BRIDGE_MEDIATOR") || amb_tx?(hash, "POA_OMNI_BRIDGE")
  end

  @spec amb_nft_tx?(Address.t()) :: boolean()
  def amb_nft_tx?(hash) do
    amb_tx?(hash, "NFT_OMNI_BRIDGE_MEDIATOR")
  end

  defp amb_tx?(hash, env_var) do
    omni_bridge_mediator = String.downcase(System.get_env(env_var, ""))

    if omni_bridge_mediator == "" do
      false
    else
      log_exist?(hash, omni_bridge_mediator)
    end
  end

  defp log_exist?(transaction_hash, address_hash) do
    # "0x59a9a802" - TokensBridgingInitiated(address indexed token, address indexed sender, uint256 value, bytes32 indexed messageId)
    # "0x4592bc44" - TokensBridgingInitiated(address indexed token, address indexed sender, uint256[] tokenIds, uint256[] values, bytes32 indexed messageId) (NFT Omni bridge)
    # "0x520d2afd" - UserRequestForSignature(bytes32 indexed messageId, bytes encodedData)
    # "0xe7a2c01f" - executeAffirmation(bytes message)

    Repo.exists?(
      from(
        l in Log,
        where: l.transaction_hash == ^transaction_hash,
        where: l.address_hash == ^address_hash,
        where:
          fragment("first_topic like '0x59a9a802%'") or
            fragment("first_topic like '0x4592bc44%'") or
            fragment("first_topic like '0x520d2afd%'") or
            fragment("first_topic like '0xe7a2c01f%'")
      )
    )
  end

  def token_display_name_based_on_bridge_destination(name, foreign_chain_id) do
    cond do
      Decimal.compare(foreign_chain_id, 1) == :eq ->
        name
        |> String.replace("on xDai", "from Ethereum")

      Decimal.compare(foreign_chain_id, 56) == :eq ->
        name
        |> String.replace("on xDai", "from BSC")

      true ->
        name
    end
  end

  def token_display_name_based_on_bridge_destination(name, symbol, foreign_chain_id) do
    token_name =
      cond do
        Decimal.compare(foreign_chain_id, 1) == :eq ->
          name
          |> String.replace("on xDai", "from Ethereum")

        Decimal.compare(foreign_chain_id, 56) == :eq ->
          name
          |> String.replace("on xDai", "from BSC")

        true ->
          name
      end

    "#{token_name} (#{symbol})"
  end

  @spec get_token_transfer_type(TokenTransfer.t()) ::
          :token_burning | :token_minting | :token_spawning | :token_transfer
  def get_token_transfer_type(transfer) do
    {:ok, burn_address_hash} = Chain.string_to_address_hash(@burn_address_hash_str)

    cond do
      transfer.to_address_hash == burn_address_hash && transfer.from_address_hash !== burn_address_hash ->
        :token_burning

      transfer.to_address_hash !== burn_address_hash && transfer.from_address_hash == burn_address_hash ->
        :token_minting

      transfer.to_address_hash == burn_address_hash && transfer.from_address_hash == burn_address_hash ->
        :token_spawning

      true ->
        :token_transfer
    end
  end

  @spec get_token_icon_url_by(String.t(), String.t()) :: String.t() | nil
  def get_token_icon_url_by(chain_id, address_hash) do
    chain_name =
      case chain_id do
        "1" ->
          "ethereum"

        "99" ->
          "poa"

        "100" ->
          "xdai"

        _ ->
          nil
      end

    if chain_name do
      try_url =
        "https://raw.githubusercontent.com/trustwallet/assets/master/blockchains/#{chain_name}/assets/#{address_hash}/logo.png"

      try_url
    else
      nil
    end
  end

  defp from_block(options) do
    Keyword.get(options, :from_block) || nil
  end

  def to_block(options) do
    Keyword.get(options, :to_block) || nil
  end

  def convert_date_to_min_block(date_str) do
    date_format = "%Y-%m-%d"

    {:ok, date} =
      date_str
      |> Timex.parse(date_format, :strftime)

    {:ok, day_before} =
      date
      |> Timex.shift(days: -1)
      |> Timex.format(date_format, :strftime)

    convert_date_to_max_block(day_before)
  end

  def convert_date_to_max_block(date) do
    query =
      from(block in Block,
        where: fragment("DATE(timestamp) = TO_DATE(?, 'YYYY-MM-DD')", ^date),
        select: max(block.number)
      )

    query
    |> Repo.one()
  end

  def is_address_hash_is_smart_contract?(nil), do: false

  def is_address_hash_is_smart_contract?(address_hash) do
    with %Address{contract_code: bytecode} <- Repo.get_by(Address, hash: address_hash),
         false <- is_nil(bytecode) do
      true
    else
      _ ->
        false
    end
  end

  def hash_to_lower_case_string(hash) do
    hash
    |> to_string()
    |> String.downcase()
  end

  def recent_transactions(options, [:pending | _]) do
    recent_pending_transactions(options, false)
  end

  def recent_transactions(options, _) do
    recent_collated_transactions(false, options)
  end

  def apply_filter_by_method_id_to_transactions(query, nil), do: query

  def apply_filter_by_method_id_to_transactions(query, filter) when is_list(filter) do
    method_ids = Enum.flat_map(filter, &map_name_or_method_id_to_method_id/1)

    if method_ids != [] do
      query
      |> where([tx], fragment("SUBSTRING(? FOR 4)", tx.input) in ^method_ids)
    else
      query
    end
  end

  def apply_filter_by_method_id_to_transactions(query, filter),
    do: apply_filter_by_method_id_to_transactions(query, [filter])

  defp map_name_or_method_id_to_method_id(string) when is_binary(string) do
    if id = @method_name_to_id_map[string] do
      decode_method_id(id)
    else
      trimmed =
        string
        |> String.replace("0x", "", global: false)

      decode_method_id(trimmed)
    end
  end

  defp decode_method_id(method_id) when is_binary(method_id) do
    case String.length(method_id) == 8 && Base.decode16(method_id, case: :mixed) do
      {:ok, bytes} ->
        [bytes]

      _ ->
        []
    end
  end

  def apply_filter_by_tx_type_to_transactions(query, [_ | _] = filter) do
    {dynamic, modified_query} = apply_filter_by_tx_type_to_transactions_inner(filter, query)

    modified_query
    |> where(^dynamic)
  end

  def apply_filter_by_tx_type_to_transactions(query, _filter), do: query

  def apply_filter_by_tx_type_to_transactions_inner(dynamic \\ dynamic(false), filter, query)

  def apply_filter_by_tx_type_to_transactions_inner(dynamic, [type | remain], query) do
    case type do
      :contract_call ->
        dynamic
        |> filter_contract_call_dynamic()
        |> apply_filter_by_tx_type_to_transactions_inner(
          remain,
          join(query, :inner, [tx], address in assoc(tx, :to_address), as: :to_address)
        )

      :contract_creation ->
        dynamic
        |> filter_contract_creation_dynamic()
        |> apply_filter_by_tx_type_to_transactions_inner(remain, query)

      :coin_transfer ->
        dynamic
        |> filter_transaction_dynamic()
        |> apply_filter_by_tx_type_to_transactions_inner(remain, query)

      :token_transfer ->
        dynamic
        |> filter_token_transfer_dynamic()
        |> apply_filter_by_tx_type_to_transactions_inner(remain, query)

      :token_creation ->
        dynamic
        |> filter_token_creation_dynamic()
        |> apply_filter_by_tx_type_to_transactions_inner(
          remain,
          join(query, :inner, [tx], token in Token,
            on: token.contract_address_hash == tx.created_contract_address_hash,
            as: :created_token
          )
        )
    end
  end

  def apply_filter_by_tx_type_to_transactions_inner(dynamic_query, _, query), do: {dynamic_query, query}

  def filter_contract_creation_dynamic(dynamic) do
    dynamic([tx], ^dynamic or is_nil(tx.to_address_hash))
  end

  def filter_transaction_dynamic(dynamic) do
    dynamic([tx], ^dynamic or tx.value > ^0)
  end

  def filter_contract_call_dynamic(dynamic) do
    dynamic([tx, to_address: to_address], ^dynamic or not is_nil(to_address.contract_code))
  end

  def filter_token_transfer_dynamic(dynamic) do
    # TokenTransfer.__struct__.__meta__.source
    dynamic(
      [tx],
      ^dynamic or
        fragment(
          "NOT (SELECT transaction_hash FROM token_transfers WHERE transaction_hash = ? LIMIT 1) IS NULL",
          tx.hash
        )
    )
  end

  def filter_token_creation_dynamic(dynamic) do
    dynamic([tx, created_token: created_token], ^dynamic or (is_nil(tx.to_address_hash) and not is_nil(created_token)))
  end

  @spec verified_contracts([
          paging_options | necessity_by_association_option | {:filter, :solidity | :vyper} | {:search, String.t()}
        ]) :: [SmartContract.t()]
  def verified_contracts(options \\ []) do
    paging_options = Keyword.get(options, :paging_options, @default_paging_options)
    necessity_by_association = Keyword.get(options, :necessity_by_association, %{})
    filter = Keyword.get(options, :filter, nil)
    search_string = Keyword.get(options, :search, nil)

    query = from(contract in SmartContract, select: contract, order_by: [desc: :id])

    query
    |> filter_contracts(filter)
    |> search_contracts(search_string)
    |> handle_verified_contracts_paging_options(paging_options)
    |> join_associations(necessity_by_association)
    |> Repo.all()
  end

  defp search_contracts(basic_query, nil), do: basic_query

  defp search_contracts(basic_query, search_string) do
    from(contract in basic_query,
      where:
        ilike(contract.name, ^"%#{search_string}%") or
          ilike(fragment("'0x' || encode(?, 'hex')", contract.address_hash), ^"%#{search_string}%")
    )
  end

  defp filter_contracts(basic_query, :solidity) do
    basic_query
    |> where(is_vyper_contract: ^false)
  end

  defp filter_contracts(basic_query, :vyper) do
    basic_query
    |> where(is_vyper_contract: ^true)
  end

  defp filter_contracts(basic_query, _), do: basic_query

  def count_verified_contracts do
    Repo.aggregate(SmartContract, :count, timeout: :infinity)
  end

  def count_new_verified_contracts do
    query =
      from(contract in SmartContract,
        select: contract.inserted_at,
        where: fragment("NOW() - ? at time zone 'UTC' <= interval '24 hours'", contract.inserted_at)
      )

    query
    |> Repo.aggregate(:count, timeout: :infinity)
  end

  def count_contracts do
    query =
      from(address in Address,
        select: address,
        where: not is_nil(address.contract_code)
      )

    query
    |> Repo.aggregate(:count, timeout: :infinity)
  end

  def count_new_contracts do
    query =
      from(tx in Transaction,
        select: tx,
        where:
          tx.status == ^:ok and
            fragment("NOW() - ? at time zone 'UTC' <= interval '24 hours'", tx.created_contract_code_indexed_at)
      )

    query
    |> Repo.aggregate(:count, timeout: :infinity)
  end

  def count_verified_contracts_from_cache do
    VerifiedContractsCounter.fetch()
  end

  def count_new_verified_contracts_from_cache do
    NewVerifiedContractsCounter.fetch()
  end

  def count_contracts_from_cache do
    ContractsCounter.fetch()
  end

  def count_new_contracts_from_cache do
    NewContractsCounter.fetch()
  end

  def address_counters(address) do
    validation_count_task =
      Task.async(fn ->
        validation_count(address)
      end)

    crc_total_worth_task =
      Task.async(fn ->
        crc_total_worth(address)
      end)

    Task.start_link(fn ->
      transaction_count(address)
    end)

    Task.start_link(fn ->
      token_transfers_count(address)
    end)

    Task.start_link(fn ->
      gas_usage_count(address)
    end)

    [
      validation_count_task,
      crc_total_worth_task
    ]
    |> Task.yield_many(:infinity)
    |> Enum.map(fn {_task, res} ->
      case res do
        {:ok, result} ->
          result

        {:exit, reason} ->
          raise "Query fetching address counters terminated: #{inspect(reason)}"

        nil ->
          raise "Query fetching address counters timed out."
      end
    end)
    |> List.to_tuple()
  end

  def transaction_count(address) do
    AddressTransactionsCounter.fetch(address)
  end

  def token_transfers_count(address) do
    AddressTokenTransfersCounter.fetch(address)
  end

  def gas_usage_count(address) do
    AddressTransactionsGasUsageCounter.fetch(address)
  end

  defp validation_count(address) do
    Chain.address_to_validation_count(address.hash)
  end

  defp crc_total_worth(address) do
    circles_total_balance(address.hash)
  end

  defp circles_total_balance(address_hash) do
    circles_addresses_list = CustomContractsHelpers.get_custom_addresses_list(:circles_addresses)

    token_balances =
      address_hash
      |> Chain.fetch_last_token_balances()

    token_balances_except_bridged =
      token_balances
      |> Enum.filter(fn {_, _, token} -> !token.bridged end)

    circles_total_balance_raw =
      if Enum.count(circles_addresses_list) > 0 do
        token_balances_except_bridged
        |> Enum.reduce(Decimal.new(0), fn {token_balance, _, token}, acc_balance ->
          {:ok, token_address} = Chain.hash_to_address(token.contract_address_hash)

          from_address = from_address_hash(token_address)

          created_from_address_hash =
            if from_address,
              do: "0x" <> Base.encode16(from_address.bytes, case: :lower),
              else: nil

          if Enum.member?(circles_addresses_list, created_from_address_hash) && token.name == "Circles" &&
               token.symbol == "CRC" do
            Decimal.add(acc_balance, token_balance.value)
          else
            acc_balance
          end
        end)
      else
        Decimal.new(0)
      end

    CurrencyHelpers.format_according_to_decimals(circles_total_balance_raw, Decimal.new(18))
  end

  defp from_address_hash(%Address{contracts_creation_internal_transaction: %InternalTransaction{}} = address) do
    address.contracts_creation_internal_transaction.from_address_hash
  end

  defp from_address_hash(%Address{contracts_creation_transaction: %Transaction{}} = address) do
    address.contracts_creation_transaction.from_address_hash
  end

  defp from_address_hash(_address), do: nil

  def fetch_token_counters(address_hash, timeout) do
    total_token_transfers_task =
      Task.async(fn ->
        TokenTransfersCounter.fetch(address_hash)
      end)

    total_token_holders_task =
      Task.async(fn ->
        TokenHoldersCounter.fetch(address_hash)
      end)

    [total_token_transfers_task, total_token_holders_task]
    |> Task.yield_many(timeout)
    |> Enum.map(fn {_task, res} ->
      case res do
        {:ok, result} ->
          result

        {:exit, reason} ->
          Logger.warn("Query fetching token counters terminated: #{inspect(reason)}")
          0

        nil ->
          Logger.warn("Query fetching token counters timed out.")
          0
      end
    end)
    |> List.to_tuple()
  end
end<|MERGE_RESOLUTION|>--- conflicted
+++ resolved
@@ -29,12 +29,8 @@
 
   require Logger
 
-<<<<<<< HEAD
   alias ABI.{TypeDecoder, TypeEncoder}
-=======
-  alias ABI.TypeDecoder
   alias Ecto.Association.NotLoaded
->>>>>>> e7557c42
   alias Ecto.{Changeset, Multi}
 
   alias EthereumJSONRPC.Contract
