--- conflicted
+++ resolved
@@ -18,7 +18,6 @@
       select: 3,
       subquery: 1,
       union: 2,
-      union_all: 2,
       where: 2,
       where: 3
     ]
@@ -102,16 +101,8 @@
 
   @burn_address_hash_str "0x0000000000000000000000000000000000000000"
 
-<<<<<<< HEAD
-  @limit_showing_transaсtions 10_000
-  @limit_showing_address_transaсtions 10_000
-=======
-  # seconds
-  @check_bytecode_interval 86_400
-
   @limit_showing_transaсtions 50_000
   @limit_showing_address_transaсtions 50_000
->>>>>>> 40876c62
   @default_page_size 50
   # seconds
   @check_bytecode_interval 86_400
@@ -356,11 +347,7 @@
     paging_options = Keyword.get(options, :paging_options, @default_paging_options)
 
     transactions_count =
-<<<<<<< HEAD
-      if is_nil(paging_options.key) or paging_options.page_number == 1,
-=======
       if paging_options.page_number == 1,
->>>>>>> 40876c62
         do: address_to_available_transactions_count(address_hash, options),
         else: nil
 
@@ -379,33 +366,6 @@
     paging_options =
       options
       |> Keyword.get(:paging_options, @default_paging_options)
-<<<<<<< HEAD
-
-    confirmed_transactions_query =
-      paging_options
-      |> fetch_confirmed_transactions_rap()
-      |> Transaction.not_dropped_or_replaced_transacions()
-      |> Transaction.matching_address_query(direction, address_hash)
-
-    pending_transactions_query =
-      paging_options
-      |> fetch_pending_transactions_rap()
-      |> Transaction.not_dropped_or_replaced_transacions()
-      |> Transaction.matching_address_query(direction, address_hash)
-
-    final_query =
-      if match?(%PagingOptions{is_pending_tx: true}, paging_options) or
-           paging_options |> Map.get(:page_number, 1) |> proccess_page_number() == 1 do
-        pending_transactions_query
-        |> subquery()
-        |> union_all(^confirmed_transactions_query)
-      else
-        confirmed_transactions_query
-      end
-
-    final_query
-    |> handle_page(paging_options)
-=======
 
     Transaction
     |> Transaction.not_dropped_or_replaced_transacions()
@@ -415,7 +375,6 @@
       desc: transaction.index
     )
     |> handle_random_access_paging_options(paging_options)
->>>>>>> 40876c62
     |> join_associations(necessity_by_association)
   end
 
@@ -3309,12 +3268,7 @@
     necessity_by_association = Keyword.get(options, :necessity_by_association, %{})
     paging_options = Keyword.get(options, :paging_options, @default_paging_options)
 
-<<<<<<< HEAD
-    total_transactions_count =
-      if is_nil(paging_options.key) or paging_options.page_number == 1, do: transactions_available_count(), else: nil
-=======
     total_transactions_count = if paging_options.page_number == 1, do: transactions_available_count(), else: nil
->>>>>>> 40876c62
 
     fetched_transactions =
       if paging_options.page_number == 1 do
@@ -4389,78 +4343,6 @@
     if Repo.one(query), do: true, else: false
   end
 
-  defp fetch_confirmed_transactions_rap(paging_options) do
-    base_query =
-      Transaction
-      |> Transaction.not_pending_transactions()
-      |> order_by([transaction],
-        desc: transaction.block_number,
-        desc: transaction.index
-      )
-
-    final_query =
-      case paging_options do
-        %PagingOptions{is_pending_tx: true} ->
-          base_query
-
-        _ ->
-          base_query
-          |> handle_random_access_paging_options_without_handle_page(paging_options)
-      end
-
-    final_query
-    |> add_limit_with_page_size(paging_options)
-  end
-
-  defp fetch_pending_transactions_rap(paging_options) do
-    base_query =
-      Transaction
-      |> Transaction.pending_transactions()
-      |> order_by([transaction],
-        desc: transaction.inserted_at,
-        desc: transaction.hash
-      )
-
-    final_query =
-      case paging_options do
-        %PagingOptions{is_pending_tx: true} ->
-          base_query
-          |> handle_random_access_paging_options_without_handle_page(paging_options)
-
-        _ ->
-          base_query
-      end
-
-    final_query
-    |> add_limit_with_page_size(paging_options)
-  end
-
-  defp add_limit_with_page_size(query, %PagingOptions{page_number: page_number} = paging_options) do
-    page_size = Map.get(paging_options, :page_size, @default_page_size)
-
-    will_use_both_queries? =
-      match?(%PagingOptions{is_pending_tx: true}, paging_options) or
-        paging_options |> Map.get(:page_number, 1) |> proccess_page_number() == 1
-
-    cond do
-      will_use_both_queries? and page_in_bounds?(page_number, page_size) && proccess_page_number(page_number) == 1 ->
-        query
-        |> limit(^(page_size + 1))
-
-      page_in_bounds?(page_number, page_size) ->
-        query
-
-      will_use_both_queries? ->
-        query
-        |> limit(^(@default_page_size + 1))
-
-      true ->
-        query
-    end
-  end
-
-  defp add_limit_with_page_size(query, _), do: query
-
   defp fetch_transactions(paging_options \\ nil, from_block \\ nil, to_block \\ nil) do
     Transaction
     |> order_by([transaction], desc: transaction.block_number, desc: transaction.index)
@@ -4499,32 +4381,11 @@
   end
 
   defp handle_random_access_paging_options(query, empty_options) when empty_options in [nil, [], %{}],
-<<<<<<< HEAD
-    do: handle_random_access_paging_options_without_handle_page(query, empty_options)
-
-  defp handle_random_access_paging_options(query, paging_options) do
-    query
-    |> handle_random_access_paging_options_without_handle_page(paging_options)
-    |> handle_page(paging_options)
-  end
-
-  defp handle_random_access_paging_options_without_handle_page(query, empty_options)
-       when empty_options in [nil, [], %{}],
-       do: limit(query, ^(@default_page_size + 1))
-
-  defp handle_random_access_paging_options_without_handle_page(query, paging_options) do
-    query
-    |> (&if(paging_options |> Map.get(:page_number, 1) |> proccess_page_number() == 1,
-          do: &1,
-          else: page_transaction(&1, paging_options)
-        )).()
-=======
     do: limit(query, ^@default_page_size)
 
   defp handle_random_access_paging_options(query, paging_options) do
     query
     |> handle_page(paging_options)
->>>>>>> 40876c62
   end
 
   defp handle_page(query, paging_options) do
@@ -7384,23 +7245,11 @@
   def address_to_rewards(address_hash, options \\ []) when is_list(options) do
     paging_options = Keyword.get(options, :paging_options, @default_paging_options)
 
-<<<<<<< HEAD
-    with true <- Application.get_env(:block_scout_web, BlockScoutWeb.Chain)[:has_emission_funds],
-         true <- address_has_rewards?(address_hash),
-         %{payout_key: block_miner_payout_address} <- Reward.get_validator_payout_key_by_mining(address_hash),
-         true <- block_miner_payout_address && address_hash == block_miner_payout_address do
-      address_hash
-      |> Reward.fetch_emission_rewards_tuples(paging_options)
-    else
-      _ ->
-        []
-=======
     if Application.get_env(:block_scout_web, BlockScoutWeb.Chain)[:has_emission_funds] do
       address_hash
       |> Reward.fetch_emission_rewards_tuples(paging_options)
     else
       []
->>>>>>> 40876c62
     end
   end
 end