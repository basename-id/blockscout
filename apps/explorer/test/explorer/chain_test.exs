defmodule Explorer.ChainTest do
  use Explorer.DataCase

  import Explorer.Factory

  alias Explorer.{Chain, Repo}
  alias Explorer.Chain.{Address, Block, InternalTransaction, Log, Receipt, Transaction}

  doctest Explorer.Chain

  # Tests

  describe "address_to_transactions/2" do
    test "without transactions" do
      address = insert(:address)

      assert Repo.aggregate(Transaction, :count, :hash) == 0

      assert %Scrivener.Page{
               entries: [],
               page_number: 1,
               total_entries: 0
             } = Chain.address_to_transactions(address)
    end

    test "with from transactions" do
      %Transaction{from_address_hash: from_address_hash, hash: transaction_hash} = insert(:transaction)
      address = Repo.get!(Address, from_address_hash)

      assert %Scrivener.Page{
               entries: [%Transaction{hash: ^transaction_hash}],
               page_number: 1,
               total_entries: 1
             } = Chain.address_to_transactions(address, direction: :from)
    end

    test "with to transactions" do
      %Transaction{to_address_hash: to_address_hash, hash: transaction_hash} = insert(:transaction)
      address = Repo.get!(Address, to_address_hash)

      assert %Scrivener.Page{
               entries: [%Transaction{hash: ^transaction_hash}],
               page_number: 1,
               total_entries: 1
             } = Chain.address_to_transactions(address, direction: :to)
    end

    test "with to and from transactions and direction: :from" do
      %Transaction{from_address_hash: address_hash, hash: from_transaction_hash} = insert(:transaction)
      %Transaction{} = insert(:transaction, to_address_hash: address_hash)
      address = Repo.get!(Address, address_hash)

      # only contains "from" transaction
      assert %Scrivener.Page{
               entries: [%Transaction{hash: ^from_transaction_hash}],
               page_number: 1,
               total_entries: 1
             } = Chain.address_to_transactions(address, direction: :from)
    end

    test "with to and from transactions and direction: :to" do
      %Transaction{from_address_hash: address_hash} = insert(:transaction)
      %Transaction{hash: to_transaction_hash} = insert(:transaction, to_address_hash: address_hash)
      address = Repo.get!(Address, address_hash)

      # only contains "to" transaction
      assert %Scrivener.Page{
               entries: [%Transaction{hash: ^to_transaction_hash}],
               page_number: 1,
               total_entries: 1
             } = Chain.address_to_transactions(address, direction: :to)
    end

    test "with to and from transactions and no :direction option" do
      %Transaction{from_address_hash: address_hash, hash: from_transaction_hash} = insert(:transaction)
      %Transaction{hash: to_transaction_hash} = insert(:transaction, to_address_hash: address_hash)
      address = Repo.get!(Address, address_hash)

      # only contains "to" transaction
      assert %Scrivener.Page{
               entries: [
                 %Transaction{hash: ^to_transaction_hash},
                 %Transaction{hash: ^from_transaction_hash}
               ],
               page_number: 1,
               total_entries: 2
             } = Chain.address_to_transactions(address)
    end

    test "with transactions with receipt required without receipt does not return transaction" do
      address = %Address{hash: to_address_hash} = insert(:address)

      block = insert(:block)

      %Transaction{hash: transaction_hash_with_receipt, index: transaction_index_with_receipt} =
        insert(:transaction, block_hash: block.hash, index: 0, to_address_hash: to_address_hash)

      insert(
        :receipt,
        transaction_hash: transaction_hash_with_receipt,
        transaction_index: transaction_index_with_receipt
      )

      %Transaction{hash: transaction_hash_without_receipt} = insert(:transaction, to_address_hash: to_address_hash)

      assert %Scrivener.Page{
               entries: [%Transaction{hash: ^transaction_hash_with_receipt, receipt: %Receipt{}}],
               page_number: 1,
               total_entries: 1
             } =
               Chain.address_to_transactions(
                 address,
                 necessity_by_association: %{receipt: :required}
               )

      assert %Scrivener.Page{
               entries: transactions,
               page_number: 1,
               total_entries: 2
             } =
               Chain.address_to_transactions(
                 address,
                 necessity_by_association: %{receipt: :optional}
               )

      assert length(transactions) == 2

      transaction_by_hash =
        Enum.into(transactions, %{}, fn transaction = %Transaction{hash: hash} ->
          {hash, transaction}
        end)

      assert %Transaction{receipt: %Receipt{}} = transaction_by_hash[transaction_hash_with_receipt]
      assert %Transaction{receipt: nil} = transaction_by_hash[transaction_hash_without_receipt]
    end

    test "with transactions can be paginated" do
      adddress = %Address{hash: to_address_hash} = insert(:address)
      transactions = insert_list(2, :transaction, to_address_hash: to_address_hash)

      [%Transaction{hash: oldest_transaction_hash}, %Transaction{hash: newest_transaction_hash}] = transactions

      assert %Scrivener.Page{
               entries: [%Transaction{hash: ^newest_transaction_hash}],
               page_number: 1,
               page_size: 1,
               total_entries: 2,
               total_pages: 2
             } = Chain.address_to_transactions(adddress, pagination: %{page_size: 1})

      assert %Scrivener.Page{
               entries: [%Transaction{hash: ^oldest_transaction_hash}],
               page_number: 2,
               page_size: 1,
               total_entries: 2,
               total_pages: 2
             } = Chain.address_to_transactions(adddress, pagination: %{page: 2, page_size: 1})
    end
  end

  describe "balance/2" do
    test "with Address.t with :wei" do
      assert Chain.balance(%Address{fetched_balance: Decimal.new(1)}, :wei) == Decimal.new(1)
      assert Chain.balance(%Address{fetched_balance: nil}, :wei) == nil
    end

    test "with Address.t with :gwei" do
      assert Chain.balance(%Address{fetched_balance: Decimal.new(1)}, :gwei) == Decimal.new("1e-9")
      assert Chain.balance(%Address{fetched_balance: Decimal.new("1e9")}, :gwei) == Decimal.new(1)
      assert Chain.balance(%Address{fetched_balance: nil}, :gwei) == nil
    end

    test "with Address.t with :ether" do
      assert Chain.balance(%Address{fetched_balance: Decimal.new(1)}, :ether) == Decimal.new("1e-18")
      assert Chain.balance(%Address{fetched_balance: Decimal.new("1e18")}, :ether) == Decimal.new(1)
      assert Chain.balance(%Address{fetched_balance: nil}, :ether) == nil
    end
  end

  describe "block_to_transactions/1" do
    test "without transactions" do
      block = insert(:block)

      assert Repo.aggregate(Transaction, :count, :hash) == 0

      assert %Scrivener.Page{
               entries: [],
               page_number: 1,
               total_entries: 0
             } = Chain.block_to_transactions(block)
    end

    test "with transactions" do
      block = insert(:block)
      %Transaction{hash: transaction_hash} = insert(:transaction, block_hash: block.hash, index: 0)

      assert %Scrivener.Page{
               entries: [%Transaction{hash: ^transaction_hash}],
               page_number: 1,
               total_entries: 1
             } = Chain.block_to_transactions(block)
    end

    test "with transaction with receipt required without receipt does not return transaction" do
      block = %Block{hash: block_hash} = insert(:block)

      %Transaction{hash: transaction_hash_with_receipt, index: transaction_index_with_receipt} =
        insert(:transaction, block_hash: block_hash, index: 0)

      insert(
        :receipt,
        transaction_hash: transaction_hash_with_receipt,
        transaction_index: transaction_index_with_receipt
      )

      %Transaction{hash: transaction_hash_without_receipt} = insert(:transaction, block_hash: block_hash, index: 1)

      assert %Scrivener.Page{
               entries: [%Transaction{hash: ^transaction_hash_with_receipt, receipt: %Receipt{}}],
               page_number: 1,
               total_entries: 1
             } =
               Chain.block_to_transactions(
                 block,
                 necessity_by_association: %{receipt: :required}
               )

      assert %Scrivener.Page{
               entries: transactions,
               page_number: 1,
               total_entries: 2
             } =
               Chain.block_to_transactions(
                 block,
                 necessity_by_association: %{receipt: :optional}
               )

      assert length(transactions) == 2

      transaction_by_hash =
        Enum.into(transactions, %{}, fn transaction = %Transaction{hash: hash} ->
          {hash, transaction}
        end)

      assert %Transaction{receipt: %Receipt{}} = transaction_by_hash[transaction_hash_with_receipt]
      assert %Transaction{receipt: nil} = transaction_by_hash[transaction_hash_without_receipt]
    end

    test "with transactions can be paginated" do
      block = insert(:block)

      transactions = Enum.map(0..1, &insert(:transaction, block_hash: block.hash, index: &1))

      [%Transaction{hash: first_transaction_hash}, %Transaction{hash: second_transaction_hash}] = transactions

      assert %Scrivener.Page{
               entries: [%Transaction{hash: ^second_transaction_hash}],
               page_number: 1,
               page_size: 1,
               total_entries: 2,
               total_pages: 2
             } = Chain.block_to_transactions(block, pagination: %{page_size: 1})

      assert %Scrivener.Page{
               entries: [%Transaction{hash: ^first_transaction_hash}],
               page_number: 2,
               page_size: 1,
               total_entries: 2,
               total_pages: 2
             } = Chain.block_to_transactions(block, pagination: %{page: 2, page_size: 1})
    end
  end

  describe "block_to_transaction_bound/1" do
    test "without transactions" do
      block = insert(:block)

      assert Chain.block_to_transaction_count(block) == 0
    end

    test "with transactions" do
      block = insert(:block)
      insert(:transaction, block_hash: block.hash, index: 0)

      assert Chain.block_to_transaction_count(block) == 1
    end
  end

  describe "confirmations/1" do
    test "with block.number == max_block_number " do
      block = insert(:block)
      {:ok, max_block_number} = Chain.max_block_number()

      assert block.number == max_block_number
      assert Chain.confirmations(block, max_block_number: max_block_number) == 0
    end

    test "with block.number < max_block_number" do
      block = insert(:block)
      max_block_number = block.number + 2

      assert block.number < max_block_number

      assert Chain.confirmations(block, max_block_number: max_block_number) == max_block_number - block.number
    end
  end

  describe "fee/2" do
    test "without receipt with :wei unit" do
      assert Chain.fee(%Transaction{gas: Decimal.new(3), gas_price: Decimal.new(2), receipt: nil}, :wei) ==
               {:maximum, Decimal.new(6)}
    end

    test "without receipt with :gwei unit" do
      assert Chain.fee(%Transaction{gas: Decimal.new(3), gas_price: Decimal.new(2), receipt: nil}, :gwei) ==
               {:maximum, Decimal.new("6e-9")}
    end

    test "without receipt with :ether unit" do
      assert Chain.fee(%Transaction{gas: Decimal.new(3), gas_price: Decimal.new(2), receipt: nil}, :ether) ==
               {:maximum, Decimal.new("6e-18")}
    end

    test "with receipt with :wei unit" do
      assert Chain.fee(
               %Transaction{
                 gas: Decimal.new(3),
                 gas_price: Decimal.new(2),
                 receipt: %Receipt{gas_used: Decimal.new(2)}
               },
               :wei
             ) == {:actual, Decimal.new(4)}
    end

    test "with receipt with :gwei unit" do
      assert Chain.fee(
               %Transaction{
                 gas: Decimal.new(3),
                 gas_price: Decimal.new(2),
                 receipt: %Receipt{gas_used: Decimal.new(2)}
               },
               :gwei
             ) == {:actual, Decimal.new("4e-9")}
    end

    test "with receipt with :ether unit" do
      assert Chain.fee(
               %Transaction{
                 gas: Decimal.new(3),
                 gas_price: Decimal.new(2),
                 receipt: %Receipt{gas_used: Decimal.new(2)}
               },
               :ether
             ) == {:actual, Decimal.new("4e-18")}
    end
  end

  describe "gas_price/2" do
    test ":wei unit" do
      assert Chain.gas_price(%Transaction{gas_price: Decimal.new(1)}, :wei) == Decimal.new(1)
    end

    test ":gwei unit" do
      assert Chain.gas_price(%Transaction{gas_price: Decimal.new(1)}, :gwei) == Decimal.new("1e-9")

      assert Chain.gas_price(%Transaction{gas_price: Decimal.new("1e9")}, :gwei) == Decimal.new(1)
    end

    test ":ether unit" do
      assert Chain.gas_price(%Transaction{gas_price: Decimal.new(1)}, :ether) == Decimal.new("1e-18")

      assert Chain.gas_price(%Transaction{gas_price: Decimal.new("1e18")}, :ether) == Decimal.new(1)
    end
  end

  describe "hash_to_transaction/2" do
    test "with transaction with receipt required without receipt returns {:error, :not_found}" do
      block = insert(:block)

      %Transaction{hash: hash_with_receipt, index: index_with_receipt} =
        insert(:transaction, block_hash: block.hash, index: 0)

      insert(:receipt, transaction_hash: hash_with_receipt, transaction_index: index_with_receipt)

      %Transaction{hash: hash_without_receipt} = insert(:transaction)

      assert {:ok, %Transaction{hash: ^hash_with_receipt}} =
               Chain.hash_to_transaction(
                 hash_with_receipt,
                 necessity_by_association: %{receipt: :required}
               )

      assert {:error, :not_found} =
               Chain.hash_to_transaction(
                 hash_without_receipt,
                 necessity_by_association: %{receipt: :required}
               )

      assert {:ok, %Transaction{hash: ^hash_without_receipt}} =
               Chain.hash_to_transaction(
                 hash_without_receipt,
                 necessity_by_association: %{receipt: :optional}
               )
    end
  end

  describe "list_blocks/2" do
    test "without blocks" do
      assert %Scrivener.Page{
               entries: [],
               page_number: 1,
               total_entries: 0,
               total_pages: 1
             } = Chain.list_blocks()
    end

    test "with blocks" do
      %Block{hash: hash} = insert(:block)

      assert %Scrivener.Page{
               entries: [%Block{hash: ^hash}],
               page_number: 1,
               total_entries: 1
             } = Chain.list_blocks()
    end

    test "with blocks can be paginated" do
      blocks = insert_list(2, :block)

      [%Block{number: lesser_block_number}, %Block{number: greater_block_number}] = blocks

      assert %Scrivener.Page{
               entries: [%Block{number: ^greater_block_number}],
               page_number: 1,
               page_size: 1,
               total_entries: 2,
               total_pages: 2
             } = Chain.list_blocks(pagination: %{page_size: 1})

      assert %Scrivener.Page{
               entries: [%Block{number: ^lesser_block_number}],
               page_number: 2,
               page_size: 1,
               total_entries: 2,
               total_pages: 2
             } = Chain.list_blocks(pagination: %{page: 2, page_size: 1})
    end
  end

  describe "number_to_block/1" do
    test "without block" do
      assert {:error, :not_found} = Chain.number_to_block(-1)
    end

    test "with block" do
      %Block{number: number} = insert(:block)

      assert {:ok, %Block{number: ^number}} = Chain.number_to_block(number)
    end
  end

  describe "transaction_hash_to_internal_transactions/1" do
    test "without transaction" do
<<<<<<< HEAD
      {:ok, hash} =
        Chain.string_to_transaction_hash("0x9fc76417374aa880d4449a1f7f31ec597f00b1f6f3dd2d66f4c9c6c445836d8b")

      assert Chain.transaction_hash_to_internal_transactions(hash) == []
=======
      assert Chain.transaction_hash_to_internal_transactions("unknown").entries == []
>>>>>>> 4ab30512
    end

    test "with transaction without internal transactions" do
      %Transaction{hash: hash} = insert(:transaction)

      assert Chain.transaction_hash_to_internal_transactions(hash).entries == []
    end

    test "with transaction with internal transactions returns all internal transactions for a given transaction hash" do
      transaction = insert(:transaction)
<<<<<<< HEAD
      internal_transaction = insert(:internal_transaction, transaction_hash: transaction.hash, index: 0)
=======
      first = insert(:internal_transaction, transaction_id: transaction.id, index: 0)
      second = insert(:internal_transaction, transaction_id: transaction.id, index: 1)
>>>>>>> 4ab30512

      results =
        transaction.hash
        |> Chain.transaction_hash_to_internal_transactions()
        |> Map.get(:entries, [])
        |> Enum.map(fn it -> it.id end)

      assert 2 == length(results)
      assert Enum.member?(results, first.id)
      assert Enum.member?(results, second.id)
    end

    test "with transaction with internal transactions loads associations with in necessity_by_assocation" do
<<<<<<< HEAD
      %Transaction{hash: hash} = insert(:transaction)
      insert(:internal_transaction, transaction_hash: hash, index: 0)
=======
      %Transaction{hash: hash, id: transaction_id} = insert(:transaction)
      insert(:internal_transaction, transaction_id: transaction_id, index: 0)
      insert(:internal_transaction, transaction_id: transaction_id, index: 1)
>>>>>>> 4ab30512

      assert [
               %InternalTransaction{
                 from_address: %Ecto.Association.NotLoaded{},
                 to_address: %Ecto.Association.NotLoaded{},
                 transaction: %Ecto.Association.NotLoaded{}
               }
               | _
             ] = Chain.transaction_hash_to_internal_transactions(hash).entries

      assert [
               %InternalTransaction{
                 from_address: %Address{},
                 to_address: nil,
                 transaction: %Transaction{}
               }
               | _
             ] =
               Chain.transaction_hash_to_internal_transactions(
                 hash,
                 necessity_by_association: %{
                   from_address: :optional,
                   to_address: :optional,
                   transaction: :optional
                 }
               ).entries
    end

    test "excludes internal transaction with no siblings in the transaction" do
      %Transaction{id: id, hash: hash} = :transaction |> insert() |> with_block()
      insert(:internal_transaction, transaction_id: id)

      result =
        hash
        |> Chain.transaction_hash_to_internal_transactions()

      assert %{entries: []} = result
    end

    test "returns the internal transactions in index order" do
      %Transaction{id: id, hash: hash} = :transaction |> insert() |> with_block()
      %InternalTransaction{id: first_id} = insert(:internal_transaction, transaction_id: id, index: 0)
      %InternalTransaction{id: second_id} = insert(:internal_transaction, transaction_id: id, index: 1)

      result =
        hash
        |> Chain.transaction_hash_to_internal_transactions()
        |> Enum.map(fn it -> it.id end)

      assert [first_id, second_id] == result
    end
  end

  describe "transaction_to_logs/2" do
    test "without logs" do
      transaction = insert(:transaction)

      assert %Scrivener.Page{
               entries: [],
               page_number: 1,
               total_entries: 0,
               total_pages: 1
             } = Chain.transaction_to_logs(transaction)
    end

    test "with logs" do
      block = insert(:block)
      transaction = insert(:transaction, block_hash: block.hash, index: 0)
      insert(:receipt, transaction_hash: transaction.hash, transaction_index: transaction.index)
      %Log{id: id} = insert(:log, transaction_hash: transaction.hash)

      assert %Scrivener.Page{
               entries: [%Log{id: ^id}],
               page_number: 1,
               total_entries: 1,
               total_pages: 1
             } = Chain.transaction_to_logs(transaction)
    end

    test "with logs can be paginated" do
      block = insert(:block)
      transaction = insert(:transaction, block_hash: block.hash, index: 0)
      insert(:receipt, transaction_hash: transaction.hash, transaction_index: transaction.index)
      logs = Enum.map(0..1, &insert(:log, index: &1, transaction_hash: transaction.hash))

      [%Log{id: first_log_id}, %Log{id: second_log_id}] = logs

      assert %Scrivener.Page{
               entries: [%Log{id: ^first_log_id}],
               page_number: 1,
               page_size: 1,
               total_entries: 2,
               total_pages: 2
             } = Chain.transaction_to_logs(transaction, pagination: %{page_size: 1})

      assert %Scrivener.Page{
               entries: [%Log{id: ^second_log_id}],
               page_number: 2,
               page_size: 1,
               total_entries: 2,
               total_pages: 2
             } = Chain.transaction_to_logs(transaction, pagination: %{page: 2, page_size: 1})
    end

    test "with logs necessity_by_association loads associations" do
      block = insert(:block)
      transaction = insert(:transaction, block_hash: block.hash, index: 0)
      insert(:receipt, transaction_hash: transaction.hash, transaction_index: transaction.index)
      insert(:log, transaction_hash: transaction.hash)

      assert %Scrivener.Page{
               entries: [
                 %Log{
                   address: %Address{},
                   receipt: %Receipt{},
                   transaction: %Transaction{}
                 }
               ],
               page_number: 1,
               total_entries: 1,
               total_pages: 1
             } =
               Chain.transaction_to_logs(
                 transaction,
                 necessity_by_association: %{
                   address: :optional,
                   receipt: :optional,
                   transaction: :optional
                 }
               )

      assert %Scrivener.Page{
               entries: [
                 %Log{
                   address: %Ecto.Association.NotLoaded{},
                   receipt: %Ecto.Association.NotLoaded{},
                   transaction: %Ecto.Association.NotLoaded{}
                 }
               ],
               page_number: 1,
               total_entries: 1,
               total_pages: 1
             } = Chain.transaction_to_logs(transaction)
    end
  end

  describe "value/2" do
    test "with InternalTransaction.t with :wei" do
      assert Chain.value(%InternalTransaction{value: Decimal.new(1)}, :wei) == Decimal.new(1)
    end

    test "with InternalTransaction.t with :gwei" do
      assert Chain.value(%InternalTransaction{value: Decimal.new(1)}, :gwei) == Decimal.new("1e-9")

      assert Chain.value(%InternalTransaction{value: Decimal.new("1e9")}, :gwei) == Decimal.new(1)
    end

    test "with InternalTransaction.t with :ether" do
      assert Chain.value(%InternalTransaction{value: Decimal.new(1)}, :ether) == Decimal.new("1e-18")

      assert Chain.value(%InternalTransaction{value: Decimal.new("1e18")}, :ether) == Decimal.new(1)
    end

    test "with Transaction.t with :wei" do
      assert Chain.value(%Transaction{value: Decimal.new(1)}, :wei) == Decimal.new(1)
    end

    test "with Transaction.t with :gwei" do
      assert Chain.value(%Transaction{value: Decimal.new(1)}, :gwei) == Decimal.new("1e-9")
      assert Chain.value(%Transaction{value: Decimal.new("1e9")}, :gwei) == Decimal.new(1)
    end

    test "with Transaction.t with :ether" do
      assert Chain.value(%Transaction{value: Decimal.new(1)}, :ether) == Decimal.new("1e-18")
      assert Chain.value(%Transaction{value: Decimal.new("1e18")}, :ether) == Decimal.new(1)
    end
  end
end<|MERGE_RESOLUTION|>--- conflicted
+++ resolved
@@ -461,14 +461,10 @@
 
   describe "transaction_hash_to_internal_transactions/1" do
     test "without transaction" do
-<<<<<<< HEAD
       {:ok, hash} =
         Chain.string_to_transaction_hash("0x9fc76417374aa880d4449a1f7f31ec597f00b1f6f3dd2d66f4c9c6c445836d8b")
 
-      assert Chain.transaction_hash_to_internal_transactions(hash) == []
-=======
-      assert Chain.transaction_hash_to_internal_transactions("unknown").entries == []
->>>>>>> 4ab30512
+      assert Chain.transaction_hash_to_internal_transactions(hash).entries == []
     end
 
     test "with transaction without internal transactions" do
@@ -479,12 +475,8 @@
 
     test "with transaction with internal transactions returns all internal transactions for a given transaction hash" do
       transaction = insert(:transaction)
-<<<<<<< HEAD
-      internal_transaction = insert(:internal_transaction, transaction_hash: transaction.hash, index: 0)
-=======
-      first = insert(:internal_transaction, transaction_id: transaction.id, index: 0)
-      second = insert(:internal_transaction, transaction_id: transaction.id, index: 1)
->>>>>>> 4ab30512
+      first = insert(:internal_transaction, transaction_hash: transaction.hash, index: 0)
+      second = insert(:internal_transaction, transaction_hash: transaction.hash, index: 1)
 
       results =
         transaction.hash
@@ -498,14 +490,9 @@
     end
 
     test "with transaction with internal transactions loads associations with in necessity_by_assocation" do
-<<<<<<< HEAD
       %Transaction{hash: hash} = insert(:transaction)
       insert(:internal_transaction, transaction_hash: hash, index: 0)
-=======
-      %Transaction{hash: hash, id: transaction_id} = insert(:transaction)
-      insert(:internal_transaction, transaction_id: transaction_id, index: 0)
-      insert(:internal_transaction, transaction_id: transaction_id, index: 1)
->>>>>>> 4ab30512
+      insert(:internal_transaction, transaction_hash: hash, index: 1)
 
       assert [
                %InternalTransaction{
@@ -535,8 +522,9 @@
     end
 
     test "excludes internal transaction with no siblings in the transaction" do
-      %Transaction{id: id, hash: hash} = :transaction |> insert() |> with_block()
-      insert(:internal_transaction, transaction_id: id)
+      block = insert(:block)
+      %Transaction{hash: hash} = insert(:transaction, block_hash: block.hash, index: 0)
+      insert(:internal_transaction, transaction_hash: hash)
 
       result =
         hash
@@ -546,9 +534,10 @@
     end
 
     test "returns the internal transactions in index order" do
-      %Transaction{id: id, hash: hash} = :transaction |> insert() |> with_block()
-      %InternalTransaction{id: first_id} = insert(:internal_transaction, transaction_id: id, index: 0)
-      %InternalTransaction{id: second_id} = insert(:internal_transaction, transaction_id: id, index: 1)
+      block = insert(:block)
+      %Transaction{hash: hash} = insert(:transaction, block_hash: block.hash, index: 0)
+      %InternalTransaction{id: first_id} = insert(:internal_transaction, transaction_hash: hash, index: 0)
+      %InternalTransaction{id: second_id} = insert(:internal_transaction, transaction_hash: hash, index: 1)
 
       result =
         hash
