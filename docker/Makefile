<<<<<<< HEAD
SYSTEM = $(shell uname -s)
HOST = host.docker.internal
DOCKER_IMAGE = blockscout_prod_mainnet
BS_CONTAINER_NAME = blockscout_mainnet
=======
SYSTEM := $(shell uname -s)
HOST := host.docker.internal
DOCKER_REPO := blockscout
APP_NAME := blockscout
BS_CONTAINER_IMAGE := $(DOCKER_REPO)/$(APP_NAME)
BS_CONTAINER_NAME := blockscout
PG_CONTAINER_IMAGE := postgres:13.6
PG_CONTAINER_NAME := db
>>>>>>> 98b0b69c
THIS_FILE = $(lastword $(MAKEFILE_LIST))
TAG := $(RELEASE_VERSION)-prerelease-$(shell git log -1 --pretty=format:"%h")
STABLE_TAG := $(RELEASE_VERSION)

ifeq ($(SYSTEM), Linux)
	HOST=localhost
endif

<<<<<<< HEAD
=======
ifdef DATABASE_URL
	DB_URL = $(DATABASE_URL)
else
	DB_URL = postgresql://postgres:@$(HOST):5432/blockscout?ssl=false
	ECTO_USE_SSL = 'false'
endif
>>>>>>> 98b0b69c
BLOCKSCOUT_CONTAINER_PARAMS = -e 'MIX_ENV=prod' \

ifeq ($(SYSTEM), Linux)
	BLOCKSCOUT_CONTAINER_PARAMS += --network=host
endif
ifdef NETWORK
	BLOCKSCOUT_CONTAINER_PARAMS += -e 'NETWORK=$(NETWORK)'
endif
ifdef SUBNETWORK
	BLOCKSCOUT_CONTAINER_PARAMS += -e 'SUBNETWORK=$(SUBNETWORK)'
endif
ifdef LOGO
	BLOCKSCOUT_CONTAINER_PARAMS += -e 'LOGO=$(LOGO)'
endif
ifdef LOGO_FOOTER
	BLOCKSCOUT_CONTAINER_PARAMS += -e 'LOGO_FOOTER=$(LOGO_FOOTER)'
endif
ifdef ETHEREUM_JSONRPC_VARIANT
	BLOCKSCOUT_CONTAINER_PARAMS += -e 'ETHEREUM_JSONRPC_VARIANT=$(ETHEREUM_JSONRPC_VARIANT)'
endif
ifdef ETHEREUM_JSONRPC_HTTP_URL
	BLOCKSCOUT_CONTAINER_PARAMS += -e 'ETHEREUM_JSONRPC_HTTP_URL=$(ETHEREUM_JSONRPC_HTTP_URL)'
endif
ifdef ETHEREUM_JSONRPC_TRACE_URL
	BLOCKSCOUT_CONTAINER_PARAMS += -e 'ETHEREUM_JSONRPC_TRACE_URL=$(ETHEREUM_JSONRPC_TRACE_URL)'
endif
ifdef ETHEREUM_JSONRPC_WS_URL
	BLOCKSCOUT_CONTAINER_PARAMS += -e 'ETHEREUM_JSONRPC_WS_URL=$(ETHEREUM_JSONRPC_WS_URL)'
endif
ifdef ETHEREUM_JSONRPC_TRANSPORT
	BLOCKSCOUT_CONTAINER_PARAMS += -e 'ETHEREUM_JSONRPC_TRANSPORT=$(ETHEREUM_JSONRPC_TRANSPORT)'
endif
ifdef IPC_PATH
	BLOCKSCOUT_CONTAINER_PARAMS += -e 'IPC_PATH=$(IPC_PATH)'
endif
ifdef NETWORK_PATH
	BLOCKSCOUT_CONTAINER_PARAMS += -e 'NETWORK_PATH=$(NETWORK_PATH)'
endif
ifdef SECRET_KEY_BASE
	BLOCKSCOUT_CONTAINER_PARAMS += -e 'SECRET_KEY_BASE=$(SECRET_KEY_BASE)'
endif
ifdef CHECK_ORIGIN
	BLOCKSCOUT_CONTAINER_PARAMS += -e 'CHECK_ORIGIN=$(CHECK_ORIGIN)'
endif
ifdef PORT
	BLOCKSCOUT_CONTAINER_PARAMS += -e 'PORT=$(PORT)'
endif
ifdef COIN
	BLOCKSCOUT_CONTAINER_PARAMS += -e 'COIN=$(COIN)'
endif
ifdef METADATA_CONTRACT
	BLOCKSCOUT_CONTAINER_PARAMS += -e 'METADATA_CONTRACT=$(METADATA_CONTRACT)'
endif
ifdef POS_STAKING_CONTRACT
	BLOCKSCOUT_CONTAINER_PARAMS += -e 'POS_STAKING_CONTRACT=$(POS_STAKING_CONTRACT)'
endif
ifdef VALIDATORS_CONTRACT
	BLOCKSCOUT_CONTAINER_PARAMS += -e 'VALIDATORS_CONTRACT=$(VALIDATORS_CONTRACT)'
endif
ifdef KEYS_MANAGER_CONTRACT
	BLOCKSCOUT_CONTAINER_PARAMS += -e 'KEYS_MANAGER_CONTRACT=$(KEYS_MANAGER_CONTRACT)'
endif
ifdef SUPPLY_MODULE
	BLOCKSCOUT_CONTAINER_PARAMS += -e 'SUPPLY_MODULE=$(SUPPLY_MODULE)'
endif
ifdef SOURCE_MODULE
	BLOCKSCOUT_CONTAINER_PARAMS += -e 'SOURCE_MODULE=$(SOURCE_MODULE)'
endif
ifdef DATABASE_URL
	BLOCKSCOUT_CONTAINER_PARAMS += -e 'DATABASE_URL=$(DATABASE_URL)'
endif
ifdef POOL_SIZE
	BLOCKSCOUT_CONTAINER_PARAMS += -e 'POOL_SIZE=$(POOL_SIZE)'
endif
ifdef ECTO_USE_SSL
	BLOCKSCOUT_CONTAINER_PARAMS += -e 'ECTO_USE_SSL=$(ECTO_USE_SSL)'
endif
ifdef DATADOG_HOST
	BLOCKSCOUT_CONTAINER_PARAMS += -e 'DATADOG_HOST=$(DATADOG_HOST)'
endif
ifdef DATADOG_PORT
	BLOCKSCOUT_CONTAINER_PARAMS += -e 'DATADOG_PORT=$(DATADOG_PORT)'
endif
ifdef SPANDEX_BATCH_SIZE
	BLOCKSCOUT_CONTAINER_PARAMS += -e 'SPANDEX_BATCH_SIZE=$(SPANDEX_BATCH_SIZE)'
endif
ifdef SPANDEX_SYNC_THRESHOLD
	BLOCKSCOUT_CONTAINER_PARAMS += -e 'SPANDEX_SYNC_THRESHOLD=$(SPANDEX_SYNC_THRESHOLD)'
endif
ifdef HEART_BEAT_TIMEOUT
	BLOCKSCOUT_CONTAINER_PARAMS += -e 'HEART_BEAT_TIMEOUT=$(HEART_BEAT_TIMEOUT)'
endif
ifdef HEART_COMMAND
	BLOCKSCOUT_CONTAINER_PARAMS += -e 'HEART_COMMAND=$(HEART_COMMAND)'
endif
ifdef BLOCKSCOUT_VERSION
	BLOCKSCOUT_CONTAINER_PARAMS += -e 'BLOCKSCOUT_VERSION=$(BLOCKSCOUT_VERSION)'
endif
ifdef RELEASE_LINK
	BLOCKSCOUT_CONTAINER_PARAMS += -e 'RELEASE_LINK=$(RELEASE_LINK)'
endif
ifdef ELIXIR_VERSION
	BLOCKSCOUT_CONTAINER_PARAMS += -e 'ELIXIR_VERSION=$(ELIXIR_VERSION)'
endif
ifdef BLOCK_TRANSFORMER
	BLOCKSCOUT_CONTAINER_PARAMS += -e 'BLOCK_TRANSFORMER=$(BLOCK_TRANSFORMER)'
endif
ifdef GRAPHIQL_TRANSACTION
	BLOCKSCOUT_CONTAINER_PARAMS += -e 'GRAPHIQL_TRANSACTION=$(GRAPHIQL_TRANSACTION)'
endif
ifdef FIRST_BLOCK
	BLOCKSCOUT_CONTAINER_PARAMS += -e 'FIRST_BLOCK=$(FIRST_BLOCK)'
endif
ifdef LAST_BLOCK
	BLOCKSCOUT_CONTAINER_PARAMS += -e 'LAST_BLOCK=$(LAST_BLOCK)'
endif
ifdef TRACE_FIRST_BLOCK
	BLOCKSCOUT_CONTAINER_PARAMS += -e 'TRACE_FIRST_BLOCK=$(TRACE_FIRST_BLOCK)'
endif
ifdef TRACE_LAST_BLOCK
	BLOCKSCOUT_CONTAINER_PARAMS += -e 'TRACE_LAST_BLOCK=$(TRACE_LAST_BLOCK)'
endif
ifdef TXS_COUNT_CACHE_PERIOD
	BLOCKSCOUT_CONTAINER_PARAMS += -e 'TXS_COUNT_CACHE_PERIOD=$(TXS_COUNT_CACHE_PERIOD)'
endif
ifdef ADDRESS_WITH_BALANCES_UPDATE_INTERVAL
	BLOCKSCOUT_CONTAINER_PARAMS += -e 'ADDRESS_WITH_BALANCES_UPDATE_INTERVAL=$(ADDRESS_WITH_BALANCES_UPDATE_INTERVAL)'
endif
ifdef LINK_TO_OTHER_EXPLORERS
	BLOCKSCOUT_CONTAINER_PARAMS += -e 'LINK_TO_OTHER_EXPLORERS=$(LINK_TO_OTHER_EXPLORERS)'
endif
ifdef SUPPORTED_CHAINS
	BLOCKSCOUT_CONTAINER_PARAMS += -e 'SUPPORTED_CHAINS=$(SUPPORTED_CHAINS)'
endif
ifdef BLOCK_COUNT_CACHE_PERIOD
	BLOCKSCOUT_CONTAINER_PARAMS += -e 'BLOCK_COUNT_CACHE_PERIOD=$(BLOCK_COUNT_CACHE_PERIOD)'
endif
ifdef ADDRESS_SUM_CACHE_PERIOD
	BLOCKSCOUT_CONTAINER_PARAMS += -e 'ADDRESS_SUM_CACHE_PERIOD=$(ADDRESS_SUM_CACHE_PERIOD)'
endif
ifdef ADDRESS_COUNT_CACHE_PERIOD
	BLOCKSCOUT_CONTAINER_PARAMS += -e 'ADDRESS_COUNT_CACHE_PERIOD=$(ADDRESS_COUNT_CACHE_PERIOD)'
endif
ifdef ALLOWED_EVM_VERSIONS
	BLOCKSCOUT_CONTAINER_PARAMS += -e 'ALLOWED_EVM_VERSIONS=$(ALLOWED_EVM_VERSIONS)'
endif
ifdef UNCLES_IN_AVERAGE_BLOCK_TIME
	BLOCKSCOUT_CONTAINER_PARAMS += -e 'UNCLES_IN_AVERAGE_BLOCK_TIME=$(UNCLES_IN_AVERAGE_BLOCK_TIME)'
endif
ifdef AVERAGE_BLOCK_CACHE_PERIOD
	BLOCKSCOUT_CONTAINER_PARAMS += -e 'AVERAGE_BLOCK_CACHE_PERIOD=$(AVERAGE_BLOCK_CACHE_PERIOD)'
endif
ifdef MARKET_HISTORY_CACHE_PERIOD
	BLOCKSCOUT_CONTAINER_PARAMS += -e 'MARKET_HISTORY_CACHE_PERIOD=$(MARKET_HISTORY_CACHE_PERIOD)'
endif
ifdef DISABLE_WEBAPP
	BLOCKSCOUT_CONTAINER_PARAMS += -e 'DISABLE_WEBAPP=$(DISABLE_WEBAPP)'
endif
ifdef DISABLE_READ_API
	BLOCKSCOUT_CONTAINER_PARAMS += -e 'DISABLE_READ_API=$(DISABLE_READ_API)'
endif
ifdef DISABLE_WRITE_API
	BLOCKSCOUT_CONTAINER_PARAMS += -e 'DISABLE_WRITE_API=$(DISABLE_WRITE_API)'
endif
ifdef DISABLE_INDEXER
	BLOCKSCOUT_CONTAINER_PARAMS += -e 'DISABLE_INDEXER=$(DISABLE_INDEXER)'
endif
ifdef WEBAPP_URL
	BLOCKSCOUT_CONTAINER_PARAMS += -e 'WEBAPP_URL=$(WEBAPP_URL)'
endif
ifdef API_URL
	BLOCKSCOUT_CONTAINER_PARAMS += -e 'API_URL=$(API_URL)'
endif
ifdef CHAIN_SPEC_PATH
	BLOCKSCOUT_CONTAINER_PARAMS += -e 'CHAIN_SPEC_PATH=$(CHAIN_SPEC_PATH)'
endif
ifdef EMISSION_FORMAT
	BLOCKSCOUT_CONTAINER_PARAMS += -e 'EMISSION_FORMAT=$(EMISSION_FORMAT)'
endif
ifdef REWARDS_CONTRACT
	BLOCKSCOUT_CONTAINER_PARAMS += -e 'REWARDS_CONTRACT=$(REWARDS_CONTRACT)'
endif
ifdef SHOW_ADDRESS_MARKETCAP_PERCENTAGE
	BLOCKSCOUT_CONTAINER_PARAMS += -e 'SHOW_ADDRESS_MARKETCAP_PERCENTAGE=$(SHOW_ADDRESS_MARKETCAP_PERCENTAGE)'
endif
ifdef BLOCKSCOUT_HOST
	BLOCKSCOUT_CONTAINER_PARAMS += -e 'BLOCKSCOUT_HOST=$(BLOCKSCOUT_HOST)'
endif
ifdef BLOCKSCOUT_PROTOCOL
	BLOCKSCOUT_CONTAINER_PARAMS += -e 'BLOCKSCOUT_PROTOCOL=$(BLOCKSCOUT_PROTOCOL)'
endif
ifdef DECOMPILED_SMART_CONTRACT_TOKEN
	BLOCKSCOUT_CONTAINER_PARAMS += -e 'DECOMPILED_SMART_CONTRACT_TOKEN=$(DECOMPILED_SMART_CONTRACT_TOKEN)'
endif
ifdef SOCKET_ROOT
	BLOCKSCOUT_CONTAINER_PARAMS += -e 'SOCKET_ROOT=$(SOCKET_ROOT)'
endif
ifdef API_PATH
	BLOCKSCOUT_CONTAINER_PARAMS += -e 'API_PATH=$(API_PATH)'
endif
ifdef CHECKSUM_ADDRESS_HASHES
	BLOCKSCOUT_CONTAINER_PARAMS += -e 'CHECKSUM_ADDRESS_HASHES=$(CHECKSUM_ADDRESS_HASHES)'
endif
ifdef CHECKSUM_FUNCTION
	BLOCKSCOUT_CONTAINER_PARAMS += -e 'CHECKSUM_FUNCTION=$(CHECKSUM_FUNCTION)'
endif
ifdef COINGECKO_COIN_ID
	BLOCKSCOUT_CONTAINER_PARAMS += -e 'COINGECKO_COIN_ID=$(COINGECKO_COIN_ID)'
endif
ifdef DISABLE_EXCHANGE_RATES
	BLOCKSCOUT_CONTAINER_PARAMS += -e 'DISABLE_EXCHANGE_RATES=$(DISABLE_EXCHANGE_RATES)'
endif
ifdef SHOW_PRICE_CHART
	BLOCKSCOUT_CONTAINER_PARAMS += -e 'SHOW_PRICE_CHART=$(SHOW_PRICE_CHART)'
endif
ifdef SHOW_TXS_CHART
	BLOCKSCOUT_CONTAINER_PARAMS += -e 'SHOW_TXS_CHART=$(SHOW_TXS_CHART)'
endif
ifdef HISTORY_FETCH_INTERVAL
	BLOCKSCOUT_CONTAINER_PARAMS += -e 'HISTORY_FETCH_INTERVAL=$(HISTORY_FETCH_INTERVAL)'
endif
ifdef TXS_HISTORIAN_INIT_LAG
	BLOCKSCOUT_CONTAINER_PARAMS += -e 'TXS_HISTORIAN_INIT_LAG=$(TXS_HISTORIAN_INIT_LAG)'
endif
ifdef TXS_STATS_DAYS_TO_COMPILE_AT_INIT
	BLOCKSCOUT_CONTAINER_PARAMS += -e 'TXS_STATS_DAYS_TO_COMPILE_AT_INIT=$(TXS_STATS_DAYS_TO_COMPILE_AT_INIT)'
endif
ifdef APPS_MENU
	BLOCKSCOUT_CONTAINER_PARAMS += -e 'APPS_MENU=$(APPS_MENU)'
endif
ifdef EXTERNAL_APPS
	BLOCKSCOUT_CONTAINER_PARAMS += -e 'EXTERNAL_APPS=$(EXTERNAL_APPS)'
endif
ifdef GAS_PRICE
	BLOCKSCOUT_CONTAINER_PARAMS += -e 'GAS_PRICE=$(GAS_PRICE)'
endif
ifdef TOKEN_METADATA_UPDATE_INTERVAL
	BLOCKSCOUT_CONTAINER_PARAMS += -e 'TOKEN_METADATA_UPDATE_INTERVAL=$(TOKEN_METADATA_UPDATE_INTERVAL)'
endif
ifdef WOBSERVER_ENABLED
	BLOCKSCOUT_CONTAINER_PARAMS += -e 'WOBSERVER_ENABLED=$(WOBSERVER_ENABLED)'
endif
ifdef OMNI_BRIDGE_MEDIATOR
	BLOCKSCOUT_CONTAINER_PARAMS += -e 'OMNI_BRIDGE_MEDIATOR=$(OMNI_BRIDGE_MEDIATOR)'
endif
ifdef AMB_BRIDGE_MEDIATORS
	BLOCKSCOUT_CONTAINER_PARAMS += -e 'AMB_BRIDGE_MEDIATORS=$(AMB_BRIDGE_MEDIATORS)'
endif
ifdef FOREIGN_JSON_RPC
	BLOCKSCOUT_CONTAINER_PARAMS += -e 'FOREIGN_JSON_RPC=$(FOREIGN_JSON_RPC)'
endif
ifdef BRIDGE_MARKET_CAP_UPDATE_INTERVAL
	BLOCKSCOUT_CONTAINER_PARAMS += -e 'BRIDGE_MARKET_CAP_UPDATE_INTERVAL=$(BRIDGE_MARKET_CAP_UPDATE_INTERVAL)'
endif
ifdef RESTRICTED_LIST
	BLOCKSCOUT_CONTAINER_PARAMS += -e 'RESTRICTED_LIST=$(RESTRICTED_LIST)'
endif
ifdef RESTRICTED_LIST_KEY
	BLOCKSCOUT_CONTAINER_PARAMS += -e 'RESTRICTED_LIST_KEY=$(RESTRICTED_LIST_KEY)'
endif
ifdef ADDRESS_TRANSACTIONS_CACHE_PERIOD
	BLOCKSCOUT_CONTAINER_PARAMS += -e 'ADDRESS_TRANSACTIONS_CACHE_PERIOD=$(ADDRESS_TRANSACTIONS_CACHE_PERIOD)'
endif
ifdef DISABLE_BRIDGE_MARKET_CAP_UPDATER
	BLOCKSCOUT_CONTAINER_PARAMS += -e 'DISABLE_BRIDGE_MARKET_CAP_UPDATER=$(DISABLE_BRIDGE_MARKET_CAP_UPDATER)'
endif

ifdef ADDRESS_TRANSACTIONS_GAS_USAGE_COUNTER_CACHE_PERIOD
	BLOCKSCOUT_CONTAINER_PARAMS += -e 'ADDRESS_TRANSACTIONS_GAS_USAGE_COUNTER_CACHE_PERIOD=$(ADDRESS_TRANSACTIONS_GAS_USAGE_COUNTER_CACHE_PERIOD)'
endif
ifdef TOTAL_GAS_USAGE_CACHE_PERIOD
	BLOCKSCOUT_CONTAINER_PARAMS += -e 'TOTAL_GAS_USAGE_CACHE_PERIOD=$(TOTAL_GAS_USAGE_CACHE_PERIOD)'
endif
ifdef DISABLE_KNOWN_TOKENS
	BLOCKSCOUT_CONTAINER_PARAMS += -e 'DISABLE_KNOWN_TOKENS=$(DISABLE_KNOWN_TOKENS)'
endif
ifdef DISABLE_LP_TOKENS_IN_MARKET_CAP
	BLOCKSCOUT_CONTAINER_PARAMS += -e 'DISABLE_LP_TOKENS_IN_MARKET_CAP=$(DISABLE_LP_TOKENS_IN_MARKET_CAP)'
endif
ifdef CUSTOM_CONTRACT_ADDRESSES_TEST_TOKEN
	BLOCKSCOUT_CONTAINER_PARAMS += -e 'CUSTOM_CONTRACT_ADDRESSES_TEST_TOKEN=$(CUSTOM_CONTRACT_ADDRESSES_TEST_TOKEN)'
endif
ifdef ENABLE_FAUCET
	BLOCKSCOUT_CONTAINER_PARAMS += -e 'ENABLE_FAUCET=$(ENABLE_FAUCET)'
endif
ifdef FAUCET_ADDRESS
	BLOCKSCOUT_CONTAINER_PARAMS += -e 'FAUCET_ADDRESS=$(FAUCET_ADDRESS)'
endif
ifdef FAUCET_GAS_PRICE
	BLOCKSCOUT_CONTAINER_PARAMS += -e 'FAUCET_GAS_PRICE=$(FAUCET_GAS_PRICE)'
endif
ifdef FAUCET_VALUE
	BLOCKSCOUT_CONTAINER_PARAMS += -e 'FAUCET_VALUE=$(FAUCET_VALUE)'
endif
ifdef FAUCET_GAS_LIMIT
	BLOCKSCOUT_CONTAINER_PARAMS += -e 'FAUCET_GAS_LIMIT=$(FAUCET_GAS_LIMIT)'
endif
ifdef FAUCET_JSONRPC_HTTP_URL
	BLOCKSCOUT_CONTAINER_PARAMS += -e 'FAUCET_JSONRPC_HTTP_URL=$(FAUCET_JSONRPC_HTTP_URL)'
endif
ifdef FAUCET_COIN
	BLOCKSCOUT_CONTAINER_PARAMS += -e 'FAUCET_COIN=$(FAUCET_COIN)'
endif
ifdef FAUCET_H_CAPTCHA_CLIENT_KEY
	BLOCKSCOUT_CONTAINER_PARAMS += -e 'FAUCET_H_CAPTCHA_CLIENT_KEY=$(FAUCET_H_CAPTCHA_CLIENT_KEY)'
endif
ifdef FAUCET_H_CAPTCHA_SECRET_KEY
	BLOCKSCOUT_CONTAINER_PARAMS += -e 'FAUCET_H_CAPTCHA_SECRET_KEY=$(FAUCET_H_CAPTCHA_SECRET_KEY)'
endif
ifdef FAUCET_ADDRESS_PK
	BLOCKSCOUT_CONTAINER_PARAMS += -e 'FAUCET_ADDRESS_PK=$(FAUCET_ADDRESS_PK)'
endif
ifdef FAUCET_DONATE_VALUE
	BLOCKSCOUT_CONTAINER_PARAMS += -e 'FAUCET_DONATE_VALUE=$(FAUCET_DONATE_VALUE)'
endif
ifdef FAUCET_PHONE_NUMBER_SALT
	BLOCKSCOUT_CONTAINER_PARAMS += -e 'FAUCET_PHONE_NUMBER_SALT=$(FAUCET_PHONE_NUMBER_SALT)'
endif
ifdef TWILIO_ACCOUNT_SID
	BLOCKSCOUT_CONTAINER_PARAMS += -e 'TWILIO_ACCOUNT_SID=$(TWILIO_ACCOUNT_SID)'
endif
ifdef TWILIO_AUTH_TOKEN
	BLOCKSCOUT_CONTAINER_PARAMS += -e 'TWILIO_AUTH_TOKEN=$(TWILIO_AUTH_TOKEN)'
endif
ifdef TWILIO_FROM
	BLOCKSCOUT_CONTAINER_PARAMS += -e 'TWILIO_FROM=$(TWILIO_FROM)'
endif
ifdef TWILIO_PROHIBITED_CARRIERS
	BLOCKSCOUT_CONTAINER_PARAMS += -e 'TWILIO_PROHIBITED_CARRIERS=$(TWILIO_PROHIBITED_CARRIERS)'
endif
ifdef GAS_TRACKER_ENABLED
	BLOCKSCOUT_CONTAINER_PARAMS += -e 'GAS_TRACKER_ENABLED=$(GAS_TRACKER_ENABLED)'
endif
ifdef GAS_TRACKER_ENABLED_IN_MENU
	BLOCKSCOUT_CONTAINER_PARAMS += -e 'GAS_TRACKER_ENABLED_IN_MENU=$(GAS_TRACKER_ENABLED_IN_MENU)'
endif
ifdef GAS_TRACKER_ACCESS_KEY
	BLOCKSCOUT_CONTAINER_PARAMS += -e 'GAS_TRACKER_ACCESS_KEY=$(GAS_TRACKER_ACCESS_KEY)'
endif
ifdef GAS_PRICE_ORACLE_NUM_OF_BLOCKS
	BLOCKSCOUT_CONTAINER_PARAMS += -e 'GAS_PRICE_ORACLE_NUM_OF_BLOCKS=$(GAS_PRICE_ORACLE_NUM_OF_BLOCKS)'
endif
ifdef GAS_PRICE_ORACLE_SAFELOW_PERCENTILE
	BLOCKSCOUT_CONTAINER_PARAMS += -e 'GAS_PRICE_ORACLE_SAFELOW_PERCENTILE=$(GAS_PRICE_ORACLE_SAFELOW_PERCENTILE)'
endif
ifdef GAS_PRICE_ORACLE_AVERAGE_PERCENTILE
	BLOCKSCOUT_CONTAINER_PARAMS += -e 'GAS_PRICE_ORACLE_AVERAGE_PERCENTILE=$(GAS_PRICE_ORACLE_AVERAGE_PERCENTILE)'
endif
ifdef GAS_PRICE_ORACLE_FAST_PERCENTILE
	BLOCKSCOUT_CONTAINER_PARAMS += -e 'GAS_PRICE_ORACLE_FAST_PERCENTILE=$(GAS_PRICE_ORACLE_FAST_PERCENTILE)'
endif
ifdef GAS_PRICE_ORACLE_CACHE_PERIOD
	BLOCKSCOUT_CONTAINER_PARAMS += -e 'GAS_PRICE_ORACLE_CACHE_PERIOD=$(GAS_PRICE_ORACLE_CACHE_PERIOD)'
endif
ifdef HIDE_BLOCK_MINER
	BLOCKSCOUT_CONTAINER_PARAMS += -e 'HIDE_BLOCK_MINER=$(HIDE_BLOCK_MINER)'
endif
ifdef COIN_BALANCE_HISTORY_DAYS
	BLOCKSCOUT_CONTAINER_PARAMS += -e 'COIN_BALANCE_HISTORY_DAYS=$(COIN_BALANCE_HISTORY_DAYS)'
endif
ifdef POS_STAKING_CONTRACT
	BLOCKSCOUT_CONTAINER_PARAMS += -e 'POS_STAKING_CONTRACT=$(POS_STAKING_CONTRACT)'
endif
ifdef ENABLE_POS_STAKING_IN_MENU
	BLOCKSCOUT_CONTAINER_PARAMS += -e 'ENABLE_POS_STAKING_IN_MENU=$(ENABLE_POS_STAKING_IN_MENU)'
endif
ifdef TOKEN_EXCHANGE_RATE_CACHE_PERIOD
	BLOCKSCOUT_CONTAINER_PARAMS += -e 'TOKEN_EXCHANGE_RATE_CACHE_PERIOD=$(TOKEN_EXCHANGE_RATE_CACHE_PERIOD)'
endif
ifdef ADDRESS_TOKENS_USD_SUM_CACHE_PERIOD
	BLOCKSCOUT_CONTAINER_PARAMS += -e 'ADDRESS_TOKENS_USD_SUM_CACHE_PERIOD=$(ADDRESS_TOKENS_USD_SUM_CACHE_PERIOD)'
endif
ifdef SHOW_MAINTENANCE_ALERT
	BLOCKSCOUT_CONTAINER_PARAMS += -e 'SHOW_MAINTENANCE_ALERT=$(SHOW_MAINTENANCE_ALERT)'
endif
ifdef MAINTENANCE_ALERT_MESSAGE
	BLOCKSCOUT_CONTAINER_PARAMS += -e 'MAINTENANCE_ALERT_MESSAGE=$(MAINTENANCE_ALERT_MESSAGE)'
endif
ifdef SHOW_STAKING_WARNING
	BLOCKSCOUT_CONTAINER_PARAMS += -e 'SHOW_STAKING_WARNING=$(SHOW_STAKING_WARNING)'
endif
ifdef STAKING_WARNING_MESSAGE
	BLOCKSCOUT_CONTAINER_PARAMS += -e 'STAKING_WARNING_MESSAGE=$(STAKING_WARNING_MESSAGE)'
endif
ifdef ENABLE_SOURCIFY_INTEGRATION
	BLOCKSCOUT_CONTAINER_PARAMS += -e 'ENABLE_SOURCIFY_INTEGRATION=$(ENABLE_SOURCIFY_INTEGRATION)'
endif
ifdef SOURCIFY_SERVER_URL
	BLOCKSCOUT_CONTAINER_PARAMS += -e 'SOURCIFY_SERVER_URL=$(SOURCIFY_SERVER_URL)'
endif
ifdef SOURCIFY_REPO_URL
	BLOCKSCOUT_CONTAINER_PARAMS += -e 'SOURCIFY_REPO_URL=$(SOURCIFY_REPO_URL)'
endif
ifdef CHAIN_ID
	BLOCKSCOUT_CONTAINER_PARAMS += -e 'CHAIN_ID=$(CHAIN_ID)'
endif
ifdef JSON_RPC
	BLOCKSCOUT_CONTAINER_PARAMS += -e 'JSON_RPC=$(JSON_RPC)'
endif
ifdef MAX_SIZE_UNLESS_HIDE_ARRAY
	BLOCKSCOUT_CONTAINER_PARAMS += -e 'MAX_SIZE_UNLESS_HIDE_ARRAY=$(MAX_SIZE_UNLESS_HIDE_ARRAY)'
endif
ifdef DISPLAY_TOKEN_ICONS
	BLOCKSCOUT_CONTAINER_PARAMS += -e 'DISPLAY_TOKEN_ICONS=$(DISPLAY_TOKEN_ICONS)'
endif
ifdef SHOW_TENDERLY_LINK
	BLOCKSCOUT_CONTAINER_PARAMS += -e 'SHOW_TENDERLY_LINK=$(SHOW_TENDERLY_LINK)'
endif
ifdef TENDERLY_CHAIN_PATH
	BLOCKSCOUT_CONTAINER_PARAMS += -e 'TENDERLY_CHAIN_PATH=$(TENDERLY_CHAIN_PATH)'
endif
ifdef MAX_STRING_LENGTH_WITHOUT_TRIMMING
	BLOCKSCOUT_CONTAINER_PARAMS += -e 'MAX_STRING_LENGTH_WITHOUT_TRIMMING=$(MAX_STRING_LENGTH_WITHOUT_TRIMMING)'
endif
ifdef RE_CAPTCHA_SECRET_KEY
	BLOCKSCOUT_CONTAINER_PARAMS += -e 'RE_CAPTCHA_SECRET_KEY=$(RE_CAPTCHA_SECRET_KEY)'
endif
ifdef RE_CAPTCHA_CLIENT_KEY
	BLOCKSCOUT_CONTAINER_PARAMS += -e 'RE_CAPTCHA_CLIENT_KEY=$(RE_CAPTCHA_CLIENT_KEY)'
endif
ifdef ADDRESS_TOKEN_TRANSFERS_COUNTER_CACHE_PERIOD
	BLOCKSCOUT_CONTAINER_PARAMS += -e 'ADDRESS_TOKEN_TRANSFERS_COUNTER_CACHE_PERIOD=$(ADDRESS_TOKEN_TRANSFERS_COUNTER_CACHE_PERIOD)'
endif
ifdef API_RATE_LIMIT
	BLOCKSCOUT_CONTAINER_PARAMS += -e 'API_RATE_LIMIT=$(API_RATE_LIMIT)'
endif
ifdef API_RATE_LIMIT_BY_KEY
	BLOCKSCOUT_CONTAINER_PARAMS += -e 'API_RATE_LIMIT_BY_KEY=$(API_RATE_LIMIT_BY_KEY)'
endif
ifdef API_RATE_LIMIT_BY_IP
	BLOCKSCOUT_CONTAINER_PARAMS += -e 'API_RATE_LIMIT_BY_IP=$(API_RATE_LIMIT_BY_IP)'
endif
ifdef API_RATE_LIMIT_STATIC_API_KEY
	BLOCKSCOUT_CONTAINER_PARAMS += -e 'API_RATE_LIMIT_STATIC_API_KEY=$(API_RATE_LIMIT_STATIC_API_KEY)'
endif
ifdef API_RATE_LIMIT_WHITELISTED_IPS
	BLOCKSCOUT_CONTAINER_PARAMS += -e 'API_RATE_LIMIT_WHITELISTED_IPS=$(API_RATE_LIMIT_WHITELISTED_IPS)'
endif
ifdef COIN_NAME
	BLOCKSCOUT_CONTAINER_PARAMS += -e 'COIN_NAME=$(COIN_NAME)'
endif
ifdef INDEXER_DISABLE_PENDING_TRANSACTIONS_FETCHER
	BLOCKSCOUT_CONTAINER_PARAMS += -e 'INDEXER_DISABLE_PENDING_TRANSACTIONS_FETCHER=$(INDEXER_DISABLE_PENDING_TRANSACTIONS_FETCHER)'
endif
ifdef INDEXER_DISABLE_INTERNAL_TRANSACTIONS_FETCHER
	BLOCKSCOUT_CONTAINER_PARAMS += -e 'INDEXER_DISABLE_INTERNAL_TRANSACTIONS_FETCHER=$(INDEXER_DISABLE_INTERNAL_TRANSACTIONS_FETCHER)'
endif
ifdef TOKEN_BALANCE_ON_DEMAND_FETCHER_THRESHOLD_MINUTES
	BLOCKSCOUT_CONTAINER_PARAMS += -e 'TOKEN_BALANCE_ON_DEMAND_FETCHER_THRESHOLD_MINUTES=$(TOKEN_BALANCE_ON_DEMAND_FETCHER_THRESHOLD_MINUTES)'
endif
ifdef COIN_BALANCE_ON_DEMAND_FETCHER_THRESHOLD_MINUTES
	BLOCKSCOUT_CONTAINER_PARAMS += -e 'COIN_BALANCE_ON_DEMAND_FETCHER_THRESHOLD_MINUTES=$(COIN_BALANCE_ON_DEMAND_FETCHER_THRESHOLD_MINUTES)'
endif
ifdef INDEXER_MEMORY_LIMIT
	BLOCKSCOUT_CONTAINER_PARAMS += -e 'INDEXER_MEMORY_LIMIT=$(INDEXER_MEMORY_LIMIT)'
endif

HAS_BLOCKSCOUT_IMAGE := $(shell docker images | grep -sw "${BS_CONTAINER_IMAGE} ")
build: 
	@echo "==> Checking for blockscout image $(BS_CONTAINER_IMAGE)"
ifdef HAS_BLOCKSCOUT_IMAGE
	@echo "==> Image exist. Using $(BS_CONTAINER_IMAGE)"
else
	@echo "==> No image found, trying to build one..."
	@docker build --build-arg COIN="$(COIN)" -f ./Dockerfile -t $(BS_CONTAINER_IMAGE) ../
endif

migrate_only:
	@echo "==> Running migrations"
	@docker run --rm \
					$(BLOCKSCOUT_CONTAINER_PARAMS) \
					$(BS_CONTAINER_IMAGE) /bin/sh -c "echo $$MIX_ENV && mix do ecto.create, ecto.migrate"

migrate:
	@$(MAKE) -f $(THIS_FILE) migrate_only

PG_EXIST := $(shell docker ps -a --no-trunc --filter name=^/${PG_CONTAINER_NAME}$ | grep ${PG_CONTAINER_NAME})
PG_STARTED := $(shell docker ps --no-trunc --filter name=^/${PG_CONTAINER_NAME}$ | grep ${PG_CONTAINER_NAME})

<<<<<<< HEAD
start:
	@$(MAKE) -f $(THIS_FILE) build
	@$(MAKE) -f $(THIS_FILE) migrate
=======
postgres:
ifdef DATABASE_URL
	@echo "==> DATABASE_URL of external DB provided. There is no need to start a container for DB."
	@$(MAKE) -f $(THIS_FILE) migrate_only
else
ifdef PG_EXIST
	@echo "==> Checking PostrgeSQL container"
ifdef PG_STARTED
	@echo "==> PostgreSQL Already started"
	@$(MAKE) -f $(THIS_FILE) migrate_only
else
	@echo "==> Starting PostgreSQL container"
	@docker start $(PG_CONTAINER_NAME)
	@$(MAKE) -f $(THIS_FILE) migrate_only
endif
else
	@echo "==> Creating new PostgreSQL container"
	@docker run -d --name $(PG_CONTAINER_NAME) \
					-e POSTGRES_PASSWORD="" \
					-e POSTGRES_USER="postgres" \
					-e POSTGRES_HOST_AUTH_METHOD="trust" \
					-p 5432:5432 \
					$(PG_CONTAINER_IMAGE)
	@sleep 1
	@$(MAKE) -f $(THIS_FILE) migrate_only
endif
endif

start: build postgres 
>>>>>>> 98b0b69c
	@echo "==> Starting blockscout"
	@docker run --rm --name $(BS_CONTAINER_NAME) \
					$(BLOCKSCOUT_CONTAINER_PARAMS) \
					-p 4000:4000 \
					$(BS_CONTAINER_IMAGE) /bin/sh -c "mix phx.server"

BS_STARTED := $(shell docker ps --no-trunc --filter name=^/${BS_CONTAINER_NAME}$)
stop:
ifdef BS_STARTED
	@echo "==> Stopping BlockScout container."
	@docker stop $(BS_CONTAINER_NAME)
	@echo "==> BlockScout container stopped."
else
	@echo "==> BlockScout container already stopped before."
endif
ifdef PG_STARTED
	@echo "==> Stopping Postgres container."
	@docker stop $(PG_CONTAINER_NAME)
	@echo "==> Postgres container stopped."
else
	@echo "==> Postgres container already stopped before."
endif

run: start

docker-login: ## login to DockerHub with credentials found in env
	docker login -u ${DOCKER_USERNAME} -p ${DOCKER_PASSWORD}

# Docker release - build, tag and push the container
pre-release: build publish ## Make a release by building and publishing the `{version}` ans `latest` tagged containers to hub
release: build publish-stable ## Make a release by building and publishing the `{version}` ans `latest` tagged containers to hub

# Docker publish
publish: docker-login publish-latest publish-version ## publish the `{version}` ans `latest` tagged containers to hub
publish-stable: docker-login publish-latest publish-stable-version ## publish the `{version}` ans `latest` tagged containers to hub

publish-latest: tag-latest ## publish the `latest` tagged container to hub
	@echo 'publish latest to $(DOCKER_REPO)'
	docker push $(BS_CONTAINER_IMAGE):latest

publish-version: tag-version ## publish the `{version}` tagged container to hub
	@echo 'publish $(TAG) to $(DOCKER_REPO)'
	docker push $(BS_CONTAINER_IMAGE):$(TAG)

publish-stable-version: tag-stable-version ## publish the `{version}` tagged container to hub
	@echo 'publish $(STABLE_TAG) to $(DOCKER_REPO)'
	docker push $(BS_CONTAINER_IMAGE):$(STABLE_TAG)

# Docker tagging
tag: tag-latest tag-version ## Generate container tags for the `{version}` ans `latest` tags
tag-stable: tag-latest tag-stable-version ## Generate container tags for the `{version}` ans `latest` tags

tag-latest: ## Generate container `latest` tag
	@echo 'create latest tag'
	docker tag $(BS_CONTAINER_IMAGE) $(BS_CONTAINER_IMAGE):latest

tag-version: ## Generate container `{version}` tag
	@echo 'create tag $(TAG)'
	docker tag $(BS_CONTAINER_IMAGE) $(BS_CONTAINER_IMAGE):$(TAG)

tag-stable-version: ## Generate container `{version}` tag
	@echo 'create tag $(STABLE_TAG)'
	docker tag $(BS_CONTAINER_IMAGE) $(BS_CONTAINER_IMAGE):$(STABLE_TAG)

.PHONY: build \
				migrate \
				start \
<<<<<<< HEAD
				run 
=======
				stop \
				postgres \
				run \
				docker-login \
				release \
				publish \
				publish-latest \
				publish-version \
				tag \
				tag-latest \
				tag-version
>>>>>>> 98b0b69c
<|MERGE_RESOLUTION|>--- conflicted
+++ resolved
@@ -1,18 +1,11 @@
-<<<<<<< HEAD
-SYSTEM = $(shell uname -s)
-HOST = host.docker.internal
-DOCKER_IMAGE = blockscout_prod_mainnet
-BS_CONTAINER_NAME = blockscout_mainnet
-=======
 SYSTEM := $(shell uname -s)
 HOST := host.docker.internal
 DOCKER_REPO := blockscout
-APP_NAME := blockscout
+APP_NAME := blockscout_mainnet
 BS_CONTAINER_IMAGE := $(DOCKER_REPO)/$(APP_NAME)
-BS_CONTAINER_NAME := blockscout
+BS_CONTAINER_NAME := blockscout_mainnet
 PG_CONTAINER_IMAGE := postgres:13.6
 PG_CONTAINER_NAME := db
->>>>>>> 98b0b69c
 THIS_FILE = $(lastword $(MAKEFILE_LIST))
 TAG := $(RELEASE_VERSION)-prerelease-$(shell git log -1 --pretty=format:"%h")
 STABLE_TAG := $(RELEASE_VERSION)
@@ -21,15 +14,12 @@
 	HOST=localhost
 endif
 
-<<<<<<< HEAD
-=======
 ifdef DATABASE_URL
 	DB_URL = $(DATABASE_URL)
 else
 	DB_URL = postgresql://postgres:@$(HOST):5432/blockscout?ssl=false
 	ECTO_USE_SSL = 'false'
 endif
->>>>>>> 98b0b69c
 BLOCKSCOUT_CONTAINER_PARAMS = -e 'MIX_ENV=prod' \
 
 ifeq ($(SYSTEM), Linux)
@@ -509,11 +499,6 @@
 PG_EXIST := $(shell docker ps -a --no-trunc --filter name=^/${PG_CONTAINER_NAME}$ | grep ${PG_CONTAINER_NAME})
 PG_STARTED := $(shell docker ps --no-trunc --filter name=^/${PG_CONTAINER_NAME}$ | grep ${PG_CONTAINER_NAME})
 
-<<<<<<< HEAD
-start:
-	@$(MAKE) -f $(THIS_FILE) build
-	@$(MAKE) -f $(THIS_FILE) migrate
-=======
 postgres:
 ifdef DATABASE_URL
 	@echo "==> DATABASE_URL of external DB provided. There is no need to start a container for DB."
@@ -543,7 +528,6 @@
 endif
 
 start: build postgres 
->>>>>>> 98b0b69c
 	@echo "==> Starting blockscout"
 	@docker run --rm --name $(BS_CONTAINER_NAME) \
 					$(BLOCKSCOUT_CONTAINER_PARAMS) \
@@ -611,9 +595,6 @@
 .PHONY: build \
 				migrate \
 				start \
-<<<<<<< HEAD
-				run 
-=======
 				stop \
 				postgres \
 				run \
@@ -625,4 +606,3 @@
 				tag \
 				tag-latest \
 				tag-version
->>>>>>> 98b0b69c
